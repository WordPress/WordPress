--- conflicted
+++ resolved
@@ -117,19 +117,11 @@
 			$add_user_errors = $user_details[ 'errors' ];
 		} else {
 			/**
-<<<<<<< HEAD
-			 * Filter the user_login, aka the username, before it is added to the site.
-			 *
-			 * @since 3.0.0
-			 *
-			 * @param string $_REQUEST['user_login'] The sanitized username.
-=======
 			 * Filter the user_login, also known as the username, before it is added to the site.
 			 *
 			 * @since 2.0.3
 			 *
 			 * @param string $user_login The sanitized username.
->>>>>>> 36470a48
 			 */
 			$new_user_login = apply_filters( 'pre_user_login', sanitize_user( wp_unslash( $_REQUEST['user_login'] ), true ) );
 			if ( isset( $_POST[ 'noconfirmation' ] ) && is_super_admin() ) {
@@ -197,19 +189,11 @@
 wp_enqueue_script('user-profile');
 
 /**
-<<<<<<< HEAD
- * Allows you to enable user auto-complete for non-super admins in multisite.
+ * Filter whether to enable user auto-complete for non-super admins in Multisite.
  *
  * @since 3.4.0
  *
- * @param bool True or false, based on if you enable auto-complete for non-super admins. Default is false.
-=======
- * Filter whether to enable user auto-complete for non-super admins in Multisite.
- *
- * @since 3.4.0
- *
  * @param bool $enable Whether to enable auto-complete for non-super admins. Default false.
->>>>>>> 36470a48
  */
 if ( is_multisite() && current_user_can( 'promote_users' ) && ! wp_is_large_network( 'users' )
 	&& ( is_super_admin() || apply_filters( 'autocomplete_users_for_site_admins', false ) )
@@ -395,11 +379,7 @@
  *
  * @since 1.5.1
  *
-<<<<<<< HEAD
- * @param bool True or false, based on if you want to show the password fields. Default is true.
-=======
  * @param bool $show Whether to show the password fields. Default true.
->>>>>>> 36470a48
  */
 if ( apply_filters( 'show_password_fields', true ) ) : ?>
 	<tr class="form-field form-required">
