/*------------------------------------------------------------------------------


Hello, this is the main WordPress admin CSS file.
All the important stuff is in here.


TABLE OF CONTENTS:
------------------
 1.0 - Text Elements
 2.0 - Forms
 3.0 - Actions
 4.0 - Notifications
 5.0 - TinyMCE
 6.0 - Admin Header
	6.1 - Screen Options Tabs
	6.2 - Help Menu
 7.0 - Main Navigation
 8.0 - Layout Blocks
 9.0 - Dashboard
10.0 - List Posts
	10.1 - Inline Editing
11.0 - Write/Edit Post Screen
	11.1 - Custom Fields
	11.2 - Post Revisions
	11.3 - Featured Images
	11.4 - Post Format Selection
12.0 - Categories
13.0 - Tags
14.0 - Media Screen
	14.1 - Media Library
	14.2 - Image Editor
15.0 - Comments Screen
16.0 - Themes
	16.1 - Custom Header
	16.2 - Custom Background
	16.3 - Tabbed Admin Screen Interface
17.0 - Plugins
18.0 - Users
19.0 - Tools
20.0 - Settings
21.0 - Admin Footer
22.0 - About Pages
23.0 - Full Overlay w/ Sidebar
24.0 - Customize Loader
25.0 - Misc

------------------------------------------------------------------------*/

/* 2 column liquid layout */
#wpwrap {
	height: auto;
	min-height: 100%;
	width: 100%;
	position: relative;
}

#wpcontent {
	height: 100%;
}

#wpcontent,
#wpfooter {
	margin-left: 165px;
}

.folded #wpcontent,
.folded #wpfooter {
	margin-left: 52px;
}

#wpbody-content {
	padding-bottom: 65px;
	float: left;
	width: 100%;
}

#adminmenuback,
#adminmenuwrap,
#adminmenu,
#adminmenu .wp-submenu {
	width: 145px;
}

#adminmenuback {
	position: absolute;
	top: 0;
	bottom: 0;
	z-index: -1;
}

#adminmenu {
	clear: left;
	margin: 0;
	padding: 0;
	list-style: none;
}

.folded #adminmenuback,
.folded #adminmenuwrap,
.folded #adminmenu,
.folded #adminmenu li.menu-top {
	width: 32px;
}

/* inner 2 column liquid layout */

.inner-sidebar {
	float: right;
	clear: right;
	display: none;
	width: 281px;
	position: relative;
}

.columns-2 .inner-sidebar {
	margin-right: auto;
	width: 286px;
	display: block;
}

.inner-sidebar #side-sortables,
.columns-2 .inner-sidebar #side-sortables {
	min-height: 300px;
	width: 280px;
	padding: 0;
}

.has-right-sidebar .inner-sidebar {
	display: block;
}

.has-right-sidebar #post-body {
	float: left;
	clear: left;
	width: 100%;
	margin-right: -2000px;
}

.has-right-sidebar #post-body-content {
	margin-right: 300px;
	float: none;
	width: auto;
}

/* 2 columns main area */

#col-container,
#col-left,
#col-right {
	overflow: hidden;
	padding: 0;
	margin: 0;
}

#col-left {
	width: 35%;
}

#col-right {
	float: right;
	clear: right;
	width: 65%;
}

.col-wrap {
	padding: 0 7px;
}

/* utility classes */
.alignleft {
	float: left;
}

.alignright {
	float: right;
}

.textleft {
	text-align: left;
}

.textright {
	text-align: right;
}

.clear {
	clear: both;
}

/* Hide visually but not from screen readers */
.screen-reader-text,
.screen-reader-text span,
.ui-helper-hidden-accessible {
	position: absolute;
	left: -1000em;
	top: -1000em;
	height: 1px;
	width: 1px;
	overflow: hidden;
}

.screen-reader-shortcut {
	position: absolute;
	top: -1000em;
}

.screen-reader-shortcut:focus {
	left: 6px;
	top: -21px;
	height: auto;
	width: auto;
	display: block;
	font-size: 14px;
	font-weight: bold;
	padding: 15px 23px 14px;
	background: #f1f1f1;
	color: #21759b;
	border-radius: 3px;
	z-index: 100000;
	line-height: normal;
	-webkit-box-shadow: 0 0 2px 2px rgba(0,0,0,.6);
	box-shadow: 0 0 2px 2px rgba(0,0,0,.6);
	text-decoration: none;
}

.hidden,
.js .closed .inside,
.js .hide-if-js,
.no-js .hide-if-no-js,
.js.wp-core-ui .hide-if-js,
.js .wp-core-ui .hide-if-js,
.no-js.wp-core-ui .hide-if-no-js,
.no-js .wp-core-ui .hide-if-no-js {
	display: none;
}

/* include margin and padding in the width calculation of input and textarea */
input[type="text"],
input[type="password"],
input[type="number"],
input[type="search"],
input[type="email"],
input[type="url"],
textarea {
	-moz-box-sizing: border-box;
	-webkit-box-sizing: border-box;
	-ms-box-sizing: border-box; /* ie8 only */
	box-sizing: border-box;
}

input[type="checkbox"],
input[type="radio"] {
	vertical-align: text-top;
	padding: 0;
	margin: 1px 0 0;
}

input[type="search"] {
	-webkit-appearance: textfield;
}

input[type="search"]::-webkit-search-decoration {
	display: none;
}

/* general */
html,
body {
	height: 100%;
	margin: 0;
	padding: 0;
}

body {
	font-family: sans-serif;
	font-size: 12px;
	line-height: 1.4em;
	min-width: 600px;
}

body.iframe {
	min-width: 0;
	padding-top: 1px;
}

body.login {
	background: #fbfbfb;
	min-width: 0;
}

iframe,
img {
	border: 0;
}

td,
textarea,
input,
select,
button {
	font-family: inherit;
	font-size: inherit;
	font-weight: inherit;
}

td,
textarea {
	line-height: inherit;
}

input,
select {
	line-height: 15px;
}

a,
input[type="text"],
input[type="password"],
input[type="number"],
input[type="search"],
input[type="email"],
input[type="url"],
select,
textarea,
div {
	outline: 0;
}

a:focus,
a:active {
	outline: thin dotted;
}

#adminmenu a:focus,
#adminmenu a:active,
.screen-reader-text:focus {
	outline: none;
}

blockquote,
q {
	quotes: none;
}

blockquote:before,
blockquote:after,
q:before,
q:after {
	content: '';
	content: none;
}

p {
	margin: 1em 0;
}

blockquote {
	margin: 1em;
}

label {
	cursor: pointer;
}

li,
dd {
	margin-bottom: 6px;
}

textarea,
input,
select {
	margin: 1px;
	padding: 3px;
}

h1,
h2,
h3,
h4,
h5,
h6 {
	display: block;
	font-weight: bold;
}

h1 {
	font-size: 2em;
	margin: .67em 0;
}

h2 {
	font-size: 1.5em;
	margin: .83em 0;
}

h3 {
	font-size: 1.17em;
	margin: 1em 0;
}

h4 {
	font-size: 1em;
	margin: 1.33em 0;
}

h5 {
	font-size: 0.83em;
	margin: 1.67em 0;
}

h6 {
	font-size: 0.67em;
	margin: 2.33em 0;
}

ul,
ol {
	padding: 0;
}

ul {
	list-style: none;
}

ol {
	list-style-type: decimal;
	margin-left: 2em;
}

ul.ul-disc {
	list-style: disc outside;
}

ul.ul-square {
	list-style: square outside;
}

ol.ol-decimal {
	list-style: decimal outside;
}

ul.ul-disc,
ul.ul-square,
ol.ol-decimal {
	margin-left: 1.8em;
}

ul.ul-disc > li,
ul.ul-square > li,
ol.ol-decimal > li {
	margin: 0 0 0.5em;
}

.code,
code {
	font-family: Consolas, Monaco, monospace;
}

kbd,
code {
	padding: 1px 3px;
	margin: 0 1px;
	font-size: 11px;
}

.subsubsub {
	list-style: none;
	margin: 8px 0 5px;
	padding: 0;
	font-size: 12px;
	float: left;
}

.subsubsub a {
	line-height: 2;
	padding: .2em;
	text-decoration: none;
}

.subsubsub a .count,
.subsubsub a.current .count {
	color: #999;
	font-weight: normal;
}

.subsubsub a.current {
	font-weight: bold;
	border: none;
}

.subsubsub li {
	display: inline-block;
	margin: 0;
	padding: 0;
	white-space: nowrap;
}

.widefat,
div.updated,
div.error,
.wrap .add-new-h2,
textarea,
input[type="text"],
input[type="password"],
input[type="file"],
input[type="email"],
input[type="number"],
input[type="search"],
input[type="tel"],
input[type="url"],
select,
.tablenav .tablenav-pages a,
.tablenav-pages span.current,
#titlediv #title,
.postbox,
#postcustomstuff table,
#postcustomstuff input,
#postcustomstuff textarea,
.imgedit-menu div,
.plugin-update-tr .update-message,
#poststuff .inside .the-tagcloud,
.login form,
#login_error,
.login .message,
#menu-management .menu-edit,
.nav-menus-php .list-container,
.menu-item-handle,
.link-to-original,
.nav-menus-php .major-publishing-actions .form-invalid,
.press-this #message,
#TB_window,
.tbtitle,
.highlight,
.feature-filter,
#widget-list .widget-top,
.editwidget .widget-inside {
	-webkit-border-radius: 3px;
	border-radius: 3px;
	border-width: 1px;
	border-style: solid;
}

/* .widefat - main style for tables */
.widefat {
	border-spacing: 0;
	width: 100%;
	clear: both;
	margin: 0;
}

.widefat * {
	word-wrap: break-word;
}

.widefat a {
	text-decoration: none;
}

.widefat thead th:first-of-type {
	-webkit-border-top-left-radius: 3px;
	border-top-left-radius: 3px;
}
.widefat thead th:last-of-type {
	-webkit-border-top-right-radius: 3px;
	border-top-right-radius: 3px;
}
.widefat tfoot th:first-of-type {
	-webkit-border-bottom-left-radius: 3px;
	border-bottom-left-radius: 3px;
}
.widefat tfoot th:last-of-type {
	-webkit-border-bottom-right-radius: 3px;
	border-bottom-right-radius: 3px;
}

.widefat td,
.widefat th {
	border-width: 1px 0;
	border-style: solid;
}
.widefat tfoot th {
	border-bottom: none;
}

.widefat .no-items td {
	border-bottom-width: 0;
}

.widefat td {
	font-size: 12px;
	padding: 4px 7px 2px;
	vertical-align: top;
}

.widefat td p,
.widefat td ol,
.widefat td ul {
	font-size: 12px;
}

.widefat th {
	padding: 7px 7px 8px;
	text-align: left;
	line-height: 1.3em;
	font-size: 14px;
}

.widefat th input {
	margin: 0 0 0 8px;
	padding: 0;
	vertical-align: text-top;
}

.widefat .check-column {
	width: 2.2em;
	padding: 6px 0 25px;
	vertical-align: top;
}

.widefat tbody th.check-column {
	padding: 9px 0 22px;
}

.widefat.media .check-column {
	padding-top: 8px;
}

.widefat thead .check-column,
.widefat tfoot .check-column {
	padding: 10px 0 0;
}

.no-js .widefat thead .check-column input,
.no-js .widefat tfoot .check-column input {
	display: none;
}

.widefat .num,
.column-comments,
.column-links,
.column-posts {
	text-align: center;
}

.widefat th#comments {
	vertical-align: middle;
}

.wrap {
	margin: 4px 15px 0 0;
}

div.updated,
div.error {
	padding: 0 0.6em;
	margin: 5px 15px 2px;
}

div.updated p,
div.error p {
	margin: 0.5em 0;
	padding: 2px;
}

.wrap div.updated,
.wrap div.error,
.media-upload-form div.error {
	margin: 5px 0 15px;
}

.wrap h2,
.subtitle {
	font-weight: normal;
	margin: 0;
	text-shadow: #fff 0 1px 0;
}

.wrap h2 {
	font-size: 23px;
	padding: 9px 15px 4px 0;
	line-height: 29px;
}

.subtitle {
	font-size: 14px;
	padding-left: 25px;
}

.wrap .add-new-h2 {
	font-family: sans-serif;
	margin-left: 4px;
	padding: 3px 8px;
	position: relative;
	top: -3px;
	text-decoration: none;
	font-size: 12px;
	border: 0 none;
}

.wrap h2.long-header {
	padding-right: 0;
}

html,
.wp-dialog {
	background-color: #fff;
}

textarea,
input[type="text"],
input[type="password"],
input[type="file"],
input[type="email"],
input[type="number"],
input[type="search"],
input[type="tel"],
input[type="url"],
select {
	background-color: #fff;
	color: #333;
}

select {
	color: #000;
}

select[disabled] {
	color: #7f7f7f;
}

select:focus {
	border-color: #aaa;
}

textarea:focus,
input[type="text"]:focus,
input[type="password"]:focus,
input[type="file"]:focus,
input[type="email"]:focus,
input[type="number"]:focus,
input[type="search"]:focus,
input[type="tel"]:focus,
input[type="url"]:focus,
select:focus {
	-webkit-box-shadow: 1px 1px 2px rgba(0,0,0,0.1);
	box-shadow: 1px 1px 2px rgba(0,0,0,0.1);
}

input[readonly] {
	background-color: #eee;
}

:-moz-placeholder,
.wp-core-ui :-moz-placeholder {
   color: #a9a9a9;
}

/*------------------------------------------------------------------------------
  1.0 - Text Styles
------------------------------------------------------------------------------*/

div.sidebar-name h3,
#menu-management .nav-tab,
#dashboard_plugins h5,
a.rsswidget,
#dashboard_right_now td.b,
#dashboard-widgets h4,
.tool-box .title,
#poststuff h3,
.metabox-holder h3,
.pressthis a,
#your-profile legend,
.inline-edit-row fieldset span.title,
.inline-edit-row fieldset span.checkbox-title,
.tablenav .displaying-num,
.widefat th,
.quicktags,
.search {
	font-family: Georgia, "Times New Roman", "Bitstream Charter", Times, serif;
}

h2 .nav-tab,
.wrap h2,
.subtitle,
.login form .input {
	font-family: "HelveticaNeue-Light", "Helvetica Neue Light", "Helvetica Neue", sans-serif;
}

.quicktags,
.search {
	font-size: 12px;
}

.icon32 {
	float: left;
	height: 34px;
	margin: 7px 8px 0 0;
	width: 36px;
}

.icon16 {
	height: 18px;
	width: 18px;
	padding: 6px 6px;
	margin: -6px 0 0 -8px;
	float: left;
}

.key-labels label {
	line-height: 24px;
}

.pre {
	/* https://developer.mozilla.org/en-US/docs/CSS/white-space */
	white-space: pre-wrap; /* css-3 */
	word-wrap: break-word; /* IE 5.5 - 7 */
}

.howto {
	font-style: italic;
	display: block;
	font-family: sans-serif;
}

p.install-help {
	margin: 8px 0;
	font-style: italic;
}

.no-break {
	white-space: nowrap;
}

/*------------------------------------------------------------------------------
  2.0 - Forms
------------------------------------------------------------------------------*/


.wp-admin select {
	padding: 2px;
	height: 2em;
}

.wp-admin select[multiple] {
	height: auto;
}

.submit {
	padding: 1.5em 0;
	margin: 5px 0;
	-webkit-border-bottom-left-radius: 3px;
	-webkit-border-bottom-right-radius: 3px;
	border-bottom-left-radius: 3px;
	border-bottom-right-radius: 3px;
}

form p.submit a.cancel:hover {
	text-decoration: none;
}

#minor-publishing-actions input,
#major-publishing-actions input,
#minor-publishing-actions .preview {
	text-align: center;
}

textarea.all-options,
input.all-options {
	width: 250px;
}

input.large-text,
textarea.large-text {
	width: 99%;
}

input.regular-text,
#adduser .form-field input {
	width: 25em;
}

input.small-text {
	width: 50px;
}

input[type="number"].small-text {
	width: 60px;
}

#doaction,
#doaction2,
#post-query-submit {
	margin: 1px 8px 0 0;
}

.tablenav #changeit,
.tablenav #delete_all,
.tablenav #clear-recent-list {
	margin-top: 1px;
}

.tablenav .actions select {
	float: left;
	margin-right: 6px;
	max-width: 200px;
}

.ie8 .tablenav .actions select {
	width: 155px;
}

.ie8 .tablenav .actions select#cat {
	width: 200px;
}

#timezone_string option {
	margin-left: 1em;
}

label,
#your-profile label + a {
	vertical-align: middle;
}

#misc-publishing-actions label {
	vertical-align: baseline;
}

#pass-strength-result {
	border-style: solid;
	border-width: 1px;
	float: left;
	margin: 13px 5px 5px 1px;
	padding: 3px 5px;
	text-align: center;
	width: 200px;
	display: none;
}
.indicator-hint {
	padding-top: 8px;
}

p.search-box {
	float: right;
	margin: 0;
}

.search-box input[name="s"],
#search-plugins input[name="s"],
.tagsdiv .newtag {
	float: left;
	height: 2em;
	margin: 0 4px 0 0;
}

input[type="text"].ui-autocomplete-loading {
	background: transparent url('../images/loading.gif') no-repeat right center;
	visibility: visible;
}

ul#add-to-blog-users {
	margin: 0 0 0 14px;
}

.ui-autocomplete-input.open {
	border-bottom-right-radius: 0;
	border-bottom-left-radius: 0;
}

.ui-autocomplete {
	padding: 0;
	margin: 0;
	list-style: none;
	position: absolute;
	z-index: 10000;
	border-bottom-right-radius: 3px;
	border-bottom-left-radius: 3px;
	border-width: 1px;
	border-style: solid;
}

.ui-autocomplete li {
	margin-bottom: 0;
	white-space: nowrap;
	text-align: left;
}

.ui-autocomplete li a {
	display: block;
	height: 100%;
	padding: 4px 10px;
}

.ui-autocomplete li a.ui-state-focus {
	cursor: pointer;
}

/*------------------------------------------------------------------------------
  3.0 - Actions
------------------------------------------------------------------------------*/

#major-publishing-actions {
	padding: 10px 10px 8px;
	clear: both;
	border-top: 1px solid #f5f5f5;
	margin-top: -2px;
}

#delete-action {
	line-height: 25px;
	vertical-align: middle;
	text-align: left;
	float: left;
}

#publishing-action {
	text-align: right;
	float: right;
	line-height: 23px;
}

#publishing-action .spinner {
	float: left;
}

#misc-publishing-actions {
	padding: 6px 0 0;
}

.misc-pub-section {
	padding: 6px 10px 8px;
	border-width: 1px 0;
	border-style: solid;
}

.misc-pub-section:first-child {
	border-top-width: 0;
}

.misc-pub-section-last {
	border-bottom-width: 0;
}

#minor-publishing-actions {
	padding: 10px 10px 2px 8px;
	text-align: right;
}

#minor-publishing {
	border-bottom-width: 1px;
	border-bottom-style: solid;
	-webkit-box-shadow: 0 1px 0 #fff;
	box-shadow: 0 1px 0 #fff;
}

#save-post {
	float: left;
}

.preview {
	float: right;
}

#sticky-span {
	margin-left: 18px;
}

.side-info {
	margin: 0;
	padding: 4px;
	font-size: 11px;
}

.side-info h5 {
	padding-bottom: 7px;
	font-size: 14px;
	margin: 12px 2px 5px;
	border-bottom-width: 1px;
	border-bottom-style: solid;
}

.side-info ul {
	margin: 0;
	padding-left: 18px;
	list-style: square;
}

.approve,
.unapproved .unapprove {
	display: none;
}

.unapproved .approve,
.spam .approve,
.trash .approve {
	display: inline;
}

td.action-links,
th.action-links {
	text-align: right;
}


/*------------------------------------------------------------------------------
  4.0 - Notifications
------------------------------------------------------------------------------*/

#update-nag,
.update-nag {
	line-height: 19px;
	padding: 5px 0;
	font-size: 12px;
	text-align: center;
	margin: -1px 15px 0 5px;
	border-width: 1px;
	border-style: solid;
	-webkit-border-bottom-right-radius: 3px;
	-webkit-border-bottom-left-radius: 3px;
	border-bottom-right-radius: 3px;
	border-bottom-left-radius: 3px;
}

.plugins .plugin-update {
	padding: 0;
}

.plugin-update .update-message {
	margin: 0 10px 8px 31px;
	font-weight: bold;
}

ul#dismissed-updates {
	display: none;
}

form.upgrade {
	margin-top: 8px;
}

form.upgrade .hint {
	font-style: italic;
	font-size: 85%;
	margin: -0.5em 0 2em 0;
}

.update-php .spinner {
	float: none;
	margin: -4px 0;
}

#ajax-loading,
.ajax-loading,
.ajax-feedback,
.imgedit-wait-spin,
.list-ajax-loading { /* deprecated */
	visibility: hidden;
}

#ajax-response.alignleft {
	margin-left: 2em;
}


/*------------------------------------------------------------------------------
  6.0 - Admin Header
------------------------------------------------------------------------------*/
#adminmenu a,
#sidemenu a,
#taglist a,
#catlist a {
	text-decoration: none;
}

/*------------------------------------------------------------------------------
  6.1 - Screen Options Tabs
------------------------------------------------------------------------------*/

#screen-options-wrap,
#contextual-help-wrap {
	margin: 0;
	padding: 8px 20px 12px;
	position: relative;
}

#contextual-help-wrap {
	overflow: auto;
}

#screen-meta .screen-reader-text {
	visibility: hidden;
}

#screen-meta-links {
	margin: 0 24px 0 0;
}

#screen-meta-links a:focus {
	-webkit-box-shadow: 1px 1px 1px rgba(0,0,0,0.4);
	box-shadow: 1px 1px 1px rgba(0,0,0,0.4);
	outline: none;
}

/* screen options and help tabs revert */
#screen-meta {
	display: none;
	position: relative;
	margin: 0 15px 0 5px;
	border-width: 0 1px 1px;
	border-style: none solid solid;
}

#screen-options-link-wrap,
#contextual-help-link-wrap {
	float: right;
	height: 23px;
	padding: 0;
	margin: 0 0 0 6px;
	font-family: sans-serif;
}

#screen-options-link-wrap,
#contextual-help-link-wrap,
#screen-meta {
	-webkit-border-bottom-left-radius: 3px;
	-webkit-border-bottom-right-radius: 3px;
	border-bottom-left-radius: 3px;
	border-bottom-right-radius: 3px;
}

#screen-meta-links .screen-meta-toggle {
	position: relative;
	top: -1px;
}

#screen-meta-links a.show-settings {
	text-decoration: none;
	z-index: 1;
	padding: 1px 16px 0 6px;
	height: 22px;
	line-height: 22px;
	font-size: 12px;
	display: block;
	text-shadow: rgba(255,255,255,0.7) 0 1px 0;
}

#screen-meta-links a.show-settings:hover {
	text-decoration: none;
}
/* end screen options and help tabs */

.toggle-arrow {
	background-repeat: no-repeat;
	background-position: top left;
	background-color: transparent;
	height: 22px;
	line-height: 22px;
	display: block;
}

.toggle-arrow-active {
	background-position: bottom left;
}

#screen-options-wrap h5,
#contextual-help-wrap h5 {
	margin: 8px 0;
	font-size: 13px;
}

.metabox-prefs label {
	display: inline-block;
	padding-right: 15px;
	white-space: nowrap;
	line-height: 30px;
}

.metabox-prefs label input {
	margin: 0 5px 0 2px;
}

.metabox-prefs .columns-prefs label input {
	margin: 0 2px;
}

.metabox-prefs label a {
	display: none;
}

/*------------------------------------------------------------------------------
  6.2 - Help Menu
------------------------------------------------------------------------------*/

#contextual-help-wrap {
	padding: 0;
	margin-left: -4px;
}

#contextual-help-columns {
	position: relative;
}

#contextual-help-back {
	position: absolute;
	top: 0;
	bottom: 0;
	left: 150px;
	right: 170px;
	border-width: 0 1px;
	border-style: solid;
}

#contextual-help-wrap.no-sidebar #contextual-help-back {
	right: 0;

	border-right-width: 0;
	-webkit-border-bottom-right-radius: 2px;
	border-bottom-right-radius: 2px;
}

.contextual-help-tabs {
	float: left;
	width: 150px;
	margin: 0;
}

.contextual-help-tabs ul {
	margin: 1em 0;
}

.contextual-help-tabs li {
	margin-bottom: 0;
	list-style-type: none;
	border-style: solid;
	border-width: 1px 0;
	border-color: transparent;
}

.contextual-help-tabs a {
	display: block;
	padding: 5px 5px 5px 12px;
	line-height: 18px;
	text-decoration: none;
}

.contextual-help-tabs .active {
	padding: 0;
	margin: 0 -1px 0 0;
	border-width: 1px 0 1px 1px;
	border-style: solid;
}

.contextual-help-tabs-wrap {
	padding: 0 20px;
	overflow: auto;
}

.help-tab-content {
	display: none;
	margin: 0 22px 12px 0;
	line-height: 1.6em;
}

.help-tab-content.active {
	display: block;
}

.help-tab-content ul li {
	list-style-type: disc;
	margin-left: 18px;
}

.contextual-help-sidebar {
	width: 150px;
	float: right;
	padding: 0 8px 0 12px;
	overflow: auto;
}


/*------------------------------------------------------------------------------
  7.0 - Main Navigation (Left Menu)
------------------------------------------------------------------------------*/

#adminmenuback,
#adminmenuwrap {
	border-width: 0 1px 0 0;
	border-style: solid;
}

#adminmenuwrap {
	position: relative;
	float: left;
}

#adminmenushadow {
	position: absolute;
	top: 0;
	right: 0;
	bottom: 0;
	width: 6px;
	z-index: 20;
}

/* side admin menu */
#adminmenu * {
	-webkit-user-select: none;
	-moz-user-select: none;
	user-select: none;
}

#adminmenu li {
	margin: 0;
	padding: 0;
	cursor: pointer;
}

#adminmenu a {
	display: block;
	line-height: 18px;
	padding: 2px 5px;
}

#adminmenu li.menu-top {
	min-height: 28px;
	position: relative;
}

#adminmenu .wp-submenu {
	list-style: none;
	padding: 4px 0;
	margin: 0;
	position: absolute;
	top: -1000em;
	left: 146px;
	z-index: 1000;
	overflow: visible;
	border-width: 1px;
	border-style: solid;
	-webkit-border-bottom-right-radius: 3px;
	-webkit-border-top-right-radius: 3px;
	border-bottom-right-radius: 3px;
	border-top-right-radius: 3px;
}

.js #adminmenu .sub-open,
.js #adminmenu .opensub .wp-submenu,
#adminmenu a.menu-top:focus + .wp-submenu,
.no-js li.wp-has-submenu:hover .wp-submenu {
	top: -1px;
}

#adminmenu .wp-has-current-submenu .wp-submenu,
.no-js li.wp-has-current-submenu:hover .wp-submenu,
#adminmenu a.wp-has-current-submenu:focus + .wp-submenu,
#adminmenu .wp-has-current-submenu .wp-submenu.sub-open,
#adminmenu .wp-has-current-submenu.opensub .wp-submenu {
	position: relative;
	z-index: 3;
	top: auto;
	left: auto;
	right: auto;
	bottom: auto;
	border: 0 none;

	-webkit-box-shadow: none;
	box-shadow: none;
}

.folded #adminmenu .wp-submenu.sub-open,
.folded #adminmenu .opensub .wp-submenu,
.folded #adminmenu .wp-has-current-submenu .wp-submenu.sub-open,
.folded #adminmenu .wp-has-current-submenu.opensub .wp-submenu,
.folded #adminmenu a.menu-top:focus + .wp-submenu,
.folded #adminmenu .wp-has-current-submenu a.menu-top:focus + .wp-submenu,
.no-js.folded #adminmenu .wp-has-submenu:hover .wp-submenu  {
	top: -1px;
	left: 32px;
}

.folded #adminmenu a.wp-has-current-submenu:focus + .wp-submenu,
.folded #adminmenu .wp-has-current-submenu .wp-submenu {
	border-width: 1px;
	border-style: solid;
	position: absolute;
	top: -1000em;
}

#adminmenu .wp-submenu a {
	font-size: 12px;
	line-height: 18px;
	margin: 0;
	padding-left: 12px;
}

#adminmenu .wp-not-current-submenu li > a {
	padding-left: 16px;
}

#adminmenu .wp-has-current-submenu ul > li > a,
.folded #adminmenu li.menu-top .wp-submenu > li > a {
	padding-left: 12px;
}

#adminmenu a.menu-top,
#adminmenu .wp-submenu-head {
	font-size: 13px;
	font-weight: bold;
	line-height: 18px;
	padding: 0;
}

#adminmenu .wp-submenu-head,
.folded #adminmenu .wp-menu-name {
	display: none;
}

.folded #adminmenu .wp-submenu-head {
	display: block;
}

#adminmenu .wp-submenu li {
	padding: 0;
	margin: 0;
	overflow: hidden;
}

#adminmenu a.menu-top {
	border-width: 1px 0;
	border-style: solid none;
}

#adminmenu .wp-menu-image img {
	padding: 7px 0 0 7px;
	opacity: 0.6;
	filter: alpha(opacity=60);
}

#adminmenu div.wp-menu-name {
	padding: 5px;
}

#adminmenu div.wp-menu-image {
	float: left;
	width: 28px;
	height: 28px;
}

.folded #adminmenu div.wp-menu-image {
	width: 32px;
	position: absolute;
	z-index: 25;
}

.folded #adminmenu a.menu-top {
	height: 28px;
}

.wp-menu-arrow {
	z-index: 25;
	position: absolute;
	right: 100%;
	margin: 0;
	height: 30px;
	width: 6px;

	-moz-transform:    translate( 146px );
	-webkit-transform: translate( 146px );
	-o-transform:      translate( 146px );
	-ms-transform:     translate( 146px );
	transform:         translate( 146px );
}

#adminmenu .wp-menu-arrow div {
	display: none;
	position: absolute;
	top: 7px;
	left: -1px;
	width: 14px;
	height: 15px;

	-moz-transform:    matrix( -0.6, 1, 0.6, 1, 0, 0 );
	-webkit-transform: matrix( -0.6, 1, 0.6, 1, 0, 0 );
	-o-transform:      matrix( -0.6, 1, 0.6, 1, 0, 0 );
	-ms-transform:     matrix( -0.6, 1, 0.6, 1, 0, 0 );
	transform:         matrix( -0.6, 1, 0.6, 1, 0, 0 );
}

#adminmenu li.wp-not-current-submenu .wp-menu-arrow {
	-moz-transform:    translate( 145px );
	-webkit-transform: translate( 145px );
	-o-transform:      translate( 145px );
	-ms-transform:     translate( 145px );
	transform:         translate( 145px );
	height: 28px;
	border-width: 1px 0;
	border-style: solid;
	top: 0;
}

.folded #adminmenu li .wp-menu-arrow {
	-moz-transform:    translate( 32px );
	-webkit-transform: translate( 32px );
	-o-transform:      translate( 32px );
	-ms-transform:     translate( 32px );
	transform:         translate( 32px );
}

#adminmenu li.current .wp-menu-arrow,
#adminmenu li.wp-has-current-submenu .wp-menu-arrow,
#adminmenu li.wp-has-current-submenu .wp-menu-arrow div,
#adminmenu li.wp-has-submenu .wp-menu-arrow div,
#adminmenu li.current .wp-menu-arrow div,
.no-js #adminmenu li.wp-has-submenu:hover .wp-menu-arrow,
#adminmenu li.wp-has-submenu.opensub .wp-menu-arrow,
#adminmenu a.wp-has-submenu:focus .wp-menu-arrow,
#adminmenu a:hover .wp-menu-arrow {
	display: block;
}

#adminmenu li.current .wp-menu-arrow,
#adminmenu li.wp-menu-open .wp-menu-arrow {
	top: 0;
}

.no-js #adminmenu li.wp-has-submenu:hover .wp-menu-arrow,
#adminmenu li.wp-has-submenu.opensub .wp-menu-arrow,
#adminmenu a.wp-has-submenu:focus .wp-menu-arrow {
	z-index: 1001;
}

.ie8 #adminmenu li.menu-top:hover .wp-menu-arrow {
	display: none;
}

#adminmenu .wp-not-current-submenu .wp-menu-arrow div {
	width: 15px;
	top: 6px;
	border-width: 0 0 1px 1px;
	border-style: solid;
}

.wp-menu-arrow,
.folded #adminmenu li .wp-menu-arrow div,
.no-js #adminmenu li.wp-not-current-submenu:hover .wp-menu-arrow {
	display: none;
}

.folded #adminmenu li.current .wp-menu-arrow,
.folded #adminmenu li.current .wp-menu-arrow div,
.folded #adminmenu li.wp-has-current-submenu .wp-menu-arrow div,
.folded #adminmenu li.wp-menu-open .wp-menu-arrow,
.folded #adminmenu li a:focus .wp-menu-arrow {
	display: block;
}

#adminmenu li.menu-top:hover .wp-menu-image img,
#adminmenu li.wp-has-current-submenu .wp-menu-image img {
	opacity: 1;
	filter: alpha(opacity=100);
}

#adminmenu li.wp-menu-separator {
	height: 3px;
	padding: 0;
	margin: 0;
	border-width: 1px 0;
	border-style: solid;
	cursor: inherit;
}

#adminmenu div.separator {
	height: 1px;
	padding: 0;
	border-width: 1px 0 0 0;
	border-style: solid;
}

#adminmenu .wp-submenu .wp-submenu-head {
	padding: 5px 4px 5px 10px;
	margin: -4px -1px 4px;
	border-width: 1px 0;
	border-style: solid;
	-webkit-border-top-right-radius: 3px;
	border-top-right-radius: 3px;
}

#adminmenu li.wp-menu-open {
	border-width: 0 0 1px;
	border-style: solid;
}

#adminmenu li.current,
.folded #adminmenu li.wp-menu-open {
	border: 0 none;
}

.folded #adminmenu li.wp-has-current-submenu {
	margin-bottom: 1px;
}

.folded #adminmenu .wp-has-current-submenu.menu-top-last {
	margin-bottom: 0;
}

#adminmenu .awaiting-mod,
#adminmenu span.update-plugins,
#sidemenu li a span.update-plugins {
	position: absolute;
	font-family: sans-serif;
	font-size: 9px;
	line-height: 17px;
	font-weight: bold;
	margin-top: 1px;
	margin-left: 7px;
	-webkit-border-radius: 10px;
	border-radius: 10px;
	z-index: 26;
}

#adminmenu li .awaiting-mod span,
#adminmenu li span.update-plugins span,
#sidemenu li a span.update-plugins span {
	display: block;
	padding: 0 6px;
}

#adminmenu li span.count-0,
#sidemenu li a .count-0 {
	display: none;
}

#collapse-menu {
	font-size: 12px;
	line-height: 34px;
	border-width: 1px 0 0;
	border-style: solid;
}

.folded #collapse-menu span {
	display: none;
}

#collapse-button,
#collapse-button div {
	width: 15px;
	height: 15px;
}

#collapse-button {
	float: left;
	margin: 8px 6px;
	border-width: 1px;
	border-style: solid;
	-webkit-border-radius: 10px;
	border-radius: 10px;
}

/* Auto-folding of the admin menu */
@media only screen and (max-width: 900px) {
	.auto-fold #wpcontent,
	.auto-fold #wpfooter {
		margin-left: 52px;
	}

	.auto-fold #adminmenuback,
	.auto-fold #adminmenuwrap,
	.auto-fold #adminmenu,
	.auto-fold #adminmenu li.menu-top {
		width: 32px;
	}

	.auto-fold #adminmenu .wp-submenu.sub-open,
	.auto-fold #adminmenu .opensub .wp-submenu,
	.auto-fold #adminmenu .wp-has-current-submenu .wp-submenu.sub-open,
	.auto-fold #adminmenu .wp-has-current-submenu.opensub .wp-submenu,
	.auto-fold #adminmenu a.menu-top:focus + .wp-submenu,
	.auto-fold #adminmenu .wp-has-current-submenu a.menu-top:focus + .wp-submenu  {
		top: -1px;
		left: 32px;
	}

	.auto-fold #adminmenu a.wp-has-current-submenu:focus + .wp-submenu,
	.auto-fold #adminmenu .wp-has-current-submenu .wp-submenu {
		border-width: 1px;
		border-style: solid;
		position: absolute;
		top: -1000em;
	}

	.auto-fold #adminmenu li.menu-top .wp-submenu > li > a {
		padding-left: 12px;
	}

	.auto-fold #adminmenu .wp-menu-name {
		display: none;
	}

	.auto-fold #adminmenu .wp-submenu-head {
		display: block;
	}

	.auto-fold #adminmenu div.wp-menu-image {
		width: 32px;
		position: absolute;
		z-index: 25;
	}

	.auto-fold #adminmenu a.menu-top {
		height: 28px;
	}

	.auto-fold #adminmenu li .wp-menu-arrow {
		-moz-transform:    translate( 32px );
		-webkit-transform: translate( 32px );
		-o-transform:      translate( 32px );
		-ms-transform:     translate( 32px );
		transform:         translate( 32px );
	}

	.auto-fold #adminmenu li .wp-menu-arrow div {
		display: none;
	}

	.auto-fold #adminmenu li.current .wp-menu-arrow,
	.auto-fold #adminmenu li.current .wp-menu-arrow div,
	.auto-fold #adminmenu li.wp-has-current-submenu .wp-menu-arrow div,
	.auto-fold #adminmenu li.wp-menu-open .wp-menu-arrow,
	.auto-fold #adminmenu li a:focus .wp-menu-arrow {
		display: block;
	}

	.auto-fold #adminmenu li.wp-menu-open {
		border: 0 none;
	}

	.auto-fold #adminmenu li.wp-has-current-submenu {
		margin-bottom: 1px;
	}

	.auto-fold #adminmenu .wp-has-current-submenu.menu-top-last {
		margin-bottom: 0;
	}

	.auto-fold #collapse-menu span {
		display: none;
	}

}

/* List table styles */
.post-com-count-wrapper {
	min-width: 22px;
	font-family: sans-serif;
}

.post-com-count {
	background-image: url('../images/bubble_bg.gif');
	height: 1.3em;
	line-height: 1.1em;
	display: block;
	text-decoration: none;
	padding: 0 0 6px;
	cursor: pointer;
	background-position: center -80px;
	background-repeat: no-repeat;
}

.post-com-count span {
	font-size: 11px;
	font-weight: bold;
	height: 1.4em;
	line-height: 1.4em;
	min-width: 0.7em;
	padding: 0 6px;
	display: inline-block;
	-webkit-border-radius: 5px;
	border-radius: 5px;
}

strong .post-com-count {
	background-position: center -55px;
}

.post-com-count:hover {
	background-position: center -3px;
}

.column-response .post-com-count {
	float: left;
	margin-right: 5px;
	text-align: center;
}

.response-links {
	float: left;
}

#the-comment-list .attachment-80x60 {
	padding: 4px 8px;
}

th .comment-grey-bubble {
	background-image: url('../images/comment-grey-bubble.png');
	background-repeat: no-repeat;
	height: 12px;
	width: 12px;
}

/*------------------------------------------------------------------------------
  8.0 - Layout Blocks
------------------------------------------------------------------------------*/

html.wp-toolbar {
	padding-top: 28px;
	-webkit-box-sizing: border-box;
	-moz-box-sizing: border-box;
	box-sizing: border-box;
}

.narrow {
	width: 70%;
	margin-bottom: 40px;
}

.narrow p {
	line-height: 150%;
}

.widefat th,
.widefat td {
	overflow: hidden;
}

.widefat th {
	font-weight: normal;
}

.widefat td p {
	margin: 2px 0 0.8em;
}

.widefat .column-comment p {
	margin: 0.6em 0;
}

/* Screens with postboxes */
.postbox-container {
	float: left;
}

#dashboard-widgets.columns-1 .postbox-container {
	width: 100%;
}

#dashboard-widgets.columns-2 .postbox-container {
	width: 49.5%;
}

#dashboard-widgets.columns-2 #postbox-container-2,
#dashboard-widgets.columns-2 #postbox-container-3,
#dashboard-widgets.columns-2 #postbox-container-4 {
	float: right;
	width: 50.5%;
}

#dashboard-widgets.columns-3 .postbox-container {
	width: 33.5%;
}

#dashboard-widgets.columns-3 #postbox-container-1 {
	width: 33%;
}

#dashboard-widgets.columns-3 #postbox-container-3,
#dashboard-widgets.columns-3 #postbox-container-4 {
	float: right;
}

#dashboard-widgets.columns-4 .postbox-container {
	width: 25%;
}

.postbox-container .meta-box-sortables {
	-moz-box-sizing: border-box;
	-webkit-box-sizing: border-box;
	-ms-box-sizing: border-box;
	box-sizing: border-box;
}

.metabox-holder .postbox-container .empty-container {
	border: 3px dashed #CCCCCC;
	height: 250px;
}

.metabox-holder.columns-1 .postbox-container .empty-container,
.columns-2 #postbox-container-3 .empty-container,
.columns-2 #postbox-container-4 .empty-container,
.columns-3 #postbox-container-4 .empty-container {
	border: 0 none;
	height: 0;
	min-height: 0;
}

#poststuff {
	padding-top: 10px;
}

#poststuff #post-body {
	padding: 0;
}

#post-body-content {
	width: 100%;
	float: left;
}

#poststuff .postbox-container {
	width: 100%;
}

#poststuff #post-body.columns-2 {
	margin-right: 300px;
}

#post-body.columns-2 #postbox-container-1 {
	float: right;
	margin-right: -300px;
	width: 280px;
}

#post-body.columns-2 #side-sortables {
	min-height: 250px;
}

/* one column on the dash */
@media only screen and (max-width: 799px) {
	#wpbody-content #dashboard-widgets .postbox-container {
		width: 100%;
	}

	#wpbody-content .metabox-holder .postbox-container .empty-container {
		border: 0 none;
		height: 0;
		min-height: 0;
	}
}

/* two columns on the dash, but keep the setting if one is selected */
@media only screen and (min-width: 800px) and (max-width: 1200px) {
	#wpbody-content #dashboard-widgets .postbox-container {
		width: 49.5%;
	}

	#wpbody-content #dashboard-widgets #postbox-container-2,
	#wpbody-content #dashboard-widgets #postbox-container-3,
	#wpbody-content #dashboard-widgets #postbox-container-4 {
		float: right;
		width: 50.5%;
	}

	#dashboard-widgets #postbox-container-3 .empty-container,
	#dashboard-widgets #postbox-container-4 .empty-container {
		border: 0 none;
		height: 0;
		min-height: 0;
	}

	#wpbody #wpbody-content #dashboard-widgets.columns-1 .postbox-container {
		width: 100%;
	}

	#wpbody #wpbody-content .metabox-holder.columns-1 .postbox-container .empty-container {
		border: 0 none;
		height: 0;
		min-height: 0;
	}

	/* show the radio buttons for column prefs only for one or two columns */
	.index-php .screen-layout,
	.index-php .columns-prefs {
		display: block;
	}

	.columns-prefs .columns-prefs-3,
	.columns-prefs .columns-prefs-4 {
		display: none;
	}
}

/* one column on the post write/edit screen */
@media only screen and (max-width: 960px) {
	#wpbody-content #poststuff #post-body {
		margin: 0;
	}

	#wpbody-content #post-body.columns-2 #postbox-container-1 {
		margin-right: 0;
		width: 100%;
	}

	#poststuff #postbox-container-1 .empty-container,
	#poststuff #postbox-container-1 #side-sortables:empty {
		border: 0 none;
		height: 0;
		min-height: 0;
	}

	#poststuff #post-body.columns-2 #side-sortables {
		min-height: 0;
	}

	/* hide the radio buttons for column prefs */
	.screen-layout,
	.columns-prefs {
		display: none;
	}
}

.postbox .hndle {
	-webkit-border-top-left-radius: 3px;
	-webkit-border-top-right-radius: 3px;
	border-top-left-radius: 3px;
	border-top-right-radius: 3px;
}

.js .postbox .hndle {
	cursor: move;
}

.postbox.closed .hndle {
	-webkit-border-radius: 3px;
	border-radius: 3px;
}

.hndle a {
	font-size: 11px;
	font-weight: normal;
}

.postbox .handlediv {
	float: right;
	width: 27px;
	height: 30px;
}

.js .postbox .handlediv {
	cursor: pointer;
}

.sortable-placeholder {
	border-width: 1px;
	border-style: dashed;
	margin-bottom: 20px;
}

.widget,
.postbox,
.stuffbox {
	margin-bottom: 20px;
	padding: 0;
	border-width: 1px;
	border-style: solid;
	line-height: 1;
}

.widget .widget-top,
.postbox h3,
.stuffbox h3 {
	margin-top: 1px;
	border-bottom-width: 1px;
	border-bottom-style: solid;
	-webkit-user-select: none;
	-moz-user-select: none;
	user-select: none;
}

.js .widget .widget-top,
.js .postbox h3 {
	cursor: move;
}

.postbox .inside,
.stuffbox .inside {
	padding: 0 12px 0 10px;
	line-height: 1.4em;
}

.postbox .inside {
	margin: 10px 0;
	position: relative;
}

.postbox.closed h3 {
	border: none;
	-webkit-box-shadow: none;
	box-shadow: none;
}

.postbox table.form-table {
	margin-bottom: 0;
}

.temp-border {
	border: 1px dotted #ccc;
}

.columns-prefs label {
	padding: 0 5px;
}


/*------------------------------------------------------------------------------
  9.0 - Dashboard
------------------------------------------------------------------------------*/

#dashboard-widgets-wrap {
	margin: 0 -8px;
}

#wpbody-content .metabox-holder {
	padding-top: 10px;
}

#dashboard-widgets .meta-box-sortables {
	margin: 0 8px;
}

#dashboard_recent_comments div.undo {
	border-top-style: solid;
	border-top-width: 1px;
	margin: 0 -10px;
	padding: 3px 8px;
	font-size: 11px;
}

#the-comment-list td.comment p.comment-author {
	margin-top: 0;
	margin-left: 0;
}

#the-comment-list p.comment-author img {
	float: left;
	margin-right: 8px;
}

#the-comment-list p.comment-author strong a {
	border: none;
}

#the-comment-list td {
	vertical-align: top;
}

#the-comment-list td.comment {
	word-wrap: break-word;
}

/* Welcome Panel */
.welcome-panel {
	position: relative;
	overflow: auto;
	margin: 20px 0;
	padding: 23px 10px 12px;
	border-width: 1px;
	border-style: solid;
	border-radius: 3px;
	font-size: 13px;
	line-height: 2.1em;
}

.welcome-panel h3 {
	margin: 0;
	font-family: "HelveticaNeue-Light", "Helvetica Neue Light", "Helvetica Neue", sans-serif;
	font-size: 21px;
	font-weight: normal;
	line-height: 1.2;
}
.welcome-panel h4 {
	margin: 1.33em 0 0;
	font-size: 13px;
}

.welcome-panel .about-description {
	font-size: 16px;
	margin: 0;
}

.welcome-panel .welcome-panel-close {
	position: absolute;
	top: 5px;
	right: 10px;
	padding: 8px 3px;
	font-size: 13px;
	text-decoration: none;
	line-height: 1;
}

.welcome-panel .welcome-panel-close:before {
	content: ' ';
	position: absolute;
	left: -12px;
	width: 10px;
	height: 100%;
	background: url('../images/xit.gif') 0 17% no-repeat;
}

.welcome-panel .welcome-panel-close:hover:before {
	background-position: 100% 17%;
}

.wp-core-ui .welcome-panel .button.button-hero {
	margin: 15px 0 3px;
}

.welcome-panel-content {
	margin-left: 13px;
	max-width: 1500px;
}

.welcome-panel .welcome-panel-column-container {
	clear: both;
	overflow: hidden;
	position: relative;
}

.welcome-panel .welcome-panel-column {
	width: 32%;
	min-width: 200px;
	float: left;
}

.ie8 .welcome-panel .welcome-panel-column {
	min-width: 230px;
}

.welcome-panel .welcome-panel-column:first-child {
	width: 36%;
}

.welcome-panel-column p {
	margin-top: 7px;
}

.welcome-panel .welcome-icon {
	display: block;
	padding: 2px 0 8px 32px;
	background-image: url('../images/welcome-icons.png');
	background-repeat: no-repeat;
	background-size: 16px;
}

.welcome-panel .welcome-add-page {
	background-position: 0 2px;
}

.welcome-panel .welcome-edit-page {
	background-position: 0 -90px;
}

.welcome-panel .welcome-learn-more {
	background-position: 0 -136px;
}

.welcome-panel .welcome-comments {
	background-position: 0 -182px;
}

.welcome-panel .welcome-view-site {
	background-position: 0 -274px;
}

.welcome-panel .welcome-widgets-menus {
	background-position: 1px -229px;
	line-height: 14px;
}

.welcome-panel .welcome-write-blog {
	background-position: 0 -44px;
}

.welcome-panel .welcome-panel-column ul {
	margin: 0.8em 1em 1em 0;
}

.welcome-panel .welcome-panel-column li {
	line-height: 16px;
	list-style-type: none;
}

@media screen and (max-width: 870px) {
	.welcome-panel .welcome-panel-column,
	.welcome-panel .welcome-panel-column:first-child {
		display: block;
		float: none;
		width: 100%;
	}

	.welcome-panel .welcome-panel-column li {
		display: inline-block;
		margin-right: 13px;
	}

	.welcome-panel .welcome-panel-column ul {
		margin: 0.4em 0 0;
	}

	.welcome-panel .welcome-icon {
		padding-left: 25px;
	}
}

/*------------------------------------------------------------------------------
  10.0 - List Posts (/Pages/etc)
------------------------------------------------------------------------------*/

table.fixed {
	table-layout: fixed;
}

.fixed .column-rating,
.fixed .column-visible {
	width: 8%;
}

.fixed .column-posts,
.fixed .column-date,
.fixed .column-parent,
.fixed .column-links,
.fixed .column-author,
.fixed .column-format {
	width: 10%;
}

.fixed .column-response,
.fixed .column-categories,
.fixed .column-tags,
.fixed .column-rel,
.fixed .column-role {
	width: 15%;
}

.fixed .column-slug {
	width: 25%;
}

.fixed .column-locations {
	width: 35%;
}

.fixed .column-comments {
	width: 4em;
	padding: 8px 0;
	text-align: left;
}

.fixed .column-comments .vers {
	padding-left: 3px;
}

.fixed .column-comments a {
	float: left;
}

.fixed .column-icon {
	width: 80px;
}

#comments-form .fixed .column-author {
	width: 20%;
}

#commentsdiv.postbox .inside {
	margin: 0;
	padding: 0;
}

#commentsdiv .inside .row-actions {
	line-height:18px;
}

#commentsdiv .inside .column-author {
	width: 25%;
}

#commentsdiv .column-comment p {
	margin: 0.6em 0;
	padding: 0;
}

#commentsdiv #replyrow td {
	padding: 0;
}

#commentsdiv p {
	padding: 8px 10px;
	margin: 0;
}

#commentsdiv #add-new-comment {
	border-width: 0 0 1px;
	border-style: none none solid;
}

#commentsdiv .comments-box {
	border: 0 none;
}

#commentsdiv .comments-box thead th {
	background: transparent;
	padding: 0 7px 4px;
	font-style: italic;
}

#commentsdiv .comments-box tr:last-child td {
	border-bottom: 0 none;
}

#commentsdiv .spinner {
	padding-left: 5px;
}

.sorting-indicator {
	display: none;
	width: 7px;
	height: 4px;
	margin-top: 8px;
	margin-left: 7px;
	background-image: url('../images/sort.gif');
	background-repeat: no-repeat;
}

tr.wp-locked .locked-indicator {
	background: url('../images/lock.png') no-repeat;
	margin: -2px 0 0 6px;
	height: 20px;
	width: 16px;
}

tr.wp-locked .check-column label,
tr.wp-locked .check-column input[type="checkbox"],
tr.wp-locked .row-actions .inline,
tr.wp-locked .row-actions .trash {
	display: none;
}

tr .locked-info {
	height: 0;
	opacity: 0;
}

tr.wp-locked .locked-info {
	height: auto;
	opacity: 1;
}

tr.locked-info, tr.wp-locked .locked-info {
	-webkit-transition: height 1s, opacity 500ms;
	-moz-transition:    height 1s, opacity 500ms;
	-ms-transition:     height 1s, opacity 500ms;
	-o-transition:      height 1s, opacity 500ms;
	transition:         height 1s, opacity 500ms;
}

.fixed .column-comments .sorting-indicator {
	margin-top: 3px;
}

#menu-locations-wrap .widefat {
	width: 60%;
}

.widefat th.sortable,
.widefat th.sorted {
	padding: 0;
}

th.sortable a,
th.sorted a {
	display: block;
	overflow: hidden;
	padding: 7px 7px 8px;
}

.fixed .column-comments.sortable a,
.fixed .column-comments.sorted a {
	padding: 8px 0;
}

th.sortable a span,
th.sorted a span {
	float: left;
	cursor: pointer;
}

th.sorted.asc .sorting-indicator,
th.desc:hover span.sorting-indicator {
	display: block;
	background-position: 0 0;
}

th.sorted.desc .sorting-indicator,
th.asc:hover span.sorting-indicator {
	display: block;
	background-position: -7px 0;
}

/* Bulk Actions */
.tablenav-pages a {
	border-bottom-style: solid;
	border-bottom-width: 2px;
	font-weight: bold;
	margin-right: 1px;
	padding: 0 2px;
}
.tablenav-pages .current-page {
	text-align: center;
}
.tablenav-pages .next-page {
	margin-left: 2px;
}

.tablenav a.button-secondary {
	display: block;
	margin: 3px 8px 0 0;
}

.tablenav {
	clear: both;
	height: 30px;
	margin: 6px 0 4px;
	vertical-align: middle;
}

.tablenav.themes {
	max-width: 98%;
}

.tablenav .tablenav-pages {
	float: right;
	display: block;
	cursor: default;
	height: 30px;
	line-height: 30px;
	font-size: 12px;
}

.tablenav .no-pages,
.tablenav .one-page .pagination-links {
	display: none;
}

.tablenav .tablenav-pages a,
.tablenav-pages span.current  {
	text-decoration: none;
	padding: 3px 6px;
}

.tablenav .tablenav-pages a.disabled:hover ,
.tablenav .tablenav-pages a.disabled:active {
	cursor: default;
}

.tablenav .displaying-num {
	margin-right: 10px;
	font-size: 12px;
	font-style: italic;
}

.tablenav .actions {
	overflow: hidden;
	padding: 2px 8px 0 0;
}

.tablenav .delete {
	margin-right: 20px;
}

.view-switch {
	float: right;
	margin: 6px 8px 0;
}

.view-switch a {
	text-decoration: none;
}

.filter {
	float: left;
	margin: -5px 0 0 10px;
}

.filter .subsubsub {
	margin-left: -10px;
	margin-top: 13px;
}
.screen-per-page {
	width: 4em;
}

#posts-filter fieldset {
	float: left;
	margin: 0 1.5ex 1em 0;
	padding: 0;
}

#posts-filter fieldset legend {
	padding: 0 0 .2em 1px;
}


/*------------------------------------------------------------------------------
  10.1 - Inline Editing
------------------------------------------------------------------------------*/

/*
.quick-edit* is for Quick Edit
.bulk-edit* is for Bulk Edit
.inline-edit* is for everything
*/

/*	Layout */

#wpbody-content .inline-edit-row fieldset {
	font-size: 12px;
	float: left;
	margin: 0;
	padding: 0;
	width: 100%;
}

tr.inline-edit-row td,
#wpbody-content .inline-edit-row fieldset .inline-edit-col {
	padding: 0 0.5em;
}

#wpbody-content .quick-edit-row-page fieldset.inline-edit-col-right .inline-edit-col {
	border-width: 0 0 0 1px;
	border-style: none none none solid;
}

#wpbody-content .quick-edit-row-post .inline-edit-col-left {
	width: 40%;
}

#wpbody-content .quick-edit-row-post .inline-edit-col-right {
	width: 39%;
}

#wpbody-content .inline-edit-row-post .inline-edit-col-center {
	width: 20%;
}

#wpbody-content .quick-edit-row-page .inline-edit-col-left {
	width: 50%;
}

#wpbody-content .quick-edit-row-page .inline-edit-col-right,
#wpbody-content .bulk-edit-row-post .inline-edit-col-right {
	width: 49%;
}

#wpbody-content .bulk-edit-row .inline-edit-col-left {
	width: 30%;
}

#wpbody-content .bulk-edit-row-page .inline-edit-col-right {
	width: 69%;
}

#wpbody-content .bulk-edit-row .inline-edit-col-bottom {
	float: right;
	width: 69%;
}

#wpbody-content .inline-edit-row-page .inline-edit-col-right {
	margin-top: 27px;
}

.inline-edit-row fieldset .inline-edit-group {
	clear: both;
}

.inline-edit-row fieldset .inline-edit-group:after {
	content: ".";
	display: block;
	height: 0;
	clear: both;
	visibility: hidden;
}

.inline-edit-row p.submit {
	clear: both;
	padding: 0.5em;
	margin: 0.5em 0 0;
}

.inline-edit-row span.error {
	line-height: 22px;
	margin: 0 15px;
	padding: 3px 5px;
}

/*	Positioning */
.inline-edit-row h4 {
	margin: .2em 0;
	padding: 0;
	line-height: 23px;
}
.inline-edit-row fieldset span.title,
.inline-edit-row fieldset span.checkbox-title {
	margin: 0;
	padding: 0;
	line-height: 27px;
}

.inline-edit-row fieldset label,
.inline-edit-row fieldset span.inline-edit-categories-label {
	display: block;
	margin: .2em 0;
}

.inline-edit-row fieldset label.inline-edit-tags {
	margin-top: 0;
}

.inline-edit-row fieldset label.inline-edit-tags span.title {
	margin: .2em 0;
	width: auto;
}

.inline-edit-row fieldset label span.title {
	display: block;
	float: left;
	width: 5em;
}

.inline-edit-row fieldset label span.input-text-wrap {
	display: block;
	margin-left: 5em;
}

.quick-edit-row-post fieldset.inline-edit-col-right label span.title {
	width: auto;
	padding-right: 0.5em;
}

.inline-edit-row .input-text-wrap input[type=text] {
	width: 100%;
}

.inline-edit-row fieldset label input[type=checkbox] {
	vertical-align: text-bottom;
}

.inline-edit-row fieldset label textarea {
	width: 100%;
	height: 4em;
}

#wpbody-content .bulk-edit-row fieldset .inline-edit-group label {
	max-width: 50%;
}

#wpbody-content .quick-edit-row fieldset .inline-edit-group label.alignleft:first-child {
	margin-right: 0.5em
}

.inline-edit-col-right .input-text-wrap input.inline-edit-menu-order-input {
	width: 6em;
}

.inline-edit-save .spinner {
	padding: 4px 10px 0;
	vertical-align: top;
	float: right;
}

/*	Styling */
.inline-edit-row h4 {
	text-transform: uppercase;
}

.inline-edit-row fieldset span.title,
.inline-edit-row fieldset span.checkbox-title {
	font-style: italic;
	line-height: 1.8em;
}

/*	Specific Elements */
.inline-edit-row fieldset input[type="text"],
.inline-edit-row fieldset textarea {
	border-style: solid;
	border-width: 1px;
}

.inline-edit-row fieldset .inline-edit-date {
	float: left;
}

.inline-edit-row fieldset input[name=jj],
.inline-edit-row fieldset input[name=hh],
.inline-edit-row fieldset input[name=mn] {
	font-size: 12px;
	width: 2.1em;
}

.inline-edit-row fieldset input[name=aa] {
	font-size: 12px;
	width: 3.5em;
}

.inline-edit-row fieldset label input.inline-edit-password-input {
	width: 8em;
}

ul.cat-checklist {
	height: 12em;
	border-style: solid;
	border-width: 1px;
	overflow-y: scroll;
	padding: 0 5px;
	margin: 0;
}

#bulk-titles {
	display: block;
	height: 12em;
	border-style: solid;
	border-width: 1px;
	overflow-y: scroll;
	padding: 0 5px;
	margin: 0 0 5px;
}

.inline-edit-row fieldset ul.cat-checklist li,
.inline-edit-row fieldset ul.cat-checklist input {
	margin: 0;
}

.inline-edit-row fieldset ul.cat-checklist label,
.inline-edit-row #bulk-titles div {
	font-family: sans-serif;
	font-style: normal;
	font-size: 11px;
}

.inline-edit-row fieldset label input.inline-edit-menu-order-input {
	width: 3em;
}

.inline-edit-row fieldset label input.inline-edit-slug-input {
	width: 75%;
}

.quick-edit-row-post fieldset label.inline-edit-status {
	float: left;
}

#bulk-titles {
	line-height: 140%;
}
#bulk-titles div {
	margin: 0.2em 0.3em;
}

#bulk-titles div a {
	cursor: pointer;
	display: block;
	float: left;
	height: 10px;
	margin: 3px 3px 0 -2px;
	overflow: hidden;
	position: relative;
	text-indent: -9999px;
	width: 10px;
}


/*------------------------------------------------------------------------------
  11.0 - Write/Edit Post Screen
------------------------------------------------------------------------------*/

#show-comments {
	overflow: hidden;
}

#save-action .spinner,
#show-comments a,
#show-comments .spinner {
	float: left;
}

#lost-connection-notice .spinner {
	display: block;
	float: left;
	margin: 0 5px 0 0;
}

.rtl #lost-connection-notice .spinner {
	float: right;
	margin: 0 0 0 5px;
}

#titlediv {
	position: relative;
	margin-bottom: 5px;
}

#titlediv label {
	cursor: text;
}

#titlediv div.inside {
	margin: 0;
}

#poststuff #titlewrap {
	border: 0;
	padding: 0;
}

#titlediv #title {
	padding: 3px 8px;
	font-size: 1.7em;
	line-height: 100%;
	height: 1.7em;
	width: 100%;
	outline: none;
	margin: 1px 0;
}

#titlediv #title-prompt-text,
#wp-fullscreen-title-prompt-text {
	color: #bbb;
	position: absolute;
	font-size: 1.7em;
	padding: 11px 10px;
}

#wp-fullscreen-save .fs-saved {
	color: #999;
	float: right;
	margin-top: 4px;
}

#wp-fullscreen-title-prompt-text {
	padding: 11px;
}

#poststuff .inside-submitbox,
#side-sortables .inside-submitbox {
	margin: 0 3px;
	font-size: 11px;
}

input#link_description,
input#link_url {
	width: 98%;
}

#pending {
	background: 0 none;
	border: 0 none;
	padding: 0;
	font-size: 11px;
	margin-top: -1px;
}

#edit-slug-box {
	line-height: 24px;
	min-height: 25px; /* Yes, line-height + 1 */
	margin-top: 5px;
	padding-right: 6px;
}

#edit-slug-box .cancel {
	margin-right: 10px;
	font-size: 11px;
}

#editable-post-name-full {
	display: none;
}

#editable-post-name input {
	width: 16em;
}

.postarea h3 label {
	float: left;
}

.submitbox .submit {
	text-align: left;
	padding: 12px 10px 10px;
	font-size: 11px;
}

.submitbox .submitdelete {
	text-decoration: none;
	padding: 1px 2px;
}

.submitbox .submitdelete,
.submitbox .submit a:hover {
	border-bottom-width: 1px;
	border-bottom-style: solid;
}

.submitbox .submit input {
	margin-bottom: 8px;
	margin-right: 4px;
	padding: 6px;
}

.inside-submitbox #post_status {
	margin: 2px 0 2px -2px;
}

#post-status-select {
	line-height: 2.5em;
	margin-top: 3px;
}

/* Post Screen */
#post-body #normal-sortables {
	min-height: 50px;
}

.postbox {
	position: relative;
	min-width: 255px;
}

#trackback_url {
	width: 99%;
}

#normal-sortables .postbox .submit {
	background: transparent none;
	border: 0 none;
	float: right;
	padding: 0 12px;
	margin:0;
}

.category-add input[type="text"],
.category-add select {
	width: 100%;
	max-width: 260px;
}

.press-this #side-sortables .category-tabs li,
ul.category-tabs li,
#side-sortables .add-menu-item-tabs li,
.wp-tab-bar li {
	display: inline;
	line-height: 1.35em;
}

.no-js .category-tabs li.hide-if-no-js {
	display: none;
}

.category-tabs a,
#side-sortables .add-menu-item-tabs a,
.wp-tab-bar a {
	text-decoration: none;
}

.category-tabs {
	margin: 8px 0 3px;
}

#category-adder h4 {
	margin: 10px 0;
}

#side-sortables .add-menu-item-tabs,
.wp-tab-bar {
	margin-bottom: 3px;
}

#normal-sortables .postbox #replyrow .submit {
	float: none;
	margin: 0;
	padding: 0 7px 5px;
}

#side-sortables .submitbox .submit input,
#side-sortables .submitbox .submit .preview,
#side-sortables .submitbox .submit a.preview:hover {
	border: 0 none;
}

#side-sortables .inside-submitbox .insidebox,
.stuffbox .insidebox {
	margin: 11px 0;
}

ul.category-tabs,
ul.add-menu-item-tabs,
ul.wp-tab-bar {
	margin-top: 12px;
}

ul.category-tabs li {
	border-style: solid;
	border-width: 1px;
	position: relative;
}

ul.add-menu-item-tabs li.tabs,
.wp-tab-active {
	border-style: solid solid none;
	border-width: 1px 1px 0;
}

#post-body .add-menu-item-tabs li.tabs {
	border-style: solid none solid solid;
	border-width: 1px 0 1px 1px;
	margin-right: -1px;
}

ul.category-tabs li,
ul.add-menu-item-tabs li,
ul.wp-tab-bar li {
	padding: 3px 5px 5px;
	-webkit-border-top-left-radius: 3px;
	-webkit-border-top-right-radius: 3px;
	border-top-left-radius: 3px;
	border-top-right-radius: 3px;
}

/* positioning etc. */
form#tags-filter {
	position: relative;
}

/* Edit posts */
td.post-title strong,
td.plugin-title strong {
	display: block;
	margin-bottom: .2em;
}

td.post-title p,
td.plugin-title p {
	margin: 6px 0;
}

/* Global classes */
.wp-hidden-children .wp-hidden-child,
.ui-tabs-hide {
	display: none;
}

.commentlist .avatar {
	vertical-align: text-top;
}

#post-body .tagsdiv #newtag {
	margin-right: 5px;
	width: 16em;
}

#side-sortables input#post_password {
	width: 94%
}

#side-sortables .tagsdiv #newtag {
	width: 68%;
}

#post-status-info {
	border-width: 0 1px 1px;
	border-style: none solid solid;
	width: 100%;
	-webkit-border-bottom-left-radius: 3px;
	-webkit-border-bottom-right-radius: 3px;
	border-bottom-left-radius: 3px;
	border-bottom-right-radius: 3px;
}

#post-status-info td {
	font-size: 12px;
}

.autosave-info {
	padding: 2px 15px;
	text-align: right;
}

#editorcontent #post-status-info {
	border: none;
}

#post-body .wp_themeSkin .mceStatusbar a.mceResize {
	display: block;
	background: transparent url('../images/resize.gif') no-repeat scroll right bottom;
	width: 12px;
	cursor: se-resize;
	margin: 0 1px;
	position: relative;
	top: -2px;
}

#post-body .postarea .wp_themeSkin .mceStatusbar a.mceResize {
	top: 20px;
}

#content-resize-handle {
	background: transparent url('../images/resize.gif') no-repeat scroll right bottom;
	width: 12px;
	cursor: se-resize;
	position: absolute;
	right: 2px;
	height: 19px;
}

.press-this #content-resize-handle {
	bottom: 2px;
}

.tmce-active #content-resize-handle {
	display: none;
}

#wp-word-count {
	display: block;
	padding: 2px 10px;
}

#timestampdiv select {
	height: 20px;
	line-height: 14px;
	padding: 0;
	vertical-align: top;
}

#aa, #jj, #hh, #mn {
	padding: 1px;
	font-size: 12px;
}

#jj, #hh, #mn {
	width: 2em;
}

#aa {
	width: 3.4em;
}

.curtime #timestamp {
	background-repeat: no-repeat;
	background-position: left center;
	padding: 2px 0 1px 20px;
}

#timestampdiv {
	padding-top: 5px;
	line-height: 23px;
}

#timestampdiv p {
	margin: 8px 0 6px;
}

#timestampdiv input {
	border-width: 1px;
	border-style: solid;
}

.notification-dialog {
	position: fixed;
	top: 30%;
	left: 50%;
	width: 450px;
	margin-left: -225px;
	background: #fff;
	line-height: 1.5;
	z-index: 1000005;
}

.notification-dialog-background {
	position: fixed;
	top: 0;
	left: 0;
	right: 0;
	bottom: 0;
	background: #000;
	opacity: 0.5;
	filter: alpha(opacity=50);
	z-index: 1000000;
}

#post-lock-dialog .post-locked-message,
#post-lock-dialog .post-taken-over {
	margin: 25px;
}

#post-lock-dialog .post-locked-message a.button {
	margin-right: 10px;
}

#post-lock-dialog .post-locked-avatar {
	float: left;
	margin: 0 20px 20px 0;
}

#post-lock-dialog .wp-tab-first {
	outline: 0;
}

#post-lock-dialog .locked-saving img {
	float: left;
	margin-right: 3px;
}

#post-lock-dialog.saving .locked-saving,
#post-lock-dialog.saved .locked-saved {
	display: inline;
}

/*------------------------------------------------------------------------------
  11.1 - Custom Fields
------------------------------------------------------------------------------*/

#postcustomstuff thead th {
	padding: 5px 8px 8px;
}

#postcustom #postcustomstuff .submit {
	border: 0 none;
	float: none;
	padding: 0 8px 8px;
}

#side-sortables #postcustom #postcustomstuff .submit {
	margin: 0;
	padding: 0;
}

#side-sortables #postcustom #postcustomstuff #the-list textarea {
	height: 85px;
}

#side-sortables #postcustom #postcustomstuff td.left input,
#side-sortables #postcustom #postcustomstuff td.left select,
#side-sortables #postcustomstuff #newmetaleft a {
	margin: 3px 3px 0;
}

#postcustomstuff table {
	margin: 0;
	width: 100%;
	border-width: 1px;
	border-style: solid;
	border-spacing: 0;
}

#postcustomstuff tr {
	vertical-align: top;
}

#postcustomstuff table input,
#postcustomstuff table select,
#postcustomstuff table textarea {
	width: 96%;
	margin: 8px;
}

#side-sortables #postcustomstuff table input,
#side-sortables #postcustomstuff table select,
#side-sortables #postcustomstuff table textarea {
	margin: 3px;
}

#postcustomstuff th.left,
#postcustomstuff td.left {
	width: 38%;
}

#postcustomstuff .submit input {
	margin: 0;
	width: auto;
}

#postcustomstuff #newmetaleft a {
	display: inline-block;
	margin: 0 8px 8px;
	text-decoration: none;
}

.no-js #postcustomstuff #enternew {
	display: none;
}

#post-body-content .compat-attachment-fields {
	margin-bottom: 20px;
}

.compat-attachment-fields th {
	padding-top: 5px;
	padding-right: 10px;
}

/*------------------------------------------------------------------------------
  11.2 - Post Revisions
------------------------------------------------------------------------------*/
.revisions-control-frame,
.revisions-diff-frame {
	position: relative;
}

.revisions-controls {
	padding-top: 40px;
	height: 100px;
	z-index: 1;
}

.revisions-controls input[type="checkbox"] {
	position: relative;
	top: -1px;
	vertical-align: text-bottom;
}

.revisions.pinned .revisions-controls {
	position: fixed;
	top: 0;
	padding-bottom: 10px;
}

.revisions-tickmarks {
	position: relative;
	margin: 0 auto;
	height: 0.8em;
	top: 7px;
	max-width: 70%;
	-moz-box-sizing: border-box;
	-webkit-box-sizing: border-box;
	box-sizing: border-box;
}

.revisions-tickmarks > div {
	position: absolute;
	height: 100%;
	border-style: solid;
	border-width: 0 1px 0 0;
	-moz-box-sizing: border-box;
	-webkit-box-sizing: border-box;
	box-sizing: border-box;
}

.revisions-tickmarks > div:first-child {
	border-width: 0;
}

.comparing-two-revisions .revisions-controls {
	height: 140px;
}

.revisions .diff-error {
	position: absolute;
	text-align: center;
	margin: 0 auto;
	width: 100%;
	display: none;
}

.revisions.diff-error .diff-error {
	display: block;
}

.revisions .loading-indicator {
	position: fixed;
	vertical-align: middle;
	opacity: 0;
	width: 100%;
	top: 50%;
	margin-left: -90px;
	-webkit-transition: opacity 0.5s;
	-moz-transition:    opacity 0.5s;
	-ms-transition:     opacity 0.5s;
	-o-transition:      opacity 0.5s;
	transition:         opacity 0.5s;
	filter: alpha(opacity=0); /* ie8 and earlier */
}

body.folded .revisions .loading-indicator {
	margin-left: -32px;
}

.revisions .loading-indicator span.spinner {
	display: block;
	margin: 0 auto;
	float: none;
}

.revisions.loading .loading-indicator {
	opacity: 1;
	filter: alpha(opacity=100); /* ie8 and earlier */
}

.revisions .diff {
	-webkit-transition: opacity 0.5s;
	-moz-transition:    opacity 0.5s;
	-ms-transition:     opacity 0.5s;
	-o-transition:      opacity 0.5s;
	transition:         opacity 0.5s;
}

.revisions.loading .diff {
	opacity: 0.5;
	filter: alpha(opacity=50); /* ie8 and earlier */
}

.revisions.diff-error .diff {
	visibility: hidden;
}

.revisions-meta {
	margin-top: 15px;
}

.revision-toggle-compare-mode {
	position: absolute;
	top: 0;
	right: 0;
}

.comparing-two-revisions .revisions-previous,
.comparing-two-revisions .revisions-next,
.revisions-meta .diff-meta-to strong {
	display: none;
}

.revisions-controls .author-card .date {
	color: #777;
}

.revisions-controls .author-card.autosave {
	color: #d54e21;
}

.revisions-controls .author-card .author-name {
	font-weight: bold;
}

.comparing-two-revisions .diff-meta-to strong {
	display: block;
}

.revisions-previous,
.revisions-next {
	position: relative;
	z-index: 1;
}

.revisions-previous {
	float: left;
}

.revisions-next {
	float: right;
}

.revisions-controls .wp-slider {
	max-width: 70%;
	margin: 0 auto;
	top: -3px;
}

/* Revision meta box */
.post-revisions li img,
#revisions-meta-restored img {
	vertical-align: middle;
}

table.diff {
	table-layout: fixed;
	width: 100%;
	white-space: pre-wrap;
	word-wrap: break-word;
}

table.diff col.content {
	width: auto;
}

table.diff col.content.diffsplit {
	width: 48%;
}

table.diff col.diffsplit.middle {
	width: auto;
}

table.diff col.ltype {
	width: 30px;
}

table.diff tr {
	background-color: transparent;
}

table.diff td,
table.diff th {
	padding: .5em;
	font-family: Consolas, Monaco, monospace;
}

table.diff .diff-deletedline del,
table.diff .diff-addedline ins {
	text-decoration: none;
}

.diff-meta {
	-webkit-border-radius: 3px;
	border-radius: 3px;
	padding: 5px;
	clear: both;
	min-height: 32px;
}

.diff-title strong {
	line-height: 32px;
	min-width: 60px;
	text-align: right;
	float: left;
	margin-right: 5px;
}

.revisions-controls .author-card .avatar,
.revisions-controls .author-card .author-info {
	float: left;
	margin-left: 6px;
	margin-right: 6px;
}

.revisions-controls .author-card .byline {
	display: block;
	font-size: 12px;
}

.revisions-controls .author-card .avatar {
	vertical-align: middle;
}

.diff-meta input.restore-revision {
	float: right;
	margin-left: 6px;
	margin-right: 6px;
	margin-top: 4px;
}

.diff-meta-from {
	display: none;
}

.comparing-two-revisions .diff-meta-from {
	display: block;
}

.revisions-tooltip {
	position: absolute;
	bottom: 105px;
	margin-right: 0;
	margin-left: -69px;
	z-index: 0;
	max-width: 350px;
	min-width: 130px;
	padding: 8px 4px;
	display: none;
	opacity: 0;
}

.revisions-tooltip.flipped {
	margin-left: 0;
	margin-right: -70px;
}

.revisions.pinned .revisions-tooltip {
	display: none !important;
}

.comparing-two-revisions .revisions-tooltip {
	bottom: 145px;
}

.revisions-tooltip-arrow {
	width: 70px;
	height: 15px;
	overflow: hidden;
	position: absolute;
	left: 0;
	margin-left: 35px;
	bottom: -15px;
}

.revisions-tooltip.flipped .revisions-tooltip-arrow {
	margin-left: 0;
	margin-right: 35px;
	left: auto;
	right: 0;
}

.revisions-tooltip-arrow > span {
	content: "";
	position: absolute;
	left: 20px;
	top: -20px;
	width: 25px;
	height: 25px;
	-webkit-transform: rotate(45deg);
	-moz-transform: rotate(45deg);
	-ms-transform: rotate(45deg);
	-o-transform: rotate(45deg);
	transform: rotate(45deg);
}

.revisions-tooltip.flipped .revisions-tooltip-arrow > span {
	left: auto;
	right: 20px;
}

.ie8 .revisions-tooltip-arrow > span {
	left: 15px;
	top: -25px;
	-ms-filter: "progid:DXImageTransform.Microsoft.Matrix(SizingMethod='auto expand', M11=0.7071067811865476, M12=-0.7071067811865475, M21=0.7071067811865475, M22=0.7071067811865476)";
}

.ie8 .revisions-tooltip.flipped .revisions-tooltip-arrow > span {
	right: 25px;
}

.revisions-tooltip,
.revisions-tooltip-arrow > span {
	border-width: 1px;
	border-style: solid;
}

div.revisions-controls > .wp-slider > .ui-slider-handle {
	margin-left: -10px;
}

 /* jQuery UI Slider */
.wp-slider.ui-slider {
	position: relative;
	border-width: 1px;
	border-style: solid;
	border-radius: 3px;
	text-align: left;
	cursor: pointer;
}

.wp-slider .ui-slider-handle {
	position: absolute;
	z-index: 2;
	margin-top: -3px;
	width: 19px;
	height: 19px;
	border-width: 1px;
	border-style: solid;
	border-radius: 50%;
}

.wp-slider .ui-slider-handle:before {
	content: "";
	position: absolute;
	top: 6px;
	left: 3px;
	height: 8px;
	width: 13px;
	background: url(../images/arrows-pr.png) no-repeat -2px -47px;
}

.wp-slider .ui-slider-handle.from-handle:before,
.wp-slider .ui-slider-handle.to-handle:before {
	height: 8px;
	width: 7px;
}

.wp-slider .ui-slider-handle.from-handle:before {
	background-position: -5px -84px;
	left: 7px;
}

.wp-slider .ui-slider-handle.to-handle:before {
	background-position: -4px -65px;
	left: 5px;
}

.wp-slider .ui-slider-range {
	position: absolute;
	font-size: .7em;
	display: block;
	border: 0;
	background-color: transparent;
	background-image: none;
}

.wp-slider.ui-slider-horizontal {
	height: .8em;
}

.wp-slider.ui-slider-horizontal .ui-slider-handle {
	top: -.25em;
	margin-left: -.6em;
}

.wp-slider.ui-slider-horizontal .ui-slider-range {
	top: 0;
	height: 100%;
}

.wp-slider.ui-slider-horizontal .ui-slider-range-min {
	left: 0;
}

.wp-slider.ui-slider-horizontal .ui-slider-range-max {
	right: 0;
}


/*------------------------------------------------------------------------------
  11.3 - Featured Images
------------------------------------------------------------------------------*/

#select-featured-image {
	padding: 4px 0;
	overflow: hidden;
}

#select-featured-image img {
	max-width: 100%;
	height: auto;
	margin-bottom: 10px;
}

#select-featured-image a {
	float: left;
	clear: both;
}

#select-featured-image .remove {
	display: none;
	margin-top: 10px;
}

.js #select-featured-image.has-featured-image .remove {
	display: inline-block;
}

.no-js #select-featured-image .choose {
	display: none;
}

/*------------------------------------------------------------------------------
  11.4 - Post formats
------------------------------------------------------------------------------*/

a.post-state-format {
	overflow: hidden;
	display: inline-block;
	vertical-align: middle;
	height: 16px;
	width: 16px;
	margin-right: 5px;
	background-repeat: no-repeat;
	text-indent: -999em;
}

#post-formats-select {
	line-height: 2em;
}

label.post-format-icon {
	margin-left: 5px;
	padding: 2px 0 2px 21px;
}

.post-format-icon.post-format-standard  {
	background-position: 0 0;
}

.post-format-icon.post-format-image  {
	background-position: 0 -32px;
}

.post-format-icon.post-format-gallery {
	background-position: 0 -64px;
}

.post-format-icon.post-format-audio {
	background-position: 0 -96px;
}

.post-format-icon.post-format-video {
	background-position: 0 -128px;
}

.post-format-icon.post-format-chat {
	background-position: 0 -160px;
}

.post-format-icon.post-format-status {
	background-position: 0 -192px;
}

.post-format-icon.post-format-aside {
	background-position: 0 -224px;
}

.post-format-icon.post-format-quote {
	background-position: 0 -256px;
}

.post-format-icon.post-format-link {
	background-position: 0 -288px;
}


/*------------------------------------------------------------------------------
  12.0 - Categories
------------------------------------------------------------------------------*/

.category-adder {
	margin-left: 120px;
	padding: 4px 0;
}

.category-adder h4 {
	margin: 0 0 8px;
}

#side-sortables .category-adder {
	margin: 0;
}

#post-body ul.add-menu-item-tabs {
	float: left;
	width: 120px;
	text-align: right;
	/* Negative margin for the sake of those without JS: all tabs display */
	margin: 0 -120px 0 5px;
	padding: 0;
}

#post-body ul.add-menu-item-tabs li {
	padding: 8px;
}

#post-body ul.add-menu-item-tabs li.tabs {
	-webkit-border-top-left-radius: 3px;
	-webkit-border-bottom-left-radius: 3px;
	border-top-left-radius: 3px;
	border-bottom-left-radius: 3px;
}

.wp-tab-panel,
.categorydiv div.tabs-panel,
.customlinkdiv div.tabs-panel,
.posttypediv div.tabs-panel,
.taxonomydiv div.tabs-panel {
	min-height: 42px;
	max-height: 200px;
	overflow: auto;
	padding: 0 0.9em;
	border-style: solid;
	border-width: 1px;
}

div.tabs-panel-active {
	display:block;
}

div.tabs-panel-inactive {
	display:none;
}

#front-page-warning,
#front-static-pages ul,
ul.export-filters,
.inline-editor ul.cat-checklist ul,
.categorydiv ul.categorychecklist ul,
.customlinkdiv ul.categorychecklist ul,
.posttypediv ul.categorychecklist ul,
.taxonomydiv ul.categorychecklist ul {
	margin-left: 18px;
}

ul.categorychecklist li {
	margin: 0;
	padding: 0;
	line-height: 19px;
	word-wrap: break-word;
}

.categorydiv .tabs-panel,
.customlinkdiv .tabs-panel,
.posttypediv .tabs-panel,
.taxonomydiv .tabs-panel {
	border-width: 3px;
	border-style: solid;
}

.form-wrap p,
.form-wrap label {
	font-size: 11px;
}

.form-wrap label {
	display: block;
	padding: 2px;
	font-size: 12px;
}

.form-field input,
.form-field textarea {
	border-style: solid;
	border-width: 1px;
	width: 95%;
}

p.description,
.form-wrap p {
	margin: 2px 0 5px;
}

p.help,
p.description,
span.description,
.form-wrap p {
	font-size: 12px;
	font-style: italic;
	font-family: sans-serif;
}

.form-wrap .form-field {
	margin: 0 0 10px;
	padding: 8px 0;
}

.form-wrap .form-field #parent {
	max-width: 100%;
}

.col-wrap h3 {
	margin: 12px 0;
	font-size: 1.1em;
}

.col-wrap p.submit {
	margin-top: -10px;
}


/*------------------------------------------------------------------------------
  13.0 - Tags
------------------------------------------------------------------------------*/

#poststuff .taghint {
	color: #aaa;
	margin: 15px 0 -24px 12px;
}

#poststuff .tagsdiv .howto {
	margin: 0 0 6px 8px;
}

.ajaxtag .newtag {
	position: relative;
}

.tagsdiv .newtag {
	width: 180px;
}

.tagsdiv .the-tags {
	display: block;
	height: 60px;
	margin: 0 auto;
	overflow: auto;
	width: 260px;
}

#post-body-content .tagsdiv .the-tags {
	margin: 0 5px;
}

p.popular-tags {
	-webkit-border-radius: 8px;
	border-radius: 8px;
	border-width: 1px;
	border-style: solid;
	line-height: 2em;
	max-width: 1000px;
	padding: 8px 12px 12px;
	text-align: justify;
}

p.popular-tags a {
	padding: 0 3px;
}

.tagcloud {
	width: 97%;
	margin: 0 0 40px;
	text-align: justify;
}

.tagcloud h3 {
	margin: 2px 0 12px;
}

.ac_results {
	padding: 0;
	margin: 0;
	list-style: none;
	position: absolute;
	z-index: 10000;
	display: none;
	border-width: 1px;
	border-style: solid;
}

.ac_results li {
	padding: 2px 5px;
	white-space: nowrap;
	text-align: left;
}

.ac_over {
	cursor: pointer;
}

.ac_match {
	text-decoration: underline;
}

/* links tables */
table.links-table {
	width: 100%;
}

.links-table th {
	font-weight: normal;
	text-align: left;
	vertical-align: top;
	min-width: 80px;
	width: 20%;
	word-wrap: break-word;
}

.links-table th,
.links-table td {
	padding: 5px 0;
}

.links-table td label {
	margin-right: 8px;
}

.links-table td input[type="text"],
.links-table td textarea {
	width: 100%;
}

.links-table #link_rel {
	max-width: 280px;
}

/*------------------------------------------------------------------------------
  14.0 - Media Screen
------------------------------------------------------------------------------*/

.media-item .describe {
	border-collapse: collapse;
	width: 100%;
	border-top-style: solid;
	border-top-width: 1px;
	clear: both;
	cursor: default;
}

.media-item.media-blank .describe {
	border: 0;
}

.media-item .describe th {
	vertical-align: top;
	text-align: left;
	padding: 5px 10px 10px;
	width: 140px;
}

.media-item .describe .align th {
	padding-top: 0;
}

.media-item .media-item-info tr {
	background-color: transparent;
}

.media-item .describe td {
	padding: 0 8px 8px 0;
	vertical-align: top;
}

.media-item thead.media-item-info td {
	padding: 4px 10px 0;
}

.media-item .media-item-info .A1B1 {
	padding: 0 0 0 10px;
}

.media-item td.savesend {
	padding-bottom: 15px;
}

.media-item .thumbnail {
	max-height: 128px;
	max-width: 128px;
}

#wpbody-content #async-upload-wrap a {
	display: none;
}

.media-upload-form {
	margin-top: 20px;
}

.media-upload-form td label {
	margin-right: 6px;
	margin-left: 2px;
}

.media-upload-form .align .field label {
	display: inline;
	padding: 0 0 0 23px;
	margin: 0 1em 0 3px;
	font-weight: bold;
}

.media-upload-form tr.image-size label {
	margin: 0 0 0 5px;
	font-weight: bold;
}

.media-upload-form th.label label {
	font-weight: bold;
	margin: 0.5em;
	font-size: 13px;
}

.media-upload-form th.label label span {
	padding: 0 5px;
}

abbr.required {
	border: medium none;
	text-decoration: none;
}

.media-item .describe input[type="text"],
.media-item .describe textarea {
	width: 460px;
}

.media-item .describe p.help {
	margin: 0;
	padding: 0 0 0 5px;
}

.media-item .edit-attachment,
.describe-toggle-on,
.describe-toggle-off {
	display: block;
	line-height: 36px;
	float: right;
	margin-right: 15px;
}

.media-item .describe-toggle-off,
.media-item.open .describe-toggle-on {
	display: none;
}

.media-item.open .describe-toggle-off {
	display: block;
}

#media-items .media-item {
	border-style: solid;
	border-width: 1px;
	min-height: 36px;
	position: relative;
	margin-top: -1px;
	width: 100%;
}

#media-items {
	width: 623px;
}

.media-new-php #media-items {
	margin: 1em 0;
}

#media-items:empty {
	border: 0 none;
}

.media-item .filename {
	line-height: 36px;
	overflow: hidden;
	padding: 0 10px;
}

.media-item .error-div {
	padding-left: 10px;
}

.media-item .pinkynail {
	float: left;
	margin: 2px 2px 0;
	max-width: 40px;
	max-height: 32px;
}

.media-item .startopen,
.media-item .startclosed {
	display: none;
}

.media-item .original {
	position: relative;
	height: 34px;
}

.media-item .progress {
	float: right;
	height: 22px;
	margin: 6px 10px 0 0;
	width: 200px;
	line-height: 2em;
	padding: 0;
	overflow: hidden;
	margin-bottom: 2px;
	border: 1px solid #d1d1d1;
	background: #f7f7f7;
	background-image: -webkit-gradient(linear, left bottom, left top, from(#fff), to(#f7f7f7));
	background-image: -webkit-linear-gradient(bottom, #fff, #f7f7f7);
	background-image:    -moz-linear-gradient(bottom, #fff, #f7f7f7);
	background-image:      -o-linear-gradient(bottom, #fff, #f7f7f7);
	background-image: linear-gradient(to top, #fff, #f7f7f7);
	-webkit-border-radius: 3px;
	border-radius: 3px;
	-webkit-box-shadow: inset 0 0 3px rgba(0,0,0,0.1);
	box-shadow: inset 0 0 3px rgba(0,0,0,0.1);
}

.media-item .bar {
	z-index: 9;
	width: 0;
	height: 100%;
	margin-top: -24px;
	background-color: #8cc1e9;
	background-image: -webkit-gradient(linear, left bottom, left top, from(#72a7cf), to(#8cc1e9));
	background-image: -webkit-linear-gradient(bottom, #72a7cf, #8cc1e9);
	background-image:    -moz-linear-gradient(bottom, #72a7cf, #8cc1e9);
	background-image:      -o-linear-gradient(bottom, #72a7cf, #8cc1e9);
	background-image: linear-gradient(to top, #72a7cf, #8cc1e9);
	-webkit-border-radius: 3px;
	border-radius: 3px;
	-webkit-box-shadow: 0 0 3px rgba(0,0,0,0.3);
	box-shadow: 0 0 3px rgba(0,0,0,0.3);
}

.media-item .progress .percent {
	z-index: 10;
	position: relative;
	width: 200px;
	padding: 0 8px;
	text-shadow: 0 1px 0 rgba(255,255,255,0.4);
	color: rgba(0,0,0,0.6);
}

.upload-php .fixed .column-parent {
	width: 15%;
}

.js .html-uploader #plupload-upload-ui {
	display: none;
}

.js .html-uploader #html-upload-ui {
	display: block;
}

.media-upload-form .media-item.error {
	margin: 0;
	padding: 0;
}

.media-upload-form .media-item.error p,
.media-item .error-div {
	line-height: 16px;
	margin: 5px 10px;
	padding: 0;
}

.media-item .error-div a.dismiss {
	display: block;
	float: right;
	margin: 5px 4px 0 15px;
}

/*------------------------------------------------------------------------------
  14.1 - Media Library
------------------------------------------------------------------------------*/

.find-box {
	width: 600px;
	height: 300px;
	overflow: hidden;
	padding: 33px 0 51px;
	position: absolute;
	z-index: 1000;
}

.find-box-head {
	cursor: move;
	font-weight: bold;
	height: 2em;
	line-height: 2em;
	padding: 1px 12px;
	position: absolute;
	top: 5px;
	width: 100%;
}

.find-box-inside {
	overflow: auto;
	padding: 6px;
	height: 100%;
}

.find-box-search {
	overflow: hidden;
	padding: 9px;
	position: relative;
}

.find-box-search .spinner {
	float: none;
	left: 125px;
	position: absolute;
	top: 9px;
}

#find-posts-input {
	float: left;
	width: 140px;
	height: 24px;
}

#find-posts-search {
	float: left;
	margin: 1px 4px 0 3px;
}

#find-posts-response {
	margin: 8px 0;
	padding: 0 1px 6px;
}

#find-posts-response table {
	width: 100%;
}

#find-posts-response .found-radio {
	padding: 3px 0 0 8px;
	width: 15px;
}

.find-box-buttons {
	padding: 8px;
	overflow: hidden;
}

.find-box #resize-se {
	position: absolute;
	right: 1px;
	bottom: 1px;
}

.ui-find-overlay {
	position: absolute;
	top: 0;
	left: 0;
	background-color: #000;
	opacity: 0.6;
	filter: alpha(opacity=60);
}

ul#dismissed-updates {
	display: none;
}

form.upgrade {
	margin-top: 8px;
}

form.upgrade .hint {
	font-style: italic;
	font-size: 85%;
	margin: -0.5em 0 2em 0;
}

#poststuff .inside .the-tagcloud {
	margin: 5px 0 10px;
	padding: 8px;
	border-width: 1px;
	border-style: solid;
	line-height: 1.8em;
	word-spacing: 3px;
	-webkit-border-radius: 6px;
	border-radius: 6px;
}

.drag-drop #drag-drop-area {
	border: 4px dashed #DDDDDD;
	height: 200px;
}

.drag-drop .drag-drop-inside {
	margin: 70px auto 0;
	width: 250px;
}

.drag-drop-inside p {
	color: #aaa;
	font-size: 14px;
	margin: 5px 0;
	display: none;
}

.drag-drop .drag-drop-inside p {
	text-align: center;
}

.drag-drop-inside p.drag-drop-info {
	font-size: 20px;
}

.drag-drop .drag-drop-inside p,
.drag-drop-inside p.drag-drop-buttons {
	display: block;
}

/*
#drag-drop-area:-moz-drag-over {
	border-color: #83b4d8;
}
borger color while dragging a file over the uploader drop area */
.drag-drop.drag-over #drag-drop-area {
	border-color: #83b4d8;
}

#plupload-upload-ui {
	position: relative;
}


/*------------------------------------------------------------------------------
  14.2 - Image Editor
------------------------------------------------------------------------------*/

.describe .image-editor {
	vertical-align: top;
}

.imgedit-wrap {
	position: relative;
}

.imgedit-settings p {
	margin: 8px 0;
}

.post-php .imgedit-wrap table {
	width: 100%;
}

.describe .imgedit-wrap table td,
.wp_attachment_holder .imgedit-wrap table td {
	vertical-align: top;
	padding-top: 0;
}

.describe .imgedit-wrap table td.imgedit-settings {
	padding: 0 5px;
}

.wp_attachment_holder .imgedit-wrap table td.imgedit-settings {
	width: 250px;
}

td.imgedit-settings input {
	margin-top: 0;
	vertical-align: middle;
}

.imgedit-wait {
	position: absolute;
	top: 0;
	background: #fff url(../images/wpspin_light.gif) no-repeat scroll 22px 10px;
	background-size: 16px 16px;
	opacity: 0.7;
	filter: alpha(opacity=70);
	width: 100%;
	height: 500px;
	display: none;
}

.spinner {
	background: url(../images/wpspin_light.gif) no-repeat;
	background-size: 16px 16px;
	display: none;
	float: right;
	opacity: 0.7;
	filter: alpha(opacity=70);
	width: 16px;
	height: 16px;
	margin: 5px 5px 0;
}

.no-float {
	float: none;
}

.media-disabled,
.imgedit-settings .disabled  {
	color: grey;
}

.wp_attachment_image,
.A1B1 {
	overflow: hidden;
}

.wp_attachment_image .button,
.A1B1 .button {
	float: left;
}

.no-js .wp_attachment_image .button {
	display: none;
}

.wp_attachment_image .spinner,
.A1B1 .spinner {
	float: left;
	padding: 0 4px 4px;
	vertical-align: bottom;
}

.imgedit-menu {
	margin: 0 0 12px;
	min-width: 300px;
}

.imgedit-menu div {
	float: left;
	width: 32px;
	height: 32px;
}

.imgedit-crop-wrap {
	position: relative;
}

.imgedit-crop {
	background: transparent url('../images/imgedit-icons.png') no-repeat scroll -9px -31px;
	margin: 0 8px 0 0;
}

.imgedit-crop.disabled:hover {
	background-position: -9px -31px;
}

.imgedit-crop:hover {
	background-position: -9px -1px;
}

.imgedit-rleft {
	background: transparent url('../images/imgedit-icons.png') no-repeat scroll -46px -31px;
	margin: 0 3px;
}

.imgedit-rleft.disabled:hover {
	background-position: -46px -31px;
}

.imgedit-rleft:hover {
	background-position: -46px -1px;
}

.imgedit-rright {
	background: transparent url('../images/imgedit-icons.png') no-repeat scroll -77px -31px;
	margin: 0 8px 0 3px;
}

.imgedit-rright.disabled:hover {
	background-position: -77px -31px;
}

.imgedit-rright:hover {
	background-position: -77px -1px;
}

.imgedit-flipv {
	background: transparent url('../images/imgedit-icons.png') no-repeat scroll -115px -31px;
	margin: 0 3px;
}

.imgedit-flipv.disabled:hover {
	background-position: -115px -31px;
}

.imgedit-flipv:hover {
	background-position: -115px -1px;
}

.imgedit-fliph {
	background: transparent url('../images/imgedit-icons.png') no-repeat scroll -147px -31px;
	margin: 0 8px 0 3px;
}

.imgedit-fliph.disabled:hover {
	background-position: -147px -31px;
}

.imgedit-fliph:hover {
	background-position: -147px -1px;
}

.imgedit-undo {
	background: transparent url('../images/imgedit-icons.png') no-repeat scroll -184px -31px;
	margin: 0 3px;
}

.imgedit-undo.disabled:hover {
	background-position: -184px -31px;
}

.imgedit-undo:hover {
	background-position: -184px -1px;
}

.imgedit-redo {
	background: transparent url('../images/imgedit-icons.png') no-repeat scroll -215px -31px;
	margin: 0 8px 0 3px;
}

.imgedit-redo.disabled:hover {
	background-position: -215px -31px;
}

.imgedit-redo:hover {
	background-position: -215px -1px;
}

.imgedit-applyto img {
	margin: 0 8px 0 0;
}

.imgedit-group-top {
	margin: 5px 0;
}

.imgedit-applyto .imgedit-label {
	padding: 2px 0 0;
	display: block;
}

.imgedit-help {
	display: none;
	font-style: italic;
	margin-bottom: 8px;
}

a.imgedit-help-toggle {
	text-decoration: none;
}

.form-table td.imgedit-response {
	padding: 0;
}

.imgedit-submit {
	margin: 8px 0;
}

.imgedit-submit-btn {
	margin-left: 20px;
}

.imgedit-wrap .nowrap {
	white-space: nowrap;
}

span.imgedit-scale-warn {
	color: red;
	font-size: 20px;
	font-style: normal;
	visibility: hidden;
	vertical-align: middle;
}

.imgedit-group {
	border-width: 1px;
	border-style: solid;
	-webkit-border-radius: 3px;
	border-radius: 3px;
	margin-bottom: 8px;
	padding: 2px 10px;
}

/*------------------------------------------------------------------------------
  15.0 - Comments Screen
------------------------------------------------------------------------------*/

.form-table {
	border-collapse: collapse;
	margin-top: 0.5em;
	width: 100%;
	margin-bottom: -8px;
	clear: both;
}

.form-table td {
	margin-bottom: 9px;
	padding: 8px 10px;
	line-height: 20px;
	font-size: 12px;
}

.form-table th,
.form-wrap label {
	font-weight: normal;
	text-shadow: #fff 0 1px 0;
}

.form-table th {
	vertical-align: top;
	text-align: left;
	padding: 10px;
	width: 200px;
}

.form-table th.th-full {
	width: auto;
}

.form-table div.color-option {
	display: block;
	clear: both;
	margin-top: 12px;
}

.form-table input.tog {
	margin-top: 2px;
	margin-right: 2px;
	float: left;
}

.form-table td p {
	margin-top: 4px;
}

.form-table table.color-palette {
	vertical-align: bottom;
	float: left;
	margin: -12px 3px 11px;
}

.form-table .color-palette td {
	border-width: 1px 1px 0;
	border-style: solid solid none;
	height: 10px;
	line-height: 20px;
	width: 10px;
}

.commentlist li {
	padding: 1em 1em .2em;
	margin: 0;
	border-bottom-width: 1px;
	border-bottom-style: solid;
}

.commentlist li li {
	border-bottom: 0;
	padding: 0;
}

.commentlist p {
	padding: 0;
	margin: 0 0 .8em;
}

/* reply to comments */
#replyrow input {
	border-width: 1px;
	border-style: solid;
}

#replyrow td {
	padding: 2px;
}

#replysubmit {
	margin: 0;
	padding: 0 5px 3px;
	text-align: center;
}

#replysubmit .spinner {
	padding: 2px 0 0;
	vertical-align: top;
	float: right;
}

#replysubmit .button {
	margin-right: 5px;
}

#replysubmit .error {
	color: red;
	line-height: 21px;
	text-align: center;
}

#replyrow h5 {
	margin: .2em 0 0;
	padding: 0 5px;
	line-height: 1.4em;
	font-size: 1em;
}

#edithead .inside {
	float: left;
	padding: 3px 0 2px 5px;
	margin: 0;
	text-align: center;
}

#edithead .inside input {
	width: 180px;
}

#edithead label {
	padding: 2px 0;
}

#replycontainer {
	padding: 5px;
}

#replycontent {
	height: 120px;
	-webkit-box-shadow: none;
	box-shadow: none;
}

.comment-php .wp-editor-area {
	height: 200px;
}

.comment-ays {
	margin-bottom: 0;
	border-style: solid;
	border-width: 1px;
}

.comment-ays th {
	border-right-style: solid;
	border-right-width: 1px;
}

.trash-undo-inside,
.spam-undo-inside {
	margin: 1px 8px 1px 0;
	line-height: 16px;
}

.spam-undo-inside .avatar,
.trash-undo-inside .avatar {
	height: 20px;
	width: 20px;
	margin-right: 8px;
	vertical-align: middle;
}

.stuffbox .editcomment {
	clear: none;
}

#comment-status-radio p {
	margin: 3px 0 5px;
}

#comment-status-radio input {
	margin: 2px 3px 5px 0;
	vertical-align: middle;
}

#comment-status-radio label {
	padding: 5px 0;
}

.commentlist .avatar {
	vertical-align: text-top;
}


/*------------------------------------------------------------------------------
  16.0 - Themes
------------------------------------------------------------------------------*/

.theme-install-php .tablenav {
	height: auto;
}

.theme-install-php .spinner {
	margin-top: 9px;
}

h3.available-themes {
	margin: 0.3em 0 1em;
	float: left;
}

.available-theme {
	display: inline-block;
	margin-right: 10px;
	overflow: hidden;
	padding: 20px 20px 20px 0;
	vertical-align: top;
	width: 300px;
}

.available-theme .screenshot {
	width: 300px;
	height: 225px;
	display: block;
	border-width: 1px;
	border-style: solid;
	margin-bottom: 10px;
	overflow: hidden;
}

.available-theme img {
	width: 300px;
}

.available-theme h3 {
	margin: 15px 0 0;
}

.available-theme .theme-author {
	line-height: 18px;
}

.available-theme .action-links {
	margin-top: 10px;
	overflow: hidden;
}

.available-theme a.screenshot:focus {
	border-color: #777;
}

#current-theme .theme-info li,
.theme-options li,
.available-theme .action-links li {
	float: left;
	padding-right: 10px;
	margin-right: 10px;
	border-right: 1px solid #dfdfdf;
}

.available-theme .action-links li {
	padding-right: 8px;
	margin-right: 8px;
}

.ie8 .available-theme .action-links li {
	padding-right: 7px;
	margin-right: 7px;
}

#current-theme .theme-info li:last-child,
.theme-options li:last-child,
.available-theme .action-links li:last-child {
	padding-right: 0;
	margin-right: 0;
	border-right: 0;
}

.available-theme .action-links .delete-theme {
	float: right;
	margin-left: 8px;
	margin-right: 0;
}

.available-theme .action-links .delete-theme a {
	color: red;
	padding: 2px;
}

.available-theme .action-links .delete-theme a:hover {
	background: red;
	color: #fff;
	text-decoration: none;
}

.available-theme .action-links p {
	float: left;
}

#current-theme {
	margin: 20px 0 10px;
	padding: 0 0 20px;
	border-bottom-width: 1px;
	border-bottom-style: solid;
	overflow: hidden;
}

#current-theme.has-screenshot {
	padding-left: 330px;
}

#current-theme h3 {
	margin: 0;
	font-size: 12px;
	font-weight: normal;
	color: #999;
}

#current-theme h4 {
	margin: 3px 0 16px;
	font-size: 20px;
}

#current-theme h4 span {
	margin-left: 20px;
	font-size: 12px;
	font-weight: normal;
}

#current-theme a {
	border-bottom: none;
}

#current-theme .theme-info {
	margin: 1em 0;
	overflow: hidden;
}

#current-theme .theme-description {
	margin-top: 5px;
	max-width: 600px;
	line-height: 1.6em;
}

#current-theme img {
	float: left;
	width: 300px;
	margin-left: -330px;

	border-width: 1px;
	border-style: solid;
}

.theme-options {
	overflow: hidden;
	font-size: 14px;
	padding-bottom: 10px;
}

.theme-options .load-customize {
	margin-right: 30px;
	float: left;
}

.theme-options span {
	float: left;
	margin-right: 10px;
	text-transform: uppercase;
	font-size: 11px;
	line-height: 18px;
	color: #999;
}

.theme-options ul {
	float: left;
	margin: 0;
}

/* Allow for three-up in small windows when sidebar is collapsed */
@media only screen and (max-width: 1200px) {
	.folded .available-theme,
	.folded .available-theme .screenshot {
		width: 300px;
	}

	.folded .available-theme .screenshot {
		height: 225px;
	}

	.folded #current-theme img {
		width: 300px;
	}

	.folded #current-theme.has-screenshot {
		padding-left: 330px;
	}

	.folded #current-theme img {
		margin-left: -330px;
	}
}

/* Adjust three-up display in smaller windows when sidebar is collapsed */
@media only screen and (max-width: 1079px) {
	.folded .available-theme,
	.folded .available-theme .screenshot {
		width: 270px;
	}

	.folded .available-theme .screenshot {
		height: 203px;
	}

	.folded #current-theme img {
		width: 270px;
	}

	.folded #current-theme.has-screenshot {
		padding-left: 300px;
	}

	.folded #current-theme img {
		margin-left: -300px;
	}
}

/* Allow for three-up on 1024px wide screens, e.g. tablets */
@media only screen and (max-width: 1200px) {
	.available-theme,
	.available-theme .screenshot,
	#current-theme img {
		width: 240px;
	}

	.available-theme .screenshot {
		height: 180px;
	}

	.available-theme img {
		width: 100%;
	}

	#current-theme.has-screenshot {
		padding-left: 270px;
	}

	#current-theme img {
		margin-left: -270px;
	}
}

#post-body ul.add-menu-item-tabs li.tabs a,
#TB_window #TB_title a.tb-theme-preview-link,
#TB_window #TB_title a.tb-theme-preview-link:visited {
	font-weight: bold;
	text-decoration: none;
}

#TB_window #TB_title {
	background-color: #222;
	color: #cfcfcf;
}

#broken-themes {
	text-align: left;
	width: 50%;
	border-spacing: 3px;
	padding: 3px;
}

.theme-install-php h4 {
	margin: 2.5em 0 8px;
}


/*------------------------------------------------------------------------------
  16.1 - Custom Header Screen
------------------------------------------------------------------------------*/

.appearance_page_custom-header #headimg {
	border: 1px solid #DFDFDF;
	overflow: hidden;
	width: 100%;
}

.appearance_page_custom-header #upload-form p label {
	font-size: 12px;
}

.appearance_page_custom-header .available-headers .default-header {
	float: left;
	margin: 0 20px 20px 0;
}

.appearance_page_custom-header .random-header {
	clear: both;
	margin: 0 20px 20px 0;
	vertical-align: middle;
}

.appearance_page_custom-header .available-headers label input,
.appearance_page_custom-header .random-header label input {
	margin-right: 10px;
}

.appearance_page_custom-header .available-headers label img {
	vertical-align: middle;
}


/*------------------------------------------------------------------------------
  16.2 - Custom Background Screen
------------------------------------------------------------------------------*/

div#custom-background-image {
	min-height: 100px;
	border: 1px solid #dfdfdf;
}

div#custom-background-image img {
	max-width: 400px;
	max-height: 300px;
}


/*------------------------------------------------------------------------------
  16.3 - Tabbed Admin Screen Interface (Experimental)
------------------------------------------------------------------------------*/

.nav-tab {
	border-style: solid;
	border-width: 1px 1px 0;
	color: #aaa;
	text-shadow: #fff 0 1px 0;
	font-size: 12px;
	line-height: 16px;
	display: inline-block;
	padding: 4px 14px 6px;
	text-decoration: none;
	margin: 0 6px -1px 0;
	-webkit-border-top-left-radius: 3px;
	-webkit-border-top-right-radius: 3px;
	border-top-left-radius: 3px;
	border-top-right-radius: 3px;
}

.nav-tab-active {
	border-width: 1px;
	color: #464646;
}

h2.nav-tab-wrapper, h3.nav-tab-wrapper {
	border-bottom-width: 1px;
	border-bottom-style: solid;
	padding-bottom: 0;
}

h2 .nav-tab {
	padding: 4px 10px 6px;
	font-weight: 200;
	font-size: 20px;
	line-height: 24px;

}


/*------------------------------------------------------------------------------
  17.0 - Plugins
------------------------------------------------------------------------------*/

#dashboard_right_now .versions .b,
#post-status-display,
#post-visibility-display,
#adminmenu .wp-submenu li.current,
#adminmenu .wp-submenu li.current a,
#adminmenu .wp-submenu li.current a:hover,
.media-item .percent,
.plugins .name,
#pass-strength-result.strong,
#pass-strength-result.short,
#ed_reply_toolbar #ed_reply_strong,
.item-controls .item-order a,
.feature-filter .feature-name {
	font-weight: bold;
}

.plugins p {
	margin: 0 4px;
	padding: 0;
}

.plugins .desc p {
	margin: 0 0 8px;
}

.plugins td.desc {
	line-height: 1.5em;
}

.plugins .desc ul,
.plugins .desc ol {
	margin: 0 0 0 2em;
}

.plugins .desc ul {
	list-style-type: disc;
}

.plugins .row-actions {
	padding: 0;
}

.plugins tbody th.check-column {
	padding: 7px 0;
}

.plugins .inactive td,
.plugins .inactive th,
.plugins .active td,
.plugins .active th {
	border-top-style: solid;
	border-top-width: 1px;
	padding: 5px 7px 0;
}

.plugins .update th,
.plugins .update td {
	border-bottom: 0;
}
.plugin-update-tr td {
	border-top: 0;
}

#wpbody-content .plugins .plugin-title,
#wpbody-content .plugins .theme-title {
	padding-right: 12px;
	white-space:nowrap;
}

.plugins .second,
.plugins .row-actions {
	padding: 0 0 5px;
}

.plugins .update .second,
.plugins .update .row-actions {
	padding-bottom: 0;
}

.plugins-php .widefat tfoot th,
.plugins-php .widefat tfoot td {
	border-top-style: solid;
	border-top-width: 1px;
}

.plugin-update-tr .update-message {
	margin: 5px;
	padding: 3px 5px;
}

.plugin-install-php h4 {
	margin: 2.5em 0 8px;
}


/*------------------------------------------------------------------------------
  18.0 - Users
------------------------------------------------------------------------------*/

#profile-page .form-table textarea {
	width: 500px;
	margin-bottom: 6px;
}

#profile-page .form-table #rich_editing {
	margin-right: 5px
}

#your-profile legend {
	font-size: 22px;
}

#your-profile #rich_editing {
	border: none;
}

#display_name {
	width: 15em;
}

#createuser .form-field input {
	width: 25em;
}

/*------------------------------------------------------------------------------
  19.0 - Tools
------------------------------------------------------------------------------*/

.pressthis {
	margin: 20px 0;
}

.pressthis a,
.pressthis a:hover,
.pressthis a:focus,
.pressthis a:active {
	display: inline-block;
	position: relative;
	cursor: move;
	color: #333;
	background: #e6e6e6;
	background-image: -webkit-gradient(linear, left bottom, left top, color-stop(7%, #e6e6e6), color-stop(77%, #d8d8d8));
	background-image: -webkit-linear-gradient(bottom, #e6e6e6 7%, #d8d8d8 77%);
	background-image:    -moz-linear-gradient(bottom, #e6e6e6 7%, #d8d8d8 77%);
	background-image:      -o-linear-gradient(bottom, #e6e6e6 7%, #d8d8d8 77%);
	background-image: linear-gradient(to top, #e6e6e6 7%, #d8d8d8 77%);
	-webkit-border-radius: 5px;
	border-radius: 5px;
	border: 1px solid #b4b4b4;
	font-style: normal;
	line-height: 16px;
	font-size: 14px;
	text-decoration: none;
	text-shadow: 0 1px 0px #fff;
}

.pressthis a:active {
	outline: none;
}

.pressthis a:hover:after {
	-webkit-transform: skew(20deg) rotate(9deg);
	-moz-transform: skew(20deg) rotate(9deg);
	transform: skew(20deg) rotate(9deg);
	-webkit-box-shadow: 0 10px 8px rgba(0, 0, 0, 0.7);
	box-shadow: 0 10px 8px rgba(0, 0, 0, 0.7);
}

.pressthis a span {
	background: url(../images/press-this.png?v=20120502) no-repeat 0px 5px;
	background-size: 24px 20px;
	padding: 8px 11px 8px 27px;
	margin: 0 5px;
	display: inline-block;
}

.pressthis a:after {
	content: '';
	width: 70%;
	height: 55%;
	z-index: -1;
	position: absolute;
	right: 10px;
	bottom: 9px;
	background: transparent;

	-webkit-transform: skew(20deg) rotate(6deg);
	-moz-transform: skew(20deg) rotate(6deg);
	transform: skew(20deg) rotate(6deg);
	-webkit-box-shadow: 0 10px 8px rgba(0, 0, 0, 0.6);
	box-shadow: 0 10px 8px rgba(0, 0, 0, 0.6);
}

/*------------------------------------------------------------------------------
  20.0 - Settings
------------------------------------------------------------------------------*/

#utc-time, #local-time {
	padding-left: 25px;
	font-style: italic;
	font-family: sans-serif;
}

.defaultavatarpicker .avatar {
	margin: 2px 0;
	vertical-align: middle;
}

.options-general-php .spinner {
	float: none;
	margin: -3px 3px;
}

/*------------------------------------------------------------------------------
  21.0 - Admin Footer
------------------------------------------------------------------------------*/

#wpfooter {
	position: absolute;
	bottom: 0;
	left: 0;
	right: 0;
	padding: 10px 0;
	margin-right: 20px;
	border-top-width: 1px;
	border-top-style: solid;
}

#wpfooter p {
	margin: 0;
	line-height: 20px;
}

#wpfooter a {
	text-decoration: none;
}

#wpfooter a:hover {
	text-decoration: underline;
}

/*------------------------------------------------------------------------------
  22.0 - About Pages
------------------------------------------------------------------------------*/

.about-wrap {
	position: relative;
	margin: 25px 40px 0 20px;
	max-width: 1050px; /* readability */

	font-size: 15px;
}

.about-wrap div.updated,
.about-wrap div.error {
	display: none !important;
}

.about-wrap p.about-notice {
	background-color: #ffffe0;
	border: 1px solid #e6db55;
	margin: 5px 0 15px;
	padding: 0.4em 0.8em;
	border-radius: 3px;
	-webkit-border-radius: 3px;
}


/* Typography */

.about-wrap p {
	line-height: 1.6em;
}

.about-wrap h1 {
	margin: 0.2em 200px 0 0;
	line-height: 1.2em;
	font-size: 2.8em;
	font-weight: 200;
}

.about-text,
.about-description,
.about-wrap li.wp-person a.web {
	font-family: "HelveticaNeue-Light", "Helvetica Neue Light", "Helvetica Neue", sans-serif;
	font-weight: normal;
	line-height: 1.6em;
	font-size: 20px;
}

.about-description {
	margin-top: 1.4em;
}

.about-text {
	margin: 1em 200px 1.4em 0;
	min-height: 60px;
	font-size: 24px;
}

.about-wrap h3 {
	font-size: 1.5em;
	line-height: 1.5em;
	padding-top: 20px;
}

.about-wrap .feature-section {
	padding-bottom: 20px;
}

.about-wrap .feature-section h4 {
	margin-bottom: 0.6em;
}

.about-wrap .feature-section p {
	margin-top: 0.6em;
}

.about-wrap code {
	font-size: 14px;
}

/* Point Releases */

.about-wrap .point-releases {
	margin-top: 5px;
}

.about-wrap .changelog.point-releases h3 {
	padding-top: 35px;
}

.about-wrap .changelog.point-releases h3:first-child {
	padding-top: 7px;
}

/* WordPress Version Badge */

.wp-badge {
	padding-top: 142px;
	height: 50px;
	width: 173px;
	font-weight: bold;
	font-size: 14px;
	text-align: center;
	margin: 0 -5px;
	background: url('../images/wp-badge.png?ver=20111120') no-repeat;
}

.about-wrap .wp-badge {
	position: absolute;
	top: 0;
	right: 0;
}

/* Tabs */

.about-wrap h2.nav-tab-wrapper {
	padding-left: 6px;
}

.about-wrap h2 .nav-tab {
	padding: 4px 10px 6px;
	margin: 0 3px -1px 0;
	font-size: 18px;
	vertical-align: top;
}

.about-wrap h2 .nav-tab-active {
	font-weight: bold;
	padding-top: 3px;
}

/* Changelog / Update screen */

<<<<<<< HEAD
.about-wrap .feature-section img,
.about-wrap .feature-section .video {
	border: none;
	margin: 0 1.94% 10px 0;
	-webkit-border-radius: 3px;
	border-radius: 3px;
}

.about-wrap .feature-section .video video {
	max-width: 100%;
}

=======
>>>>>>> cbb694c0
.about-wrap .feature-section.three-col img {
	margin: 0.5em 0 0.5em 5px;
	max-width: 100%;
	float: none;
}

<<<<<<< HEAD
.ie8 .about-wrap .feature-section.three-col img {
	margin-left: 0;
}

.about-wrap .feature-section.images-stagger-right img,
.about-wrap .feature-section.images-stagger-right .video {
	float: right;
	margin: 0 5px 12px 2em;
}

.about-wrap .feature-section.images-stagger-left img {
	float: left;
	margin: 0 2em 12px 5px;
}

.about-wrap .feature-section .image-100 {
	margin: 0 0 2em 0;
	width: 100%;
}

.about-wrap .feature-section .image-66 {
	width: 65%;
}

.about-wrap .feature-section .image-66.video {
	max-width: 600px;
}

.about-wrap .feature-section .image-50 {
	max-width: 50%;
}

.about-wrap .feature-section img.image-30 {
	max-width: 31.2381%;
}

.ie8 .about-wrap .feature-section img {
	border-width: 1px;
	border-style: solid;
}

.about-wrap .images-stagger-right img.image-30:nth-child(2) {
	margin-left: 1em;
}

=======
>>>>>>> cbb694c0
.about-wrap .feature-section.col {
	margin-bottom: 0;
}

.about-wrap .feature-section.col h4 {
	margin: 0 0 0.6em 0;
}

.about-wrap .feature-section.two-col div {
	width: 47%;
	margin-right: 4.999999999%;
	float: left;
}

.about-wrap .feature-section.three-col div {
	width: 30%;
	margin-right: 4.999999999%;
	float: left;
}

.about-wrap .three-col.about-updates .col-1,
.about-wrap .three-col.about-updates .col-3 {
	width: 37%;
	margin: 0;
}

.about-wrap .three-col.about-updates .col-2 {
	width: 16%;
	margin: 0 5%;
}

.about-wrap .feature-section.col .last-feature {
	margin-right: 0;
}

.about-wrap .three-col.about-updates img {
	margin: 0;
}

.about-wrap .changelog .feature-section {
	overflow: hidden;
}

.about-wrap .about-passwords {
	margin: 20px 0;
	padding: 1px 20px 10px;
	background-color: #f9f9f9;
}

<<<<<<< HEAD
@media only screen and (max-width: 900px) {
	.about-wrap .feature-section.images-stagger-left img,
	.about-wrap .feature-section.images-stagger-right img,
	.about-wrap .feature-section.images-stagger-right .video {
		clear: both;
	}

	.about-wrap .feature-section .video.image-66 {
		float: none;
		width: 98%;
		max-width: 98%;
	}

	.about-wrap .feature-section.images-stagger-right .video.image-66 {
		margin-left: 3px;
	}
}

@media only screen and (max-width: 768px) {
	.about-wrap .feature-section .image-66 {
		float: none;
		width: 98%;
		max-width: 98%;
	}

	.about-wrap .feature-section.images-stagger-right .image-66 {
		margin-left: 3px;
	}

	.about-wrap .feature-section.images-stagger-left .image-66 {
		margin-right: 3px;
	}
=======
.about-wrap .about-auto-update {
	text-align: center;
	background-color: #f9f9ef;
	clear: both;
	padding: 10px;
}

.about-wrap .about-auto-update.cool {
	background-color: #eff9ef;
}

.about-wrap .about-password-meter input {
	font-size: 250%;
	line-height: 1;
	width: 100%;
	display: block;
	padding: 5px;
}

.about-wrap .about-password-meter #pass-strength-result {
	display: block !important;
	font-size: 150%;
	font-weight: normal !important;
	-webkit-box-sizing: border-box;
	-moz-box-sizing:    border-box;
	box-sizing:         border-box;
	width: 100%;
	padding: 17px 0;
	margin-bottom: 15px;
>>>>>>> cbb694c0
}

.about-wrap .feature-section div p img {
	float: right;
	margin-left: 10px;
	max-width: 20%;
}

.about-wrap .changelog li {
	list-style-type: disc;
	margin-left: 3em;
}


/* Return to Dashboard Home link */

.about-wrap .return-to-dashboard {
	margin: 30px 0 0 -5px;
	font-size: 14px;
	font-weight: bold;
}

.about-wrap .return-to-dashboard a {
	text-decoration: none;
	padding: 0 5px;
}

/* Credits */

.about-wrap h4.wp-people-group {
	margin-top: 2.6em;
	font-size: 16px;
}

.about-wrap ul.wp-people-group {
	overflow: hidden;
	padding: 0 5px;
	margin: 0 -15px 0 -5px;
}

.about-wrap ul.compact {
	margin-bottom: 0
}

.about-wrap li.wp-person {
	float: left;
	margin-right: 10px;
}

.about-wrap li.wp-person img.gravatar {
	float: left;
	margin: 0 10px 10px 0;
	padding: 2px;
	width: 60px;
	height: 60px;
}

.about-wrap ul.compact li.wp-person img.gravatar {
	width: 30px;
	height: 30px;
}

.about-wrap li.wp-person {
	height: 70px;
	width: 280px;
	padding-bottom: 15px;
}

.about-wrap ul.compact li.wp-person {
	height: auto;
	width: 180px;
	padding-bottom: 0;
	margin-bottom: 0;
}

.about-wrap #wp-people-group-validators + p.wp-credits-list {
	margin-top: 0;
}

.about-wrap li.wp-person a.web {
	display: block;
	margin: 6px 0 2px;
	font-size: 16px;
	text-decoration: none;
}

.about-wrap p.wp-credits-list a {
	white-space: nowrap;
}

/* Freedoms */

.freedoms-php .about-wrap ol {
	margin: 40px 60px;
}

.freedoms-php .about-wrap ol li {
	list-style-type: decimal;
	font-weight: bold;
}

.freedoms-php .about-wrap ol p {
	font-weight: normal;
	margin: 0.6em 0;
}

/*------------------------------------------------------------------------------
  23.0 - Full Overlay w/ Sidebar
------------------------------------------------------------------------------*/

body.full-overlay-active {
	overflow: hidden;
}

.wp-full-overlay {
	background: #fff;
	z-index: 500000;
	position: fixed;
	overflow: visible;
	top: 0;
	bottom: 0;
	left: 0;
	right: 0;
	height: 100%;
	min-width: 0;
}

.wp-full-overlay-sidebar {
	-webkit-box-sizing: border-box;
	-moz-box-sizing:    border-box;
	box-sizing:         border-box;

	position: fixed;
	width: 300px;
	height: 100%;
	top: 0;
	bottom: 0;
	left: 0;
	padding: 0;
	margin: 0;
	z-index: 10;
	overflow: auto;
	background: #f5f5f5;
	border-right: 1px solid rgba( 0, 0, 0, 0.2 );
}

.wp-full-overlay.collapsed .wp-full-overlay-sidebar {
	overflow: visible;
}

.wp-full-overlay.collapsed,
.wp-full-overlay.expanded .wp-full-overlay-sidebar {
	margin-left: 0 !important;
}

.wp-full-overlay.expanded {
	margin-left: 300px;
}

.wp-full-overlay.collapsed .wp-full-overlay-sidebar {
	margin-left: -300px;
}

.wp-full-overlay-sidebar:after {
	content: '';
	display: block;
	position: absolute;
	top: 0;
	bottom: 0;
	right: 0;
	width: 3px;
	box-shadow: -5px 0 4px -4px rgba(0, 0, 0, 0.1) inset;
	z-index: 1000;
}

.wp-full-overlay-main {
	position: absolute;
	left: 0;
	right: 0;
	top: 0;
	bottom: 0;
	height: 100%;
}

.wp-full-overlay-sidebar .wp-full-overlay-header {
	position: absolute;
	left: 0;
	right: 0;
	height: 45px;
	padding: 0 20px;
	line-height: 45px;
	z-index: 10;
	margin: 0;
}

.wp-full-overlay-sidebar .wp-full-overlay-header {
	border-top: 0;
	border-bottom: 1px solid #fff;
	box-shadow: inset 0 -1px 0 0px #dfdfdf;
}

.wp-full-overlay-sidebar .wp-full-overlay-footer {
	bottom: 0;
	border-bottom: 0;
	border-top: 1px solid #dfdfdf;
	box-shadow: inset 0 1px 0 0px #fff;
}

.wp-full-overlay-sidebar .wp-full-overlay-sidebar-content {
	position: absolute;
	top: 45px;
	bottom: 45px;
	left: 0;
	right: 0;
	overflow: auto;
}

.wp-full-overlay-sidebar-content .accordion-section:first-child {
	border-top: 1px solid #fff;
}

/* Close Link */
.wp-full-overlay .close-full-overlay {
	text-decoration: none;
}

/* Collapse Button */
.wp-full-overlay a.collapse-sidebar {
	position: absolute;
	bottom: 12px;
	left: 0;
	z-index: 50;
	display: block;
	width: 19px;
	height: 19px;
	margin-left: 15px;
	padding: 0;
	border-radius: 50%;
	text-decoration: none;
}

.wp-full-overlay.collapsed .collapse-sidebar {
	position: absolute;
	left: 100%;
}

.wp-full-overlay .collapse-sidebar-arrow {
	position: absolute;
	margin-top: 2px;
	margin-left: 2px;
	display: block;
	width: 15px;
	height: 15px;
	background: transparent url('../images/arrows.png') no-repeat -1px -73px;
}

.wp-full-overlay.collapsed .collapse-sidebar-arrow {
	background-position: -1px -109px;
}

.wp-full-overlay .collapse-sidebar-label {
	position: absolute;
	left: 100%;
	color: #808080;
	line-height: 20px;
	margin-left: 10px;
}

.wp-full-overlay.collapsed .collapse-sidebar-label {
	display: none;
}

.wp-full-overlay .collapse-sidebar:hover .collapse-sidebar-label {
	color: #666;
}

/* Animations */
.wp-full-overlay,
.wp-full-overlay-sidebar,
.wp-full-overlay .collapse-sidebar,
.wp-full-overlay-main {
	-webkit-transition-property: left, right, top, bottom, width, margin;
	-moz-transition-property:    left, right, top, bottom, width, margin;
	-ms-transition-property:     left, right, top, bottom, width, margin;
	-o-transition-property:      left, right, top, bottom, width, margin;
	transition-property:         left, right, top, bottom, width, margin;

	-webkit-transition-duration: 0.2s;
	-moz-transition-duration:    0.2s;
	-ms-transition-duration:     0.2s;
	-o-transition-duration:      0.2s;
	transition-duration:         0.2s;
}


/*------------------------------------------------------------------------------
  24.0 - Customize Loader
------------------------------------------------------------------------------*/

.no-customize-support .hide-if-no-customize,
.customize-support .hide-if-customize,
.no-customize-support.wp-core-ui .hide-if-no-customize,
.no-customize-support .wp-core-ui .hide-if-no-customize,
.customize-support.wp-core-ui .hide-if-customize,
.customize-support .wp-core-ui .hide-if-customize {
	display: none;
}

#customize-container {
	display: none;
	background: #fff;
	z-index: 500000;
	position: fixed;
	overflow: visible;
	top: 0;
	bottom: 0;
	left: 0;
	right: 0;
	height: 100%;
}

.customize-active #customize-container {
	display: block;
}

.customize-loading #customize-container iframe {
	opacity: 0;
}

.customize-loading #customize-container {
	background: #fff url("../images/wpspin_light.gif") no-repeat fixed center center;
	background-size: 16px 16px;
}

#customize-container iframe,
#theme-installer iframe {
	height: 100%;
	width: 100%;
	z-index: 20;

	-webkit-transition: opacity 0.3s;
	-moz-transition:    opacity 0.3s;
	-ms-transition:     opacity 0.3s;
	-o-transition:      opacity 0.3s;
	transition:         opacity 0.3s;
}

#customize-container .collapse-sidebar {
	bottom: 16px;
}

#theme-installer {
	display: none;
}

#theme-installer.single-theme {
	display: block;
}

.install-theme-info {
	display: none;
	padding: 10px 20px 20px;
}

.single-theme .install-theme-info {
	padding-top: 15px;
}

#theme-installer .install-theme-info {
	display: block;
}

.install-theme-info .theme-install {
	float: right;
	margin-top: 18px;
}

.install-theme-info .theme-name {
	font-size: 16px;
	line-height: 24px;
	margin-bottom: 0;
}

.install-theme-info .theme-screenshot {
	margin-top: 15px;
	width: 258px;
	border: 1px solid #ccc;
}

.install-theme-info .theme-details {
	overflow: hidden;
}

.theme-details .theme-version {
	margin: 15px 0;
	float: left;
}

.theme-details .star-holder {
	margin: 14px 0;
	float: right;
}

.theme-details .theme-description {
	float: left;
	color: #777;
	line-height: 20px;
}

/*------------------------------------------------------------------------------
  25.0 - Misc
------------------------------------------------------------------------------*/

#excerpt,
.attachmentlinks {
	margin: 0;
	height: 4em;
	width: 98%;
}

#template div {
	margin-right: 190px;
}

p.pagenav {
	margin: 0;
	display: inline;
}

.pagenav span {
	font-weight: bold;
	margin: 0 6px;
}

.row-title {
	font-size: 13px !important;
	font-weight: bold;
}

.column-author img, .column-username img {
	float: left;
	margin-right: 10px;
	margin-top: 1px;
}

.row-actions {
	visibility: hidden;
	padding: 2px 0 0;
}

tr:hover .row-actions,
.mobile .row-actions,
.row-actions.visible,
div.comment-item:hover .row-actions {
	visibility: visible;
}

/* deprecated */
.row-actions-visible {
	padding: 2px 0 0;
}

.form-table .pre {
	padding: 8px;
	margin: 0;
}

table.form-table td .updated {
	font-size: 13px;
}

.tagchecklist {
	margin-left: 14px;
	font-size: 12px;
	overflow: auto;
}
.tagchecklist strong {
	margin-left: -8px;
	position: absolute;
}
.tagchecklist span {
	margin-right: 25px;
	display: block;
	float: left;
	font-size: 11px;
	line-height: 1.8em;
	white-space: nowrap;
	cursor: default;
}
.tagchecklist span a {
	margin: 4px 0 0 -10px;
	cursor: pointer;
	width: 10px;
	height: 10px;
	display: block;
	float: left;
	text-indent: -9999px;
	overflow: hidden;
	position: absolute;
}

#poststuff h2 {
	margin-top: 20px;
	font-size: 1.5em;
	margin-bottom: 15px;
	padding: 0 0 3px;
	clear: left;
}

#poststuff h3,
.metabox-holder h3 {
	font-size: 15px;
	font-weight: normal;
	padding: 7px 10px;
	margin: 0;
	line-height: 1;
}

#poststuff .inside {
	margin: 6px 0 8px;
}

#poststuff .inside #parent_id,
#poststuff .inside #page_template {
	max-width: 100%;
}

.inline-edit-row #post_parent,
.inline-edit-row select[name="page_template"] {
	max-width: 80%;
}

.ie8 #poststuff .inside #parent_id,
.ie8 #poststuff .inside #page_template,
.ie8 .inline-edit-row #post_parent,
.ie8 .inline-edit-row select[name="page_template"] {
	width: 250px;
}

#post-visibility-select {
	line-height: 1.5em;
	margin-top: 3px;
}

#poststuff #submitdiv .inside {
	margin: 0;
	padding: 0;
}

.edit-form-section {
	margin-bottom: 20px;
}

#templateside ul li a {
	text-decoration: none;
}

.tool-box .title {
	margin: 8px 0;
	font-size: 18px;
	font-weight: normal;
	line-height: 24px;
}

#sidemenu {
	margin: -30px 15px 0 315px;
	list-style: none;
	position: relative;
	float: right;
	padding-left: 10px;
	font-size: 12px;
}

#sidemenu a {
	padding: 0 7px;
	display: block;
	float: left;
	line-height: 28px;
	border-top-width: 1px;
	border-top-style: solid;
	border-bottom-width: 1px;
	border-bottom-style: solid;
}

#sidemenu li {
	display: inline;
	line-height: 200%;
	list-style: none;
	text-align: center;
	white-space: nowrap;
	margin: 0;
	padding: 0;
}

#sidemenu a.current {
	font-weight: normal;
	padding-left: 6px;
	padding-right: 6px;
	-webkit-border-top-left-radius: 3px;
	-webkit-border-top-right-radius: 3px;
	border-top-left-radius: 3px;
	border-top-right-radius: 3px;
	border-width: 1px;
	border-style: solid;
}

#sidemenu li a .count-0 {
	display: none;
}

.plugin-install #description,
.plugin-install-network #description {
	width: 60%;
}

table .vers,
table .column-visible,
table .column-rating {
	text-align: left;
}

.error-message {
	color: red;
	font-weight: bold;
}

/* Scrollbar fix for bulk upgrade iframe */
body.iframe {
	height: 98%;
}

/* Upgrader styles, Specific to Language Packs */
.lp-show-latest p {
	display: none;
}
.lp-show-latest p:last-child,
.lp-show-latest .lp-error p {
	display: block;
}

/* - Only used once or twice in all of WP - deprecate for global style
------------------------------------------------------------------------------*/
td.media-icon {
	text-align: center;
	width: 80px;
	padding-top: 8px;
	padding-bottom: 8px;
}

td.media-icon img {
	max-width: 80px;
	max-height: 60px;
}

#howto {
	font-size: 11px;
	margin: 0 5px;
	display: block;
}

.importers td {
	padding-right: 14px;
}

.importers {
	font-size: 16px;
	width: auto;
}

#namediv table {
	width: 100%;
}

#namediv td.first {
	width: 10px;
	white-space: nowrap;
}

#namediv input {
	width: 98%;
}

#namediv p {
	margin: 10px 0;
}

#submitdiv h3 {
	margin-bottom: 0 !important;
}

/* - Used - but could/should be deprecated with a CSS reset
------------------------------------------------------------------------------*/
.zerosize {
	height: 0;
	width: 0;
	margin: 0;
	border: 0;
	padding: 0;
	overflow: hidden;
	position: absolute;
}

br.clear {
	height: 2px;
	line-height: 2px;
}

.checkbox {
	border: none;
	margin: 0;
	padding: 0;
}

fieldset {
	border: 0;
	padding: 0;
	margin: 0;
}

.post-categories {
	display: inline;
	margin: 0;
	padding: 0;
}

.post-categories li {
	display: inline;
}


/*-----------------------------------------------------------------------------
 MERGED
-------------------------------------------------------------------------------*/

/* dashboard */
.edit-box {
	display: none;
}

h3:hover .edit-box {
	display: inline;
}

#dashboard-widgets form .input-text-wrap input {
	width: 100%;
}

#dashboard-widgets form .textarea-wrap textarea {
	width: 100%;
}

#dashboard-widgets .postbox form .submit {
	float: none;
	margin: .5em 0 0;
	padding: 0;
	border: none;
}

#dashboard-widgets-wrap #dashboard-widgets .postbox form .submit #publish {
	min-width: 0;
}

#dashboard-widgets a {
	text-decoration: none;
}

#dashboard-widgets h3 a {
	text-decoration: underline;
}

#dashboard-widgets h3 .postbox-title-action {
	position: absolute;
	right: 10px;
	padding: 0;
	top: 5px;
}

.js #dashboard-widgets h3 .postbox-title-action {
	right: 30px;
}

#dashboard-widgets h4 {
	font-weight: normal;
	font-size: 13px;
	margin: 0 0 .2em;
	padding: 0;
}

/* Right Now */
#dashboard_right_now p.sub,
#dashboard_right_now .table, #dashboard_right_now .versions {
	margin: -12px;
}

#dashboard_right_now .inside {
	font-size: 12px;
	padding-top: 20px;
}

#dashboard_right_now p.sub {
	padding: 5px 0 15px;
	color: #8f8f8f;
	font-size: 14px;
	position: absolute;
	top: -17px;
	left: 15px;
}

#dashboard_right_now .table {
	margin: 0;
	padding: 0;
	position: relative;
}

#dashboard_right_now .table_content {
	float: left;
	border-top-width: 1px;
	border-top-style: solid;
	width: 45%;
}

#dashboard_right_now .table_discussion {
	float: right;
	border-top-width: 1px;
	border-top-style: solid;
	width: 45%;
}

#dashboard_right_now table td {
	padding: 3px 0;
	white-space: nowrap;
}

#dashboard_right_now table tr.first td {
	border-top: none;
}

#dashboard_right_now td.b {
	padding-right: 6px;
	text-align: right;
	font-size: 14px;
	width: 1%;
}

#dashboard_right_now td.b a {
	font-size: 18px;
}

#dashboard_right_now td.b a:hover {
	color: #d54e21;
}

#dashboard_right_now .t {
	font-size: 12px;
	padding-right: 12px;
	padding-top: 6px;
	color: #777;
}

#dashboard_right_now .t a {
	white-space: nowrap;
}

#dashboard_right_now .spam {
	color: red;
}

#dashboard_right_now .waiting {
	color: #e66f00;
}

#dashboard_right_now .approved {
	color: green;
}

#dashboard_right_now .versions {
	padding: 6px 10px 12px;
	clear: both;
}

#dashboard_right_now a.button {
	float: right;
	clear: right;
	position: relative;
	top: -5px;
}

/* Recent Comments */
#dashboard_recent_comments h3 {
	margin-bottom: 0;
}

#dashboard_recent_comments .inside {
	margin-top: 0;
}

#dashboard_recent_comments .comment-meta .approve {
	font-style: italic;
	font-family: sans-serif;
	font-size: 10px;
}

#dashboard_recent_comments .subsubsub {
	float: none;
	white-space: normal;
}

#the-comment-list {
	position: relative;
}

#the-comment-list .comment-item {
	padding: 1em 10px;
	border-top: 1px solid;
}

#the-comment-list .pingback {
	padding-left: 9px !important;
}

#the-comment-list .comment-item,
#the-comment-list #replyrow {
	margin: 0 -10px;
}

#the-comment-list .comment-item:first-child {
	border-top: none;
}

#the-comment-list .comment-item .avatar {
	float: left;
	margin: 0 10px 5px 0;
}

#the-comment-list .comment-item h4 {
	line-height: 1.7em;
	margin-top: -0.4em;
	color: #777;
}

#the-comment-list .comment-item h4 cite {
	font-style: normal;
	font-weight: normal;
}

#the-comment-list .comment-item blockquote,
#the-comment-list .comment-item blockquote p {
	margin: 0;
	padding: 0;
	display: inline;
}

#dashboard_recent_comments #the-comment-list .trackback blockquote,
#dashboard_recent_comments #the-comment-list .pingback blockquote {
	display: block;
}

#the-comment-list .comment-item p.row-actions {
	margin: 3px 0 0;
	padding: 0;
	font-size: 12px;
}

/* QuickPress */
.no-js #dashboard_quick_press {
	display: none;
}

#dashboard_quick_press .easy-blogging {
	padding: 0 8px;
	text-align: left;
}

#dashboard_quick_press .input-text-wrap {
	position: relative;
}

#dashboard_quick_press .prompt {
	color: #bbb;
	position: absolute;
}

#dashboard_quick_press div.updated  {
	padding: 0 5px;
}

#title-wrap label,
#tags-input-wrap label {
	cursor: text;
}

#title-wrap #title {
	padding: 2px 6px;
	font-size: 1.3em;
	line-height: 100%;
	outline: none;
}

#tags-input-wrap #tags-input {
	outline: none;
}

#title-wrap #title-prompt-text {
	font-size: 1.3em;
	padding: 5px 8px;
}

#tags-input-wrap #tags-input-prompt-text {
	font-size: 1em;
	padding: 4px 8px;
}

#dashboard_quick_press .input-text-wrap,
#dashboard_quick_press .textarea-wrap {
	margin: 0 0 1em 0;
}

#dashboard_quick_press .wp-media-buttons {
	margin: 0 0 .2em 1px;
	padding: 0;
}

#dashboard_quick_press .wp-media-buttons a {
	color: #777;
}

#dashboard-widgets #dashboard_quick_press form p.submit input {
	float: left;
}

#dashboard-widgets #dashboard_quick_press form p.submit #save-post {
	margin: 0 0.7em 0 1px;
}

#dashboard-widgets #dashboard_quick_press form p.submit #publish {
	float: right;
}

#dashboard-widgets #dashboard_quick_press form p.submit .spinner {
	vertical-align: middle;
	margin: 4px 6px 0 0;
}

/* Recent Drafts */
#dashboard_recent_drafts ul,
#dashboard_recent_drafts p {
	margin: 0;
	padding: 0;
	word-wrap: break-word;
}

#dashboard_recent_drafts ul {
	list-style: none;
}

#dashboard_recent_drafts ul li {
	margin-bottom: 1em;
}

#dashboard_recent_drafts h4 {
	line-height: 1.7em;
	word-wrap: break-word;
}

#dashboard_recent_drafts h4 abbr {
	font-weight: normal;
	font-family: sans-serif;
	font-size: 12px;
	color: #999;
	margin-left: 3px;
}

/* Feeds */
.rss-widget ul {
	margin: 0;
	padding: 0;
	list-style: none;
}

a.rsswidget {
	font-size: 13px;
	line-height: 1.7em;
}

.rss-widget ul li {
	line-height: 1.5em;
	margin-bottom: 12px;
}

.rss-widget span.rss-date {
	color: #999;
	font-size: 12px;
	margin-left: 3px;
}

.rss-widget cite {
	display: block;
	text-align: right;
	margin: 0 0 1em;
	padding: 0;
}

.rss-widget cite:before {
	content: '\2014';
}

/* Plugins */
#dashboard_plugins h4 {
	line-height: 1.7em;
}

#dashboard_plugins h5 {
	font-weight: normal;
	font-size: 13px;
	margin: 0;
	display: inline;
	line-height: 1.4em;
}

#dashboard_plugins h5 a {
	line-height: 1.4em;
}

#dashboard_plugins .inside span {
	font-size: 12px;
	padding-left: 5px;
}

#dashboard_plugins p {
	margin: 0.3em 0 1.4em;
	line-height: 1.4em;
}

.dashboard-comment-wrap {
	overflow: hidden;
	word-wrap: break-word;
}

/* Browser Nag */
#dashboard_browser_nag a.update-browser-link {
	font-size: 1.2em;
	font-weight: bold;
}

#dashboard_browser_nag a {
	text-decoration: underline;
}

#dashboard_browser_nag p.browser-update-nag.has-browser-icon {
	padding-right: 125px;
}

#dashboard_browser_nag .browser-icon {
	margin-top: -35px;
}

#dashboard_browser_nag.postbox.browser-insecure {
	background-color: #ac1b1b;
	border-color: #ac1b1b;
}

#dashboard_browser_nag.postbox {
	background-color: #e29808;
	background-image: none;
	border-color: #edc048;
	color: #fff;
	-webkit-box-shadow: none;
	box-shadow: none;
}

#dashboard_browser_nag.postbox.browser-insecure h3 {
	border-bottom-color: #cd5a5a;
	color: #fff;
}

#dashboard_browser_nag.postbox h3 {
	border-bottom-color: #f6e2ac;
	text-shadow: none;
	background: transparent none;
	color: #fff;
	-webkit-box-shadow: none;
	box-shadow: none;
}

#dashboard_browser_nag a {
	color: #fff;
}

#dashboard_browser_nag.browser-insecure a.browse-happy-link,
#dashboard_browser_nag.browser-insecure a.update-browser-link {
	text-shadow: #871b15 0 1px 0;
}

#dashboard_browser_nag a.browse-happy-link,
#dashboard_browser_nag a.update-browser-link {
	text-shadow: #d29a04 0 1px 0;
}


/* login */

.login * {
	margin: 0;
	padding: 0;
}

.login form {
	margin-left: 8px;
	padding: 26px 24px 46px;
	font-weight: normal;
	background: #fff;
	border: 1px solid #e5e5e5;
	-webkit-box-shadow: rgba(200, 200, 200, 0.7) 0px 4px 10px -1px;
	box-shadow: rgba(200, 200, 200, 0.7) 0px 4px 10px -1px;
}

.login form .forgetmenot {
	font-weight: normal;
	float: left;
	margin-bottom: 0;
}

.login .button-primary {
	float: right;
}

#login form p {
	margin-bottom: 0;
}

#login form p.submit {
	padding: 0;
}

.login label {
	color: #777;
	font-size: 14px;
}

.login form .forgetmenot label {
	font-size: 12px;
	line-height: 19px;
}

.login h1 a {
	background-image: url('../images/wordpress-logo.png?ver=20120216');
	background-size: 274px 63px;
	background-position: top center;
	background-repeat: no-repeat;
	width: 326px;
	height: 67px;
	text-indent: -9999px;
	outline: none;
	overflow: hidden;
	padding-bottom: 15px;
	display: block;
}

#login {
	width: 320px;
	padding: 114px 0 0;
	margin: auto;
}

#login_error,
.login .message {
	margin: 0 0 16px 8px;
	padding: 12px;
}

.login #nav,
.login #backtoblog {
	text-shadow: #fff 0 1px 0;
	margin: 0 0 0 16px;
	padding: 16px 16px 0;
}

#backtoblog {
	padding: 12px 16px 0;
}

.login form .input,
.login input[type="text"] {
	color: #555;
	font-weight: 200;
	font-size: 24px;
	line-height: 1;
	width: 100%;
	padding: 3px;
	margin-top: 2px;
	margin-right: 6px;
	margin-bottom: 16px;
	border: 1px solid #e5e5e5;
	background: #fbfbfb;
	outline: none;
	-webkit-box-shadow: inset 1px 1px 2px rgba(200, 200, 200, 0.2);
	box-shadow: inset 1px 1px 2px rgba(200, 200, 200, 0.2);
}

.login #pass-strength-result {
	width: 250px;
	font-weight: bold;
	border-style: solid;
	border-width: 1px;
	margin: 12px 0 6px;
	padding: 6px 5px;
	text-align: center;
}

.mobile #login {
	padding: 20px 0;
}

.mobile #login form,
.mobile #login .message,
.mobile #login_error {
	margin-left: 0;
}

.mobile #login #nav,
.mobile #login #backtoblog {
	margin-left: 8px;
}

.mobile #login h1 a {
	width: auto;
}

body.interim-login {
	height: auto;
}

.interim-login #login {
	padding: 0;
	margin: 5px auto 20px;
}

.interim-login.login h1 a {
	width: auto;
}

.interim-login #login_error,
.interim-login.login .message {
	margin: 0 0 16px;
}

.interim-login.login form {
	margin: 0;
}

/* ms */
/* Dashboard: MS Specific Data */
#dashboard_right_now p.musub {
	margin-top: 12px;
	border-top: 1px solid #ececec;
	padding-left: 16px;
	position: static;
}

.rtl #dashboard_right_now p.musub {
	padding-left: 0;
	padding-right: 16px;
}

#dashboard_right_now td.b a.musublink {
	font-size: 16px;
}

#dashboard_right_now div.musubtable {
	border-top: none;
}

#dashboard_right_now div.musubtable .t {
	white-space: normal;
}

/* Background Color for Site Status */
.wp-list-table .site-deleted {
	background: #ff8573;
}
.wp-list-table .site-spammed {
	background: #faafaa;
}
.wp-list-table .site-archived {
	background: #ffebe8;
}
.wp-list-table .site-mature {
	background: #fecac2;
}

/* nav-menu */

.no-js #message {
	display: block;
}

#nav-menu-meta ul.outer-border {
	-webkit-border-radius: 3px;
	border-radius: 3px;
}

.accordion-section ul.category-tabs,
.accordion-section ul.add-menu-item-tabs,
.accordion-section ul.wp-tab-bar {
	margin: 0;
}

.accordion-section .categorychecklist {
	margin: 13px 0;
}

#nav-menu-meta .accordion-section-content {
	padding: 18px 13px;
}

#nav-menu-meta .button-controls {
	margin-bottom: 0;
}

#nav-menus-frame {
	margin-left: 300px;
	margin-top: 23px;
}

#wpbody-content #menu-settings-column {
	display:inline;
	width:281px;
	margin-left: -300px;
	clear: both;
	float: left;
	padding-top: 0;
}

#menu-settings-column .inside {
	clear: both;
	margin: 10px 0 0;
}

.metabox-holder-disabled .postbox,
.metabox-holder-disabled .accordion-section-content  {
	opacity: 0.5;
	filter: alpha(opacity=50);
}

.metabox-holder-disabled .button-controls .select-all {
	display: none;
}

#wpbody {
	position: relative;
}

.blank-slate .menu-name {
	height: 2em;
}

.blank-slate .menu-settings {
	border: none;
	margin-top: 0;
	padding-top: 0;
	overflow: hidden;
}

.is-submenu {
	font-style: italic;
	font-weight: normal;
	margin-left: 4px;
}

.manage-menus {
	margin-top: 23px;
	padding: 10px;
	overflow: hidden;
	-webkit-border-radius: 3px;
	border-radius: 3px;
}

.manage-menus select {
	float: left;
	margin-right: 6px;
}

.manage-menus .selected-menu {
	float: left;
	margin: 5px 6px 0 0;
}

.manage-menus .submit-btn {
	float: left;
	margin-top: 1px;
}

.menu-edit p {
	margin: .3em 0 .6em;
}

.menu-edit #post-body-content h3 {
	margin: 0 0 10px;
}

.menu-settings {
	margin-top: 2em;
	overflow: hidden;
}

.menu-settings dl {
	margin: 0 0 10px;
	overflow: hidden;
	position: relative;
}

.menu-settings dd {
	float: left;
	margin: 0;
	width: 60%;
}

.menu-edit .checkbox-input {
	margin-top: 4px;
}

.theme-location-set {
	font-size: 11px;
}

/* Menu Container */
#menu-management-liquid {
	float: left;
	min-width: 100%;
	margin-top: 3px;
}

#menu-management {
	position: relative;
	margin-right: 20px;
	margin-top: -3px;
	width: 100%;
}

#menu-management .menu-edit {
	margin-bottom: 20px;
}

.nav-menus-php #post-body {
	padding: 0 10px 10px;
	border-width: 1px 0;
	border-style: solid;
}

#nav-menu-header,
#nav-menu-footer {
	padding: 0 10px;
}

#nav-menu-header {
	border-bottom: 1px solid;
	margin-bottom: 13px;
}

#nav-menu-header .menu-name-label {
	margin-top: 2px;
}

#nav-menu-footer {
	border-top: 1px solid;
}

.nav-menus-php #post-body div.updated,
.nav-menus-php #post-body div.error {
	margin: 0;
}

.nav-menus-php #post-body-content {
	position: relative;
	float: none;
}

#menu-management .menu-add-new abbr {
	font-weight:bold;
}

#select-nav-menu-container {
	text-align: right;
	padding: 0 10px 3px 10px;
	margin-bottom: 5px;
}

#select-nav-menu {
	width: 100px;
	display: inline;
}

#menu-name-label {
	margin-top: -2px;
}

.widefat td.menu-location-menus {
	padding-bottom: 5px;
}

.menu-location-menus select {
	float: left;
}

#locations-nav-menu-wrapper {
	padding: 5px 0;
}

.locations-nav-menu-select select {
	float: left;
	width: 160px;
	margin-right: 5px;
}

.locations-row-links {
	float: left;
	margin: 6px 0 0 6px;
}

.locations-edit-menu-link,
.locations-add-menu-link {
	margin: 0 3px;
}

.locations-edit-menu-link {
	padding-right: 3px;
	border-right: 1px solid #ccc;
}

#wpbody .open-label {
	display: block;
	float:left;
}

#wpbody .open-label span {
	padding-right: 10px;
}

.js .input-with-default-title {
	font-style: italic;
}

#menu-management .inside {
	padding: 0 10px;
}

/* Add Menu Item Boxes */
.postbox .howto input,
.accordion-container .howto input {
	width: 180px;
	float: right;
}

.accordion-container .outer-border {
	margin: 0;
}

#nav-menu-meta .accordion-container .top {
	border-top: 1px solid #dfdfdf;
}

#nav-menu-meta .accordion-container .accordion-section:first-child,
#nav-menu-meta .accordion-container .accordion-section:first-child h3,
#nav-menu-meta .accordion-container .top,
#nav-menu-meta .accordion-container .top h3 {
	-webkit-border-top-right-radius: 3px;
	-webkit-border-top-left-radius: 3px;
	border-top-right-radius: 3px;
	border-top-left-radius: 3px;
}

#nav-menu-meta .accordion-container .accordion-section:last-child,
#nav-menu-meta .accordion-container .accordion-section:last-child .accordion-section-content,
#nav-menu-meta .accordion-container .bottom,
#nav-menu-meta .accordion-container .bottom:not(.open) h3 {
	-webkit-border-bottom-right-radius: 3px;
	-webkit-border-bottom-left-radius: 3px;
	border-bottom-right-radius: 3px;
	border-bottom-left-radius: 3px;
}

.customlinkdiv .howto input {
	width: 180px;
}

.customlinkdiv p {
	margin-top: 0
}

#nav-menu-theme-locations .howto select {
	width: 100%;
}

#nav-menu-theme-locations .button-controls {
	text-align: right;
}

.add-menu-item-view-all {
	height: 400px;
}

/* Button Primary Actions */
#menu-container .submit {
	margin: 0 0 10px;
	padding: 0;
}

.nav-menus-php .add-new-menu-action {
	float: left;
	margin: 6px 0 0 6px;
	line-height: 15px;
}

.nav-menus-php .meta-sep,
.nav-menus-php .submitdelete,
.nav-menus-php .submitcancel {
	display: block;
	float: left;
	margin: 4px 0;
	line-height: 15px;
}

.meta-sep {
	padding: 0 2px;
}

#cancel-save {
	text-decoration: underline;
	font-size: 12px;
	margin-left: 20px;
	margin-top: 5px;
}

.button.right, .button-secondary.right, .button-primary.right {
	float: right;
}

/* Button Secondary Actions */
.list-controls {
	float: left;
	margin-top: 5px;
}

.add-to-menu {
	float: right;
}

.postbox .spinner {
	display: none;
	vertical-align: middle;
}

.button-controls {
	clear:both;
	margin: 10px 0;
}

.show-all,
.hide-all {
	cursor: pointer;
}

.hide-all {
	display: none;
}

/* Create Menu */
#menu-name {
	width: 270px;
}

#manage-menu .inside {
	padding: 0px 0px;
}

/* Custom Links */
#available-links dt {
	display: block;
}

#add-custom-link .howto {
	font-size: 12px;
}

#add-custom-link label span {
	display: block;
	float: left;
	margin-top: 5px;
	padding-right: 5px;
}

.menu-item-textbox {
	width: 180px;
}

.nav-menus-php .howto span {
	margin-top: 4px;
	display: block;
	float: left;
}

/* Menu item types */
.quick-search {
	width: 190px;
}

.nav-menus-php .list-wrap {
	display: none;
	clear: both;
	margin-bottom: 10px;
}

.nav-menus-php .list-container {
	max-height: 200px;
	overflow-y: auto;
	padding: 10px 10px 5px;
}

.nav-menus-php .postbox p.submit {
	margin-bottom: 0;
}

/* Listings */
.nav-menus-php .list li {
	display: none;
	margin: 0;
	margin-bottom: 5px;
}

.nav-menus-php .list li .menu-item-title {
	cursor: pointer;
	display: block;
}

.nav-menus-php .list li .menu-item-title input {
	margin-right: 3px;
	margin-top: -3px;
}

/* Nav Menu */
#menu-container .inside {
	padding-bottom: 10px;
}

.menu {
	padding-top:1em;
}

#menu-to-edit {
	margin: 0;
	padding: 0.1em 0;
}

.menu ul {
	width: 100%;
}

.menu li {
	margin-bottom: 0;
	position:relative;
}

.menu-item-bar {
	clear:both;
	line-height:1.5em;
	position:relative;
	margin: 9px 0 0;
}

.menu-item-handle {
	border: 1px solid #dfdfdf;
	position: relative;
	padding-left: 10px;
	height: auto;
	width: 400px;
	line-height: 35px;
	text-shadow: 0 1px 0 #FFFFFF;
	overflow: hidden;
	word-wrap: break-word;
}

#menu-to-edit .menu-item-invalid .menu-item-handle {
	background: #f6c9cc;
	background-image: -webkit-gradient(linear, left bottom, left top, from(#f6c9cc), to(#fdf8ff));
	background-image: -webkit-linear-gradient(bottom, #f6c9cc, #fdf8ff);
	background-image:    -moz-linear-gradient(bottom, #f6c9cc, #fdf8ff);
	background-image:      -o-linear-gradient(bottom, #f6c9cc, #fdf8ff);
	background-image: linear-gradient(to top, #f6c9cc, #fdf8ff);
}

.menu-item-edit-active .menu-item-handle {
	-webkit-border-bottom-right-radius: 0;
	-webkit-border-bottom-left-radius: 0;
	border-bottom-right-radius: 0;
	border-bottom-left-radius: 0;
}

.no-js .menu-item-edit-active .item-edit {
	display: none;
}

.js .menu-item-handle {
	cursor: move;
}

.menu li.deleting .menu-item-handle {
	background-image: none;
	text-shadow: 0 0 0;
}

.menu-item-handle .item-title {
	font-size: 12px;
	font-weight: bold;
	padding: 7px 0;
	line-height: 20px;
	min-height: 20px;
	display: block;
	margin-right: 13em;
}

/* Sortables */
li.menu-item.ui-sortable-helper dl {
	margin-top: 0;
}

li.menu-item.ui-sortable-helper .menu-item-transport dl {
	margin-top: 13px;
}

.menu .sortable-placeholder {
	height: 35px;
	width: 410px;
	margin-top: 13px;
}

/* WARNING: The factor of 30px is hardcoded into the nav-menus javascript. */
.menu-item-depth-0 { margin-left: 0px; }
.menu-item-depth-1 { margin-left: 30px; }
.menu-item-depth-2 { margin-left: 60px; }
.menu-item-depth-3 { margin-left: 90px; }
.menu-item-depth-4 { margin-left: 120px; }
.menu-item-depth-5 { margin-left: 150px; }
.menu-item-depth-6 { margin-left: 180px; }
.menu-item-depth-7 { margin-left: 210px; }
.menu-item-depth-8 { margin-left: 240px; }
.menu-item-depth-9 { margin-left: 270px; }
.menu-item-depth-10 { margin-left: 300px; }
.menu-item-depth-11 { margin-left: 330px; }

.menu-item-depth-0 .menu-item-transport { margin-left: 0px; }
.menu-item-depth-1 .menu-item-transport { margin-left: -30px; }
.menu-item-depth-2 .menu-item-transport { margin-left: -60px; }
.menu-item-depth-3 .menu-item-transport { margin-left: -90px; }
.menu-item-depth-4 .menu-item-transport { margin-left: -120px; }
.menu-item-depth-5 .menu-item-transport { margin-left: -150px; }
.menu-item-depth-6 .menu-item-transport { margin-left: -180px; }
.menu-item-depth-7 .menu-item-transport { margin-left: -210px; }
.menu-item-depth-8 .menu-item-transport { margin-left: -240px; }
.menu-item-depth-9 .menu-item-transport { margin-left: -270px; }
.menu-item-depth-10 .menu-item-transport { margin-left: -300px; }
.menu-item-depth-11 .menu-item-transport { margin-left: -330px; }

body.menu-max-depth-0 { min-width: 950px !important; }
body.menu-max-depth-1 { min-width: 980px !important; }
body.menu-max-depth-2 { min-width: 1010px !important; }
body.menu-max-depth-3 { min-width: 1040px !important; }
body.menu-max-depth-4 { min-width: 1070px !important; }
body.menu-max-depth-5 { min-width: 1100px !important; }
body.menu-max-depth-6 { min-width: 1130px !important; }
body.menu-max-depth-7 { min-width: 1160px !important; }
body.menu-max-depth-8 { min-width: 1190px !important; }
body.menu-max-depth-9 { min-width: 1220px !important; }
body.menu-max-depth-10 { min-width: 1250px !important; }
body.menu-max-depth-11 { min-width: 1280px !important; }

/* Menu item controls */
.item-type {
	font-size: 12px;
	padding-right: 10px;
}

.item-controls {
	font-size: 12px;
	position: absolute;
	right: 20px;
	top: -1px;
}

.item-controls a {
	text-decoration: none;
}

.item-controls a:hover {
	cursor: pointer;
}

.item-controls .item-order {
	padding-right: 10px;
}

.nav-menus-php .item-edit {
	position: absolute;
	right: -20px;
	top: 0;
	display: block;
	width: 30px;
	height: 36px;
	overflow: hidden;
	text-indent:-999em;
	border-bottom: 1px solid;
	-webkit-border-bottom-left-radius: 3px;
	border-bottom-left-radius: 3px;
}

/* Menu editing */
.menu-instructions-inactive {
	display: none;
}

.menu-item-settings {
	display: block;
	width: 400px;
	padding: 10px 0 10px 10px;
	border: solid;
	border-width: 0 1px 1px 1px;
	-webkit-border-bottom-right-radius: 3px;
	-webkit-border-bottom-left-radius: 3px;
	border-bottom-left-radius: 3px;
	border-bottom-right-radius: 3px;
}

.menu-item-settings .field-move a {
	display: none;
	margin: 0 2px;
}

.menu-item-edit-active .menu-item-settings {
	display: block;
}

.menu-item-edit-inactive .menu-item-settings {
	display: none;
}

.add-menu-item-pagelinks {
	margin: .5em auto;
	text-align: center;
}

.link-to-original {
	display: block;
	margin: 0 0 10px;
	padding: 3px 5px 5px;
	font-size: 12px;
	font-style: italic;
}

.link-to-original a {
	padding-left: 4px;
	font-style: normal;
}

.hidden-field {
	display: none;
}

.menu-item-settings .description-thin,
.menu-item-settings .description-wide {
	margin-right: 10px;
	float: left;
}

.description-thin {
	width: 190px;
	height: 40px;
}

.description-wide {
	width: 390px;
}

.menu-item-actions {
	padding-top: 15px;
}

#cancel-save {
	cursor: pointer;
}

/* Major/minor publishing actions (classes) */
.nav-menus-php .major-publishing-actions {
	clear: both;
	padding: 3px 0 5px;
}

.nav-menus-php .major-publishing-actions .publishing-action {
	text-align: right;
	float: right;
	line-height: 23px;
	margin: 2px 0 1px;
}

.nav-menus-php .blank-slate .menu-settings {
	display: none;
}

.nav-menus-php .delete-action {
	float: left;
	margin-top: 2px;
}

.nav-menus-php .submitbox .submitcancel {
	border-bottom: 1px solid;
	padding: 1px 2px;
	text-decoration: none;
}

.nav-menus-php .major-publishing-actions .form-invalid {
	padding-left: 4px;
	margin-left: -4px;
	border: 0 none;
}

/* Clearfix */
#menu-item-name-wrap:after,
#menu-item-url-wrap:after,
#menu-name-label:after,
#menu-settings-column .inside:after,
#nav-menus-frame:after,
.nav-menus-php #post-body-content:after,
.nav-menus-php .button-controls:after,
.nav-menus-php .major-publishing-actions:after,
.nav-menus-php .menu-item-settings:after {
	clear: both;
	content: ".";
	display: block;
	height: 0;
	visibility: hidden;
}

#nav-menus-frame,
.button-controls,
#menu-item-url-wrap,
#menu-item-name-wrap {
	display: block;
}

/* Star ratings */
div.star-holder {
	position: relative;
	height: 17px;
	width: 100px;
	background: url('../images/stars.png?ver=20121108') repeat-x bottom left;
}

div.star-holder .star-rating {
	background: url('../images/stars.png?ver=20121108') repeat-x top left;
	height: 17px;
	float: left;
}

div.action-links {
	font-weight: normal;
	margin: 6px 0 0;
}

/* Header on thickbox */
#plugin-information-header {
	margin: 0;
	padding: 0 5px;
	font-weight: bold;
	position: relative;
	border-bottom-width: 1px;
	border-bottom-style: solid;
	height: 2.5em;
}
#plugin-information ul#sidemenu {
	font-weight: normal;
	margin: 0 5px;
	position: absolute;
	left: 0;
	bottom: -1px;
}

/* Install sidemenu */
#plugin-information p.action-button {
	width: 100%;
	padding-bottom: 0;
	margin-bottom: 0;
	margin-top: 10px;
	-webkit-border-top-left-radius: 3px;
	-webkit-border-bottom-left-radius: 3px;
	border-top-left-radius: 3px;
	border-bottom-left-radius: 3px;
}

#plugin-information .action-button a {
	text-align: center;
	font-weight: bold;
	text-decoration: none;
	display: block;
	line-height: 2em;
}

#plugin-information h2 {
	clear: none !important;
	margin-right: 200px;
}

#plugin-information .fyi {
	margin: 0 10px 50px;
	width: 210px;
}

#plugin-information .fyi h2 {
	font-size: 0.9em;
	margin-bottom: 0;
	margin-right: 0;
}

#plugin-information .fyi h2.mainheader {
	padding: 5px;
	-webkit-border-top-left-radius: 3px;
	border-top-left-radius: 3px;
}

#plugin-information .fyi ul {
	padding: 10px 5px 10px 7px;
	margin: 0;
	list-style: none;
	-webkit-border-bottom-left-radius: 3px;
	border-bottom-left-radius: 3px;
}

#plugin-information .fyi li {
	margin-right: 0;
}

#plugin-information #section-holder {
	padding: 10px;
}

#plugin-information .section ul,
#plugin-information .section ol {
	margin-left: 16px;
	list-style-type: square;
	list-style-image: none;
}

#plugin-information #section-screenshots ol {
	list-style: none;
	margin: 0;
}

#plugin-information #section-screenshots li img {
	vertical-align: text-top;
	max-width: 100%;
	width: auto;
	height: auto;
}

#plugin-information #section-screenshots li p {
	font-style: italic;
	padding-left: 20px;
	padding-bottom: 2em;
}

#plugin-information #section-screenshots ol,
#plugin-information .updated,
#plugin-information pre {
	margin-right: 215px;
}

#plugin-information pre {
	padding: 7px;
	overflow: auto;
}

/* press-this */
body.press-this {
	color: #333;
	margin: 0;
	padding: 0;
	min-width: 675px;
	min-height: 400px;
}

img {
	border: none;
}

/* Header */
.press-this #wphead {
	height: 32px;
	margin-left: 0;
	margin-right: 0;
	margin-bottom: 5px;
}

.press-this #header-logo {
	float: left;
	margin: 7px 7px 0;
	-webkit-user-select: none;
	-moz-user-select: none;
	user-select: none;
}

.press-this #wphead h1 {
	font-weight: normal;
	font-size: 16px;
	line-height: 32px;
	margin: 0;
	float: left;
}

.press-this #wphead h1 a {
	text-decoration: none;
}

.press-this #wphead h1 a:hover {
	text-decoration: underline;
}

.press-this #message {
	margin: 10px 0;
}

.press-this-sidebar {
	float: right;
	width: 200px;
	padding-top: 10px;
}

.press-this #title {
	margin-left: 0;
	margin-right: 0;
	-moz-box-sizing: border-box;
	-webkit-box-sizing: border-box;
	-ms-box-sizing: border-box;
	box-sizing: border-box;
}

.press-this .tagchecklist span a {
	background: transparent url(../images/xit.gif) no-repeat 0 0;
}

.press-this #titlediv {
	margin: 0;
}

.press-this .wp-media-buttons {
	cursor: default;
	padding: 8px 8px 0;
}

.press-this .howto {
	margin-top: 2px;
	margin-bottom: 3px;
	font-size: 12px;
	font-style: italic;
	display: block;
}

/* Editor/Main Column */
.press-this #poststuff {
	margin: 0 10px 10px;
	padding: 0;
}

.press-this #photo-add-url-div input[type="text"] {
	width: 220px;
}

#poststuff #editor-toolbar {
	height: 30px;
}

div.zerosize {
	border: 0 none;
	height: 0;
	margin: 0;
	overflow: hidden;
	padding: 0;
	width: 0;
}

.posting {
	margin-right: 212px;
	position: relative;
}

.press-this .inner-sidebar {
	width: 200px;
}

.press-this .inner-sidebar .sleeve {
	padding-top: 5px;
}

.press-this #submitdiv p {
	margin: 0;
	padding: 6px;
}

.press-this #submitdiv #publishing-actions {
	border-bottom: 1px solid #dfdfdf;
}

.press-this #publish {
	float: right;
}

.press-this #poststuff h2,
.press-this #poststuff h3 {
	font-size: 14px;
	line-height: 1;
}

.press-this #tagsdiv-post_tag h3,
.press-this #categorydiv h3 {
	cursor: pointer;
}

.press-this #submitdiv h3 {
	cursor: default;
}

h3.tb {
	text-shadow: 0 1px 0 #fff;
	font-weight: bold;
	font-size: 12px;
	margin-left: 5px;
}

#TB_window {
	border: 1px solid #333;
}

.press-this .postbox,
.press-this .stuffbox {
	margin-bottom: 10px;
	min-width: 0;
}

.js .postbox:hover .handlediv,
.js .stuffbox:hover .handlediv {
	background: transparent url(../images/arrows.png) no-repeat 6px 7px;
}

.press-this #submitdiv:hover .handlediv {
	background: none;
}

.tbtitle {
	font-size: 1.7em;
	outline: none;
	padding: 3px 4px;
	border-color: #dfdfdf;
}

.press-this .actions {
	float: right;
	margin: -19px 0 0;
}

.press-this #extra-fields .actions {
	margin: -32px -7px 0 0;
}

.press-this .actions li {
	float: left;
	list-style: none;
	margin-right: 10px;
}

#extra-fields .button {
	margin-right: 5px;
}

/* Photo Styles */
#photo_saving {
	margin: 0 8px 8px;
	vertical-align: middle;
}

#img_container_container {
	overflow: auto;
}

#extra-fields {
	margin-top: 10px;
	position: relative;
}

#extra-fields h2 {
	margin: 12px;
}

#waiting {
	margin-top: 10px;
	overflow: hidden;
}

#waiting span {
	float: right;
	margin: 0 0 0 5px;
}

#waiting .spinner {
	display: block;
}

#extra-fields .postbox {
	margin-bottom: 5px;
}

#extra-fields .titlewrap {
	padding: 0;
	overflow: auto;
	height: 100px;
}

#img_container a {
	display: block;
	float: left;
	overflow: hidden;
}

#img_container img,
#img_container a {
	width: 68px;
	height: 68px;
}

#img_container img {
	border: none;
	background-color: #f4f4f4;
	cursor: pointer;
}

#img_container a,
#img_container a:link,
#img_container a:visited {
	border: 1px solid #ccc;
	display: block;
	position: relative;
}

#img_container a:hover,
#img_container a:active {
	border-color: #000;
	z-index: 1000;
	border-width: 2px;
	margin: -1px;
}

/* Video */
#embed-code {
	width: 100%;
	height: 98px;
}

/* Categories */
.press-this .categorydiv div.tabs-panel {
	height: 100px;
}

/* Tags */
.press-this .tagsdiv .newtag {
	width: 120px;
}

.press-this #content {
	margin: 5px 0;
	padding: 0 5px;
	border: 0 none;
	height: 345px;
	font-family: Consolas, Monaco, monospace;
	font-size: 13px;
	line-height: 19px;
	background: transparent;
}

/* Submit */
.press-this #publishing-actions .spinner {
	display: inline;
	vertical-align: middle;
}

#TB_ajaxContent #options {
	position: absolute;
	top: 20px;
	right: 25px;
	padding: 5px;
}

#TB_ajaxContent h3 {
	margin-bottom: .25em;
}

.error a {
	text-decoration: underline;
}

.updated a {
	text-decoration: none;
	padding-bottom: 2px;
}

/* tag hints */
.taghint {
	color: #aaa;
	margin: -17px 0 0 7px;
	visibility: hidden;
}

input.newtag ~ div.taghint {
	visibility: visible;
}

input.newtag:focus ~ div.taghint {
	visibility: hidden;
}

#photo-add-url-div input[type="text"] {
	width: 300px;
}

/* theme-editor */
.alignleft h3 {
	margin: 0;
}

h3 span {
	font-weight: normal;
}

#template textarea {
	font-family: Consolas, Monaco, monospace;
	font-size: 12px;
	width: 97%;
	background: #f9f9f9;
	outline: none;
}

#template p {
	width: 97%;
}

#templateside {
	float: right;
	width: 190px;
	word-wrap: break-word;
}

#templateside h3,
#postcustomstuff p.submit {
	margin: 0;
}

#templateside h4 {
	margin: 1em 0 0;
}

#templateside ol,
#templateside ul {
	margin: .5em;
	padding: 0;
}

#templateside li {
	margin: 4px 0;
}

#templateside ul li a span.highlight {
	display:block;
}

.nonessential {
	font-size: 11px;
	font-style: italic;
	padding-left: 12px;
}

.highlight {
	padding: 3px 3px 3px 12px;
	margin-left: -12px;
	font-weight: bold;
	border: 0 none;
}

#documentation {
	margin-top: 10px;
}
#documentation label {
	line-height: 22px;
	vertical-align: top;
	font-weight: bold;
}

.fileedit-sub {
	padding: 10px 0 8px;
	line-height: 180%;
}

#filter-box {
	clear: both;
}

.feature-filter {
	padding: 8px 12px 0;
}

.feature-filter .feature-group {
	float: left;
	margin: 5px 10px 10px;
}

.feature-filter .feature-group li {
	display: inline-block;
	vertical-align: top;
	list-style-type: none;
	padding-right: 25px;
	width: 150px;
}

.feature-container {
	width: 100%;
	overflow: auto;
	margin-bottom: 10px;
}

/* widgets */

/* 2 column liquid layout */
div.widget-liquid-left {
	float: left;
	clear: left;
	width: 100%;
	margin-right: -325px;
}

div#widgets-left {
	margin-left: 5px;
	margin-right: 325px;
}

div#widgets-right {
	width: 285px;
	margin: 0 auto;
}

div.widget-liquid-right {
	float: right;
	clear: right;
	width: 300px;
}

.widget-liquid-right .widget,
.inactive-sidebar .widget,
.widget-liquid-right .sidebar-description {
	width: 250px;
	margin: 0 auto 20px;
	overflow: hidden;
}

.widget-liquid-right .sidebar-description {
	margin-bottom: 10px;
}

.inactive-sidebar .widget {
	margin: 0 10px 20px;
	display: inline-block;
}

div.sidebar-name h3 {
	font-weight: normal;
	font-size: 15px;
	margin: 0;
	padding: 8px 10px;
	overflow: hidden;
	white-space: nowrap;
}

div.sidebar-name {
	font-size: 13px;
	border-width: 1px;
	border-style: solid;
	-webkit-border-top-right-radius: 3px;
	-webkit-border-top-left-radius: 3px;
	border-top-right-radius: 3px;
	border-top-left-radius: 3px;
}

.js .sidebar-name {
	cursor: pointer;
}

.js .closed .sidebar-name {
	-webkit-border-bottom-right-radius: 3px;
	-webkit-border-bottom-left-radius: 3px;
	border-bottom-right-radius: 3px;
	border-bottom-left-radius: 3px;
}

.widget-liquid-right .widgets-sortables,
#widgets-left .widget-holder {
	border-width: 0 1px 1px;
	border-style: none solid solid;
	-webkit-border-bottom-right-radius: 3px;
	-webkit-border-bottom-left-radius: 3px;
	border-bottom-right-radius: 3px;
	border-bottom-left-radius: 3px;
}

.js .closed .widgets-sortables,
.js .closed .widget-holder {
	display: none;
}

.widget-liquid-right .widgets-sortables {
	padding: 15px 0 0;
}

#available-widgets .widget-holder {
	padding: 7px 5px 0;
}

#available-widgets .widget {
	-webkit-box-shadow: none;
	box-shadow: none;
}

.inactive-sidebar {
	padding: 5px 5px 0;
}

#widget-list .widget {
	width: 250px;
	margin: 0 10px 15px;
	border: 0 none;
	background: transparent;
	display: inline-block;
	vertical-align: top;
}

#widget-list .widget-description {
	padding: 5px 8px;
}

.widget-placeholder {
	border-width: 1px;
	border-style: dashed;
	margin: 0 auto 20px;
	height: 27px;
	width: 250px;
}

.inactive-sidebar .widget-placeholder {
	margin: 0 10px 20px;
	float: left;
}

div.widgets-holder-wrap {
	padding: 0;
	margin: 10px 0 20px;
}

#widgets-left #available-widgets {
	background-color: transparent;
	border: 0 none;
}

ul#widget-list {
	list-style: none;
	margin: 0;
	padding: 0;
	min-height: 100px;
}

.widget .widget-top {
	margin-bottom: -1px;
	font-size: 12px;
	font-weight: bold;
	height: 26px;
	overflow: hidden;
}

.widget-top .widget-title {
	padding: 7px 9px;
}

.widget-top .widget-title-action {
	float: right;
}

a.widget-action {
	display: block;
	width: 24px;
	height: 26px;
}

#available-widgets a.widget-action {
	display: none;
}

.widget-top a.widget-action {
	background: transparent url(../images/arrows.png) no-repeat 4px 6px;
}

.widget-top a.widget-action:hover {
	background: transparent url(../images/arrows-dark.png) no-repeat 4px 6px;
}

.widget .widget-inside,
.widget .widget-description {
	padding: 12px 12px 10px;
	font-size: 12px;
	line-height: 16px;
}

.widget-inside,
.widget-description {
	display: none;
}

#available-widgets .widget-description {
	display: block;
}

.widget .widget-inside p {
	margin: 0 0 1em;
	padding: 0;
}

.widget-title h4 {
	margin: 0;
	padding-bottom: 0.2em;
	line-height: 1;
	overflow: hidden;
	white-space: nowrap;
}

.widgets-sortables {
	min-height: 90px;
}

.widget-control-actions {
	margin-top: 8px;
}

.widget-control-actions a {
	text-decoration: none;
}

.widget-control-actions a:hover {
	text-decoration: underline;
}

.widget-control-actions div.alignleft {
	margin-top: 6px;
}

div#sidebar-info {
	padding: 0 1em;
	margin-bottom: 1em;
	font-size: 12px;
}

.widget-title a,
.widget-title a:hover {
	text-decoration: none;
	border-bottom: none;
}

.widget-control-edit {
	display: block;
	font-size: 12px;
	font-weight: normal;
	line-height: 26px;
	padding: 0 8px 0 0;
}

a.widget-control-edit {
	text-decoration: none;
}

.widget-control-edit .add,
.widget-control-edit .edit {
	display: none;
}

#available-widgets .widget-control-edit .add,
#widgets-right .widget-control-edit .edit,
.inactive-sidebar .widget-control-edit .edit {
	display: inline;
}

.editwidget {
	margin: 0 auto 15px;
}

.editwidget .widget-inside {
	display: block;
	padding: 10px;
}

.inactive p.description {
	margin: 5px 15px 10px;
}

#available-widgets p.description {
	margin: 0 12px 12px;
}

.widget-position {
	margin-top: 8px;
}

.inactive {
	padding-top: 2px;
}

.sidebar-name .spinner {
	float: none;
	margin: 0 3px -3px;
}

.sidebar-name-arrow {
	float: right;
	height: 29px;
	width: 26px;
}

.widget-title .in-widget-title {
	font-size: 12px;
	white-space: nowrap;
}

#removing-widget {
	display: none;
	font-weight: normal;
	padding-left: 15px;
	font-size: 12px;
	line-height: 1;
}

.widget-control-noform,
#access-off,
.widgets_access .widget-action,
.widgets_access .sidebar-name-arrow,
.widgets_access #access-on,
.widgets_access .widget-holder .description {
	display: none;
}

.widgets_access .widget-holder,
.widgets_access #widget-list {
	padding-top: 10px;
}

.widgets_access #access-off {
	display: inline;
}

.widgets_access #wpbody-content .widget-title-action,
.widgets_access #wpbody-content .widget-control-edit,
.widgets_access .closed .widgets-sortables,
.widgets_access .closed .widget-holder {
	display: block;
}

.widgets_access .closed .sidebar-name {
	-webkit-border-bottom-right-radius: 0;
	-webkit-border-bottom-left-radius: 0;
	border-bottom-right-radius: 0;
	border-bottom-left-radius: 0;
}

.widgets_access .sidebar-name,
.widgets_access .widget .widget-top {
	cursor: default;
}

/* Enable draggable on IE10 touch events until it's rolled into jQuery UI core */
.ui-sortable,
.ui-draggable {
	-ms-touch-action: none;
}

/* Accordion */

.accordion-section {
	border-top: 1px solid #fff;
	border-bottom: 1px solid #dfdfdf;
	margin: 0;
}

.accordion-section:first-child {
	border-top: 1px solid #dfdfdf;
}

.accordion-section:last-child {
	box-shadow: 0 1px 0 0px #fff;
}

.accordion-section.open .accordion-section-content,
.no-js .accordion-section .accordion-section-content {
	display: block;
}

.accordion-section.open:hover {
	border-bottom-color: #dfdfdf;
}

.accordion-section-content {
	display: none;
	padding: 10px 20px 15px;
	overflow: hidden;
	background: #fdfdfd;
	border-left: 1px solid #dfdfdf;
	border-right: 1px solid #dfdfdf;
}

.accordion-section-title {
	margin: 0;
	padding: 15px 20px;
	position: relative;
	border-left: 1px solid #dfdfdf;
	border-right: 1px solid #dfdfdf;

	-webkit-user-select: none;
	-moz-user-select: none;
	user-select: none;
}

.js .accordion-section-title {
	cursor: pointer;
}

.js .accordion-section-title:after {
	content: '';
	width: 0;
	height: 0;
	border-color: #ccc transparent;
	border-style: solid;
	border-width: 6px 6px 0;
	position: absolute;
	top: 25px;
	right: 20px;
	z-index: 1;
}

.accordion-section-title:focus {
	outline: none;
}

.accordion-section-title:hover:after,
.accordion-section-title:focus:after {
	border-color: #aaa transparent;
}

.cannot-expand .accordion-section-title {
	cursor: auto;
}

.cannot-expand .accordion-section-title:after {
	display: none;
}

.control-section .accordion-section-title {
	padding: 10px 20px;
	color: #464646;
	font-size: 15px;
	font-family: Georgia, "Times New Roman", "Bitstream Charter", Times, serif;
	font-weight: normal;
	text-shadow: 0 1px 0 #fff;
	background: #f5f5f5;
	background-image: -webkit-gradient(linear, left bottom, left top, from(#eee), to(#f5f5f5));
	background-image: -webkit-linear-gradient(bottom, #eee, #f5f5f5);
	background-image:    -moz-linear-gradient(bottom, #eee, #f5f5f5);
	background-image:      -o-linear-gradient(bottom, #eee, #f5f5f5);
	background-image: linear-gradient(to top, #eee, #f5f5f5);
}

.control-section .accordion-section-title:after {
	top: 15px;
}

.js .control-section:hover .accordion-section-title,
.js .control-section .accordion-section-title:hover,
.js .control-section.open .accordion-section-title,
.js .control-section .accordion-section-title:focus {
	color: #000;
	background: #f9f9f9;
	background-image: -webkit-gradient(linear, left bottom, left top, from(#ececec), to(#f9f9f9));
	background-image: -webkit-linear-gradient(bottom, #ececec, #f9f9f9);
	background-image:    -moz-linear-gradient(bottom, #ececec, #f9f9f9);
	background-image:      -o-linear-gradient(bottom, #ececec, #f9f9f9);
	background-image: linear-gradient(to top, #ececec, #f9f9f9);
}

.control-section.open .accordion-section-title {
	border-bottom: 1px solid #dfdfdf;
}

/* =Media Queries
-------------------------------------------------------------- */

@media only screen and (max-width: 768px) {
	/* categories */
	#col-left {
		width: 100%;
	}

	#col-right {
		width: 100%;
	}
}

@media only screen and (min-width: 769px) {
	/* categories */
	#col-left {
		width: 35%;
	}

	#col-right {
		width: 65%;
	}
}

@media only screen and (max-width: 860px) {

	/* categories */
	#col-left {
		width: 35%;
	}

	#col-right {
		width: 65%;
	}
}

@media only screen and (min-width: 980px) {

	/* categories */
	#col-left {
		width: 35%;
	}

	#col-right {
		width: 65%;
	}
}

@media only screen and (max-width: 768px) {
	/* categories */
	#col-left {
		width: 100%;
	}

	#col-right {
		width: 100%;
	}

	.form-field input,
	.form-field textarea {
		width: 99%;
	}

	.form-wrap .form-field {
		padding:0;
	}

	/* users */
	#profile-page .form-table textarea {
		max-width: 400px;
		width: auto;
	}
}

/**
 * HiDPI Displays
 */
@media print,
  (-o-min-device-pixel-ratio: 5/4),
  (-webkit-min-device-pixel-ratio: 1.25),
  (min-resolution: 120dpi) {

	.press-this .tagchecklist span a {
		background-image: url('../images/xit-2x.gif');
		background-size: 20px auto;
	 }

	.js .postbox:hover .handlediv,
	.js .stuffbox:hover .handlediv,
	.widget-top a.widget-action {
		background-image: url('../images/arrows-2x.png');
		background-size: 15px 123px;
	 }

	.widget-top a.widget-action:hover {
		background-image: url('../images/arrows-dark-2x.png');
		background-size: 15px 123px;
	}

	.post-com-count {
		background-image: url('../images/bubble_bg-2x.gif');
		background-size: 18px 100px;
	}

	tr.wp-locked .locked-indicator  {
		background-image: url('../images/lock-2x.png');
		background-size: 16px 16px;
	}

	th .comment-grey-bubble {
		background-image: url('../images/comment-grey-bubble-2x.png');
		background-size: 12px 12px;
	}

	.sorting-indicator {
		background-image: url('../images/sort-2x.gif?ver=20130102');
		background-size: 14px 4px;
	}

	#content-resize-handle,
	#post-body .wp_themeSkin .mceStatusbar a.mceResize {
		background: transparent url('../images/resize-2x.gif') no-repeat scroll right bottom;
		background-size: 11px 11px;
	}

	div.star-holder {
		background: url('../images/stars-2x.png?ver=20121108') repeat-x bottom left;
		background-size: 21px 37px;
	}

	div.star-holder .star-rating {
		background: url('../images/stars-2x.png?ver=20121108') repeat-x top left;
		background-size: 21px 37px;
	}

	.welcome-panel .welcome-panel-close:before {
		background-image: url('../images/xit-2x.gif');
		background-size: 20px auto;
	}

	.welcome-panel .welcome-icon {
		background-image: url('../images/welcome-icons-2x.png');
	}

	.login h1 a {
		background-image: url('../images/wordpress-logo-2x.png?ver=20120412');
		background-size: 274px 63px;
	}

	.wp-badge {
		background-image: url('../images/wp-badge-2x.png?ver=20120516');
		background-size: 173px 194px;
	}

	.wp-full-overlay .collapse-sidebar-arrow {
		background-image: url('../images/arrows-2x.png');
		background-size: 15px 123px;
	 }

	.pressthis a span {
		background-image: url(../images/press-this-2x.png?v=20121105);
	}

	.imgedit-crop,
	.imgedit-rleft,
	.imgedit-rright,
	.imgedit-flipv,
	.imgedit-fliph,
	.imgedit-undo,
	.imgedit-redo {
		background-image: url('../images/imgedit-icons-2x.png');
		background-size: 260px 64px;
	}

	.spinner,
	.imgedit-wait,
	.customize-loading #customize-container {
		background-image: url(../images/wpspin_light-2x.gif);
	}

	.wp-slider .ui-slider-handle:before {
		background-image: url(../images/arrows-pr-2x.png);
		background-size: 16px 102px;
	}

}

/* =Localized CSS
-------------------------------------------------------------- */

/* zh_CN: Remove italic properties. */
.locale-zh-cn .howto,
.locale-zh-cn .tablenav .displaying-num,
.locale-zh-cn .js .input-with-default-title,
.locale-zh-cn .link-to-original,
.locale-zh-cn .inline-edit-row fieldset span.title,
.locale-zh-cn .inline-edit-row fieldset span.checkbox-title,
.locale-zh-cn #utc-time,
.locale-zh-cn #local-time,
.locale-zh-cn p.install-help,
.locale-zh-cn p.help,
.locale-zh-cn p.description,
.locale-zh-cn span.description,
.locale-zh-cn .form-wrap p {
	font-style: normal;
}

/* zh_CN: Enlarge dashboard widget 'Configure' link */
.locale-zh-cn .hdnle a { font-size: 12px; }

/* zn_CH: Enlarge font size, set font-size: normal */
.locale-zh-cn form.upgrade .hint { font-style: normal; font-size: 100%; }

/* Zn_CH: Distraction free writing.
 *  More beautiful font for "Just write."
 *  Larger text for HTML/Visual mode.
 */
.locale-zh-cn #wp-fullscreen-tagline { font-family: KaiTi, "楷体", sans-serif; }
.locale-zh-cn #wp-fullscreen-modes a { font-size: 12px; }

/* zh_CN: Enlarge font-size. */
.locale-zh-cn #sort-buttons { font-size: 1em !important; }

/* ru_RU: Text needs more room to breathe. */
.locale-ru-ru .inline-edit-row fieldset label span.title {
	width: auto; /* default 5em */
	min-width: 5em;
}
.locale-ru-ru.press-this .posting {
	margin-right: 257px; /* default 212px + 45px */
}
.locale-ru-ru.press-this #photo-add-url-div input[type="text"]  {
	width: 255px; /* default 300px - 45px */
}
.locale-ru-ru.press-this #side-sortables {
	width: 245px; /* default 200px + 45px */
}
.locale-ru-ru #customize-header-actions .button {
	padding: 0 8px 1px; /* default 0 10px 1px; */
}

/* lt_LT: QuickEdit */
.locale-lt-lt .inline-edit-row fieldset label span.title {
	width: 8em;
}
.locale-lt-lt .inline-edit-row fieldset label span.input-text-wrap {
	margin-left: 8em;
}<|MERGE_RESOLUTION|>--- conflicted
+++ resolved
@@ -5883,75 +5883,12 @@
 
 /* Changelog / Update screen */
 
-<<<<<<< HEAD
-.about-wrap .feature-section img,
-.about-wrap .feature-section .video {
-	border: none;
-	margin: 0 1.94% 10px 0;
-	-webkit-border-radius: 3px;
-	border-radius: 3px;
-}
-
-.about-wrap .feature-section .video video {
-	max-width: 100%;
-}
-
-=======
->>>>>>> cbb694c0
 .about-wrap .feature-section.three-col img {
 	margin: 0.5em 0 0.5em 5px;
 	max-width: 100%;
 	float: none;
 }
 
-<<<<<<< HEAD
-.ie8 .about-wrap .feature-section.three-col img {
-	margin-left: 0;
-}
-
-.about-wrap .feature-section.images-stagger-right img,
-.about-wrap .feature-section.images-stagger-right .video {
-	float: right;
-	margin: 0 5px 12px 2em;
-}
-
-.about-wrap .feature-section.images-stagger-left img {
-	float: left;
-	margin: 0 2em 12px 5px;
-}
-
-.about-wrap .feature-section .image-100 {
-	margin: 0 0 2em 0;
-	width: 100%;
-}
-
-.about-wrap .feature-section .image-66 {
-	width: 65%;
-}
-
-.about-wrap .feature-section .image-66.video {
-	max-width: 600px;
-}
-
-.about-wrap .feature-section .image-50 {
-	max-width: 50%;
-}
-
-.about-wrap .feature-section img.image-30 {
-	max-width: 31.2381%;
-}
-
-.ie8 .about-wrap .feature-section img {
-	border-width: 1px;
-	border-style: solid;
-}
-
-.about-wrap .images-stagger-right img.image-30:nth-child(2) {
-	margin-left: 1em;
-}
-
-=======
->>>>>>> cbb694c0
 .about-wrap .feature-section.col {
 	margin-bottom: 0;
 }
@@ -6001,40 +5938,6 @@
 	background-color: #f9f9f9;
 }
 
-<<<<<<< HEAD
-@media only screen and (max-width: 900px) {
-	.about-wrap .feature-section.images-stagger-left img,
-	.about-wrap .feature-section.images-stagger-right img,
-	.about-wrap .feature-section.images-stagger-right .video {
-		clear: both;
-	}
-
-	.about-wrap .feature-section .video.image-66 {
-		float: none;
-		width: 98%;
-		max-width: 98%;
-	}
-
-	.about-wrap .feature-section.images-stagger-right .video.image-66 {
-		margin-left: 3px;
-	}
-}
-
-@media only screen and (max-width: 768px) {
-	.about-wrap .feature-section .image-66 {
-		float: none;
-		width: 98%;
-		max-width: 98%;
-	}
-
-	.about-wrap .feature-section.images-stagger-right .image-66 {
-		margin-left: 3px;
-	}
-
-	.about-wrap .feature-section.images-stagger-left .image-66 {
-		margin-right: 3px;
-	}
-=======
 .about-wrap .about-auto-update {
 	text-align: center;
 	background-color: #f9f9ef;
@@ -6064,7 +5967,6 @@
 	width: 100%;
 	padding: 17px 0;
 	margin-bottom: 15px;
->>>>>>> cbb694c0
 }
 
 .about-wrap .feature-section div p img {
