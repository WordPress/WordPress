<?php
/**
 * Your Rights administration panel.
 *
 * @package WordPress
 * @subpackage Administration
 */

/** WordPress Administration Bootstrap */
require_once( dirname( __FILE__ ) . '/admin.php' );

$title = __( 'Freedoms' );

list( $display_version ) = explode( '-', $wp_version );

include( ABSPATH . 'wp-admin/admin-header.php' );
?>
<div class="wrap about-wrap">

<h1><?php printf( __( 'Welcome to WordPress %s' ), $display_version ); ?></h1>

<<<<<<< HEAD
<div class="about-text"><?php echo str_replace( '3.7', $display_version, __( 'Thank you for updating to WordPress 3.7! You might not notice a thing, and we&#8217;re okay with that.' ) ); ?></div>
=======
<div class="about-text"><?php printf( __( 'Thank you for updating to WordPress %s, the most beautiful WordPress&nbsp;yet.' ), $display_version ); ?></div>
>>>>>>> 36470a48

<div class="wp-badge"><?php printf( __( 'Version %s' ), $display_version ); ?></div>

<h2 class="nav-tab-wrapper">
	<a href="about.php" class="nav-tab">
		<?php _e( 'What&#8217;s New' ); ?>
	</a><a href="credits.php" class="nav-tab">
		<?php _e( 'Credits' ); ?>
	</a><a href="freedoms.php" class="nav-tab nav-tab-active">
		<?php _e( 'Freedoms' ); ?>
	</a>
</h2>

<p class="about-description"><?php printf( __( 'WordPress is Free and open source software, built by a distributed community of mostly volunteer developers from around the world. WordPress comes with some awesome, worldview-changing rights courtesy of its <a href="%s">license</a>, the GPL.' ), 'http://wordpress.org/about/license/' ); ?></p>

<ol start="0">
	<li><p><?php _e( 'You have the freedom to run the program, for any purpose.' ); ?></p></li>
	<li><p><?php _e( 'You have access to the source code, the freedom to study how the program works, and the freedom to change it to make it do what you wish.' ); ?></p></li>
	<li><p><?php _e( 'You have the freedom to redistribute copies of the original program so you can help your neighbor.' ); ?></p></li>
	<li><p><?php _e( 'You have the freedom to distribute copies of your modified versions to others. By doing this you can give the whole community a chance to benefit from your changes.' ); ?></p></li>
</ol>

<p><?php printf( __( 'WordPress grows when people like you tell their friends about it, and the thousands of businesses and services that are built on and around WordPress share that fact with their users. We&#8217;re flattered every time someone spreads the good word, just make sure to <a href="%s">check out our trademark guidelines</a> first.' ), 'http://wordpressfoundation.org/trademark-policy/' ); ?></p>

<p><?php

$plugins_url = current_user_can( 'activate_plugins' ) ? admin_url( 'plugins.php' ) : 'http://wordpress.org/plugins/';
$themes_url = current_user_can( 'switch_themes' ) ? admin_url( 'themes.php' ) : 'http://wordpress.org/themes/';

printf( __( 'Every plugin and theme in WordPress.org&#8217;s directory is 100%% GPL or a similarly free and compatible license, so you can feel safe finding <a href="%1$s">plugins</a> and <a href="%2$s">themes</a> there. If you get a plugin or theme from another source, make sure to <a href="%3$s">ask them if it&#8217;s GPL</a> first. If they don&#8217;t respect the WordPress license, we don&#8217;t recommend them.' ), $plugins_url, $themes_url, 'http://wordpress.org/about/license/' ); ?></p>

<p><?php _e( 'Don&#8217;t you wish all software came with these freedoms? So do we! For more information, check out the <a href="http://www.fsf.org/">Free Software Foundation</a>.' ); ?></p>

</div>
<?php include( ABSPATH . 'wp-admin/admin-footer.php' ); ?><|MERGE_RESOLUTION|>--- conflicted
+++ resolved
@@ -19,11 +19,7 @@
 
 <h1><?php printf( __( 'Welcome to WordPress %s' ), $display_version ); ?></h1>
 
-<<<<<<< HEAD
-<div class="about-text"><?php echo str_replace( '3.7', $display_version, __( 'Thank you for updating to WordPress 3.7! You might not notice a thing, and we&#8217;re okay with that.' ) ); ?></div>
-=======
 <div class="about-text"><?php printf( __( 'Thank you for updating to WordPress %s, the most beautiful WordPress&nbsp;yet.' ), $display_version ); ?></div>
->>>>>>> 36470a48
 
 <div class="wp-badge"><?php printf( __( 'Version %s' ), $display_version ); ?></div>
 
