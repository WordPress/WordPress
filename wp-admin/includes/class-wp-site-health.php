--- conflicted
+++ resolved
@@ -1541,13 +1541,8 @@
 		);
 
 		if ( ! wp_is_using_https() ) {
-<<<<<<< HEAD
-			// If the website is not using HTTPS, provide more information about whether it is supported and how it can
-			// be enabled.
-=======
 			// If the website is not using HTTPS, provide more information
 			// about whether it is supported and how it can be enabled.
->>>>>>> 3c2c27c6
 			$result['status'] = 'recommended';
 			$result['label']  = __( 'Your website does not use HTTPS' );
 
