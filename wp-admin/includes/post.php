<?php
/**
 * WordPress Post Administration API.
 *
 * @package WordPress
 * @subpackage Administration
 */

/**
 * Rename $_POST data from form names to DB post columns.
 *
 * Manipulates $_POST directly.
 *
 * @package WordPress
 * @since 2.6.0
 *
 * @param bool $update Are we updating a pre-existing post?
 * @param array $post_data Array of post data. Defaults to the contents of $_POST.
 * @return object|bool WP_Error on failure, true on success.
 */
function _wp_translate_postdata( $update = false, $post_data = null ) {

	if ( empty($post_data) )
		$post_data = &$_POST;

	if ( $update )
		$post_data['ID'] = (int) $post_data['post_ID'];

	$ptype = get_post_type_object( $post_data['post_type'] );

	if ( $update && ! current_user_can( 'edit_post', $post_data['ID'] ) ) {
		if ( 'page' == $post_data['post_type'] )
			return new WP_Error( 'edit_others_pages', __( 'You are not allowed to edit pages as this user.' ) );
		else
			return new WP_Error( 'edit_others_posts', __( 'You are not allowed to edit posts as this user.' ) );
	} elseif ( ! $update && ! current_user_can( $ptype->cap->create_posts ) ) {
		if ( 'page' == $post_data['post_type'] )
			return new WP_Error( 'edit_others_pages', __( 'You are not allowed to create pages as this user.' ) );
		else
			return new WP_Error( 'edit_others_posts', __( 'You are not allowed to create posts as this user.' ) );
	}

	if ( isset( $post_data['content'] ) )
		$post_data['post_content'] = $post_data['content'];

	if ( isset( $post_data['excerpt'] ) )
		$post_data['post_excerpt'] = $post_data['excerpt'];

	if ( isset( $post_data['parent_id'] ) )
		$post_data['post_parent'] = (int) $post_data['parent_id'];

	if ( isset($post_data['trackback_url']) )
		$post_data['to_ping'] = $post_data['trackback_url'];

<<<<<<< HEAD
	$post_data['user_ID'] = $GLOBALS['user_ID'];
=======
	$post_data['user_ID'] = get_current_user_id();
>>>>>>> cbb694c0

	if (!empty ( $post_data['post_author_override'] ) ) {
		$post_data['post_author'] = (int) $post_data['post_author_override'];
	} else {
		if (!empty ( $post_data['post_author'] ) ) {
			$post_data['post_author'] = (int) $post_data['post_author'];
		} else {
			$post_data['post_author'] = (int) $post_data['user_ID'];
		}
	}

	if ( isset( $post_data['user_ID'] ) && ( $post_data['post_author'] != $post_data['user_ID'] )
		 && ! current_user_can( $ptype->cap->edit_others_posts ) ) {
		if ( $update ) {
			if ( 'page' == $post_data['post_type'] )
				return new WP_Error( 'edit_others_pages', __( 'You are not allowed to edit pages as this user.' ) );
			else
				return new WP_Error( 'edit_others_posts', __( 'You are not allowed to edit posts as this user.' ) );
		} else {
			if ( 'page' == $post_data['post_type'] )
				return new WP_Error( 'edit_others_pages', __( 'You are not allowed to create pages as this user.' ) );
			else
				return new WP_Error( 'edit_others_posts', __( 'You are not allowed to create posts as this user.' ) );
		}
	}

	if ( ! empty( $post_data['post_status'] ) )
		$post_data['post_status'] = sanitize_key( $post_data['post_status'] );

	// What to do based on which button they pressed
	if ( isset($post_data['saveasdraft']) && '' != $post_data['saveasdraft'] )
		$post_data['post_status'] = 'draft';
	if ( isset($post_data['saveasprivate']) && '' != $post_data['saveasprivate'] )
		$post_data['post_status'] = 'private';
	if ( isset($post_data['publish']) && ( '' != $post_data['publish'] ) && ( !isset($post_data['post_status']) || $post_data['post_status'] != 'private' ) )
		$post_data['post_status'] = 'publish';
	if ( isset($post_data['advanced']) && '' != $post_data['advanced'] )
		$post_data['post_status'] = 'draft';
	if ( isset($post_data['pending']) && '' != $post_data['pending'] )
		$post_data['post_status'] = 'pending';

	if ( isset( $post_data['ID'] ) )
		$post_id = $post_data['ID'];
	else
		$post_id = false;
	$previous_status = $post_id ? get_post_field( 'post_status', $post_id ) : false;

	$published_statuses = array( 'publish', 'future' );

	// Posts 'submitted for approval' present are submitted to $_POST the same as if they were being published.
	// Change status from 'publish' to 'pending' if user lacks permissions to publish or to resave published posts.
	if ( isset($post_data['post_status']) && (in_array( $post_data['post_status'], $published_statuses ) && !current_user_can( $ptype->cap->publish_posts )) )
		if ( ! in_array( $previous_status, $published_statuses ) || !current_user_can( 'edit_post', $post_id ) )
			$post_data['post_status'] = 'pending';

	if ( ! isset($post_data['post_status']) )
		$post_data['post_status'] = $previous_status;

	if (!isset( $post_data['comment_status'] ))
		$post_data['comment_status'] = 'closed';

	if (!isset( $post_data['ping_status'] ))
		$post_data['ping_status'] = 'closed';

	foreach ( array('aa', 'mm', 'jj', 'hh', 'mn') as $timeunit ) {
		if ( !empty( $post_data['hidden_' . $timeunit] ) && $post_data['hidden_' . $timeunit] != $post_data[$timeunit] ) {
			$post_data['edit_date'] = '1';
			break;
		}
	}

	if ( !empty( $post_data['edit_date'] ) ) {
		$aa = $post_data['aa'];
		$mm = $post_data['mm'];
		$jj = $post_data['jj'];
		$hh = $post_data['hh'];
		$mn = $post_data['mn'];
		$ss = $post_data['ss'];
		$aa = ($aa <= 0 ) ? date('Y') : $aa;
		$mm = ($mm <= 0 ) ? date('n') : $mm;
		$jj = ($jj > 31 ) ? 31 : $jj;
		$jj = ($jj <= 0 ) ? date('j') : $jj;
		$hh = ($hh > 23 ) ? $hh -24 : $hh;
		$mn = ($mn > 59 ) ? $mn -60 : $mn;
		$ss = ($ss > 59 ) ? $ss -60 : $ss;
		$post_data['post_date'] = sprintf( "%04d-%02d-%02d %02d:%02d:%02d", $aa, $mm, $jj, $hh, $mn, $ss );
		$valid_date = wp_checkdate( $mm, $jj, $aa, $post_data['post_date'] );
		if ( !$valid_date ) {
			return new WP_Error( 'invalid_date', __( 'Whoops, the provided date is invalid.' ) );
		}
		$post_data['post_date_gmt'] = get_gmt_from_date( $post_data['post_date'] );
	}

	return $post_data;
}

/**
 * Update an existing post with values provided in $_POST.
 *
 * @since 1.5.0
 *
 * @param array $post_data Optional.
 * @return int Post ID.
 */
function edit_post( $post_data = null ) {

	if ( empty($post_data) )
		$post_data = &$_POST;

	// Clear out any data in internal vars.
	unset( $post_data['filter'] );

	$post_ID = (int) $post_data['post_ID'];
	$post = get_post( $post_ID );
	$post_data['post_type'] = $post->post_type;
	$post_data['post_mime_type'] = $post->post_mime_type;

	$ptype = get_post_type_object($post_data['post_type']);
	if ( !current_user_can( 'edit_post', $post_ID ) ) {
		if ( 'page' == $post_data['post_type'] )
			wp_die( __('You are not allowed to edit this page.' ));
		else
			wp_die( __('You are not allowed to edit this post.' ));
	}

	if ( post_type_supports( $ptype->name, 'revisions' ) ) {
		$revisions = wp_get_post_revisions( $post_ID, array( 'order' => 'ASC', 'posts_per_page' => 1 ) );
		$revision = current( $revisions );

		// Check if the revisions have been upgraded
		if ( $revisions && _wp_get_post_revision_version( $revision ) < 1 )
			_wp_upgrade_revisions_of_post( $post, wp_get_post_revisions( $post_ID ) );
	}

	$post_data = _wp_translate_postdata( true, $post_data );
	if ( is_wp_error($post_data) )
		wp_die( $post_data->get_error_message() );
	if ( ( empty( $post_data['action'] ) || 'autosave' != $post_data['action'] ) && 'auto-draft' == $post_data['post_status'] ) {
		$post_data['post_status'] = 'draft';
	}

	if ( isset($post_data['visibility']) ) {
		switch ( $post_data['visibility'] ) {
			case 'public' :
				$post_data['post_password'] = '';
				break;
			case 'password' :
				unset( $post_data['sticky'] );
				break;
			case 'private' :
				$post_data['post_status'] = 'private';
				$post_data['post_password'] = '';
				unset( $post_data['sticky'] );
				break;
		}
	}

	// Post Formats
	if ( isset( $post_data['post_format'] ) )
		set_post_format( $post_ID, $post_data['post_format'] );

	$format_meta_urls = array( 'url', 'link_url', 'quote_source_url' );
	foreach ( $format_meta_urls as $format_meta_url ) {
		$keyed = '_format_' . $format_meta_url;
		if ( isset( $post_data[ $keyed ] ) )
			update_post_meta( $post_ID, $keyed, wp_slash( esc_url_raw( wp_unslash( $post_data[ $keyed ] ) ) ) );
	}

	$format_keys = array( 'quote', 'quote_source_name', 'image', 'gallery', 'audio_embed', 'video_embed' );

	foreach ( $format_keys as $key ) {
		$keyed = '_format_' . $key;
		if ( isset( $post_data[ $keyed ] ) ) {
			if ( current_user_can( 'unfiltered_html' ) )
				update_post_meta( $post_ID, $keyed, $post_data[ $keyed ] );
			else
				update_post_meta( $post_ID, $keyed, wp_filter_post_kses( $post_data[ $keyed ] ) );
		}
	}

	// Meta Stuff
	if ( isset($post_data['meta']) && $post_data['meta'] ) {
		foreach ( $post_data['meta'] as $key => $value ) {
			if ( !$meta = get_post_meta_by_id( $key ) )
				continue;
			if ( $meta->post_id != $post_ID )
				continue;
			if ( is_protected_meta( $value['key'], 'post' ) || ! current_user_can( 'edit_post_meta', $post_ID, $value['key'] ) )
				continue;
			update_meta( $key, $value['key'], $value['value'] );
		}
	}

	if ( isset($post_data['deletemeta']) && $post_data['deletemeta'] ) {
		foreach ( $post_data['deletemeta'] as $key => $value ) {
			if ( !$meta = get_post_meta_by_id( $key ) )
				continue;
			if ( $meta->post_id != $post_ID )
				continue;
			if ( is_protected_meta( $meta->meta_key, 'post' ) || ! current_user_can( 'delete_post_meta', $post_ID, $meta->meta_key ) )
				continue;
			delete_meta( $key );
		}
	}

	// Attachment stuff
	if ( 'attachment' == $post_data['post_type'] ) {
		if ( isset( $post_data[ '_wp_attachment_image_alt' ] ) ) {
			$image_alt = wp_unslash( $post_data['_wp_attachment_image_alt'] );
			if ( $image_alt != get_post_meta( $post_ID, '_wp_attachment_image_alt', true ) ) {
				$image_alt = wp_strip_all_tags( $image_alt, true );
				// update_meta expects slashed
				update_post_meta( $post_ID, '_wp_attachment_image_alt', wp_slash( $image_alt ) );
			}
		}

		$attachment_data = isset( $post_data['attachments'][ $post_ID ] ) ? $post_data['attachments'][ $post_ID ] : array();
		/** This filter is documented in wp-admin/includes/media.php */
		$post_data = apply_filters( 'attachment_fields_to_save', $post_data, $attachment_data );
	}

	add_meta( $post_ID );

	update_post_meta( $post_ID, '_edit_last', get_current_user_id() );

	wp_update_post( $post_data );

	// Now that we have an ID we can fix any attachment anchor hrefs
	_fix_attachment_links( $post_ID );

	wp_set_post_lock( $post_ID );

	if ( current_user_can( $ptype->cap->edit_others_posts ) ) {
		if ( ! empty( $post_data['sticky'] ) )
			stick_post( $post_ID );
		else
			unstick_post( $post_ID );
	}

	return $post_ID;
}

/**
 * Process the post data for the bulk editing of posts.
 *
 * Updates all bulk edited posts/pages, adding (but not removing) tags and
 * categories. Skips pages when they would be their own parent or child.
 *
 * @since 2.7.0
 *
 * @param array $post_data Optional, the array of post data to process if not provided will use $_POST superglobal.
 * @return array
 */
function bulk_edit_posts( $post_data = null ) {
	global $wpdb;

	if ( empty($post_data) )
		$post_data = &$_POST;

	if ( isset($post_data['post_type']) )
		$ptype = get_post_type_object($post_data['post_type']);
	else
		$ptype = get_post_type_object('post');

	if ( !current_user_can( $ptype->cap->edit_posts ) ) {
		if ( 'page' == $ptype->name )
			wp_die( __('You are not allowed to edit pages.'));
		else
			wp_die( __('You are not allowed to edit posts.'));
	}

	if ( -1 == $post_data['_status'] ) {
		$post_data['post_status'] = null;
		unset($post_data['post_status']);
	} else {
		$post_data['post_status'] = $post_data['_status'];
	}
	unset($post_data['_status']);

	$post_IDs = array_map( 'intval', (array) $post_data['post'] );

	$reset = array(
		'post_author', 'post_status', 'post_password',
		'post_parent', 'page_template', 'comment_status',
		'ping_status', 'keep_private', 'tax_input',
		'post_category', 'sticky', 'post_format',
	);

	foreach ( $reset as $field ) {
		if ( isset($post_data[$field]) && ( '' == $post_data[$field] || -1 == $post_data[$field] ) )
			unset($post_data[$field]);
	}

	if ( isset($post_data['post_category']) ) {
		if ( is_array($post_data['post_category']) && ! empty($post_data['post_category']) )
			$new_cats = array_map( 'absint', $post_data['post_category'] );
		else
			unset($post_data['post_category']);
	}

	$tax_input = array();
	if ( isset($post_data['tax_input'])) {
		foreach ( $post_data['tax_input'] as $tax_name => $terms ) {
			if ( empty($terms) )
				continue;
			if ( is_taxonomy_hierarchical( $tax_name ) ) {
				$tax_input[ $tax_name ] = array_map( 'absint', $terms );
			} else {
				$comma = _x( ',', 'tag delimiter' );
				if ( ',' !== $comma )
					$terms = str_replace( $comma, ',', $terms );
				$tax_input[ $tax_name ] = explode( ',', trim( $terms, " \n\t\r\0\x0B," ) );
			}
		}
	}

	if ( isset($post_data['post_parent']) && ($parent = (int) $post_data['post_parent']) ) {
		$pages = $wpdb->get_results("SELECT ID, post_parent FROM $wpdb->posts WHERE post_type = 'page'");
		$children = array();

		for ( $i = 0; $i < 50 && $parent > 0; $i++ ) {
			$children[] = $parent;

			foreach ( $pages as $page ) {
				if ( $page->ID == $parent ) {
					$parent = $page->post_parent;
					break;
				}
			}
		}
	}

	$updated = $skipped = $locked = array();
	foreach ( $post_IDs as $post_ID ) {
		$post_type_object = get_post_type_object( get_post_type( $post_ID ) );

		if ( !isset( $post_type_object ) || ( isset($children) && in_array($post_ID, $children) ) || !current_user_can( 'edit_post', $post_ID ) ) {
			$skipped[] = $post_ID;
			continue;
		}

		if ( wp_check_post_lock( $post_ID ) ) {
			$locked[] = $post_ID;
			continue;
		}

		$post = get_post( $post_ID );
		$tax_names = get_object_taxonomies( $post );
		foreach ( $tax_names as $tax_name ) {
			$taxonomy_obj = get_taxonomy($tax_name);
			if ( isset( $tax_input[$tax_name]) && current_user_can( $taxonomy_obj->cap->assign_terms ) )
				$new_terms = $tax_input[$tax_name];
			else
				$new_terms = array();

			if ( $taxonomy_obj->hierarchical )
				$current_terms = (array) wp_get_object_terms( $post_ID, $tax_name, array('fields' => 'ids') );
			else
				$current_terms = (array) wp_get_object_terms( $post_ID, $tax_name, array('fields' => 'names') );

			$post_data['tax_input'][$tax_name] = array_merge( $current_terms, $new_terms );
		}

		if ( isset($new_cats) && in_array( 'category', $tax_names ) ) {
			$cats = (array) wp_get_post_categories($post_ID);
			$post_data['post_category'] = array_unique( array_merge($cats, $new_cats) );
			unset( $post_data['tax_input']['category'] );
		}

		$post_data['post_mime_type'] = $post->post_mime_type;
		$post_data['guid'] = $post->guid;

		$post_data['ID'] = $post_ID;
		$updated[] = wp_update_post( $post_data );

		if ( isset( $post_data['sticky'] ) && current_user_can( $ptype->cap->edit_others_posts ) ) {
			if ( 'sticky' == $post_data['sticky'] )
				stick_post( $post_ID );
			else
				unstick_post( $post_ID );
		}

		if ( isset( $post_data['post_format'] ) )
			set_post_format( $post_ID, $post_data['post_format'] );
	}

	return array( 'updated' => $updated, 'skipped' => $skipped, 'locked' => $locked );
}

/**
 * Default post information to use when populating the "Write Post" form.
 *
 * @since 2.0.0
 *
 * @param string $post_type A post type string, defaults to 'post'.
 * @return WP_Post Post object containing all the default post data as attributes
 */
function get_default_post_to_edit( $post_type = 'post', $create_in_db = false ) {
	global $wpdb;

	$post_title = '';
	if ( !empty( $_REQUEST['post_title'] ) )
		$post_title = esc_html( wp_unslash( $_REQUEST['post_title'] ));

	$post_content = '';
	if ( !empty( $_REQUEST['content'] ) )
		$post_content = esc_html( wp_unslash( $_REQUEST['content'] ));

	$post_excerpt = '';
	if ( !empty( $_REQUEST['excerpt'] ) )
		$post_excerpt = esc_html( wp_unslash( $_REQUEST['excerpt'] ));

	if ( $create_in_db ) {
		$post_id = wp_insert_post( array( 'post_title' => __( 'Auto Draft' ), 'post_type' => $post_type, 'post_status' => 'auto-draft' ) );
		$post = get_post( $post_id );
		if ( current_theme_supports( 'post-formats' ) && post_type_supports( $post->post_type, 'post-formats' ) && get_option( 'default_post_format' ) )
			set_post_format( $post, get_option( 'default_post_format' ) );
	} else {
		$post = new stdClass;
		$post->ID = 0;
		$post->post_author = '';
		$post->post_date = '';
		$post->post_date_gmt = '';
		$post->post_password = '';
		$post->post_type = $post_type;
		$post->post_status = 'draft';
		$post->to_ping = '';
		$post->pinged = '';
		$post->comment_status = get_option( 'default_comment_status' );
		$post->ping_status = get_option( 'default_ping_status' );
		$post->post_pingback = get_option( 'default_pingback_flag' );
		$post->post_category = get_option( 'default_category' );
		$post->page_template = 'default';
		$post->post_parent = 0;
		$post->menu_order = 0;
		$post = new WP_Post( $post );
	}

	$post->post_content = apply_filters( 'default_content', $post_content, $post );
	$post->post_title   = apply_filters( 'default_title',   $post_title, $post   );
	$post->post_excerpt = apply_filters( 'default_excerpt', $post_excerpt, $post );
	$post->post_name = '';

	return $post;
}

/**
 * Determine if a post exists based on title, content, and date
 *
 * @since 2.0.0
 *
 * @param string $title Post title
 * @param string $content Optional post content
 * @param string $date Optional post date
 * @return int Post ID if post exists, 0 otherwise.
 */
function post_exists($title, $content = '', $date = '') {
	global $wpdb;

	$post_title = wp_unslash( sanitize_post_field( 'post_title', $title, 0, 'db' ) );
	$post_content = wp_unslash( sanitize_post_field( 'post_content', $content, 0, 'db' ) );
	$post_date = wp_unslash( sanitize_post_field( 'post_date', $date, 0, 'db' ) );

	$query = "SELECT ID FROM $wpdb->posts WHERE 1=1";
	$args = array();

	if ( !empty ( $date ) ) {
		$query .= ' AND post_date = %s';
		$args[] = $post_date;
	}

	if ( !empty ( $title ) ) {
		$query .= ' AND post_title = %s';
		$args[] = $post_title;
	}

	if ( !empty ( $content ) ) {
		$query .= 'AND post_content = %s';
		$args[] = $post_content;
	}

	if ( !empty ( $args ) )
		return (int) $wpdb->get_var( $wpdb->prepare($query, $args) );

	return 0;
}

/**
 * Creates a new post from the "Write Post" form using $_POST information.
 *
 * @since 2.1.0
 *
 * @return unknown
 */
function wp_write_post() {
	if ( isset($_POST['post_type']) )
		$ptype = get_post_type_object($_POST['post_type']);
	else
		$ptype = get_post_type_object('post');

	if ( !current_user_can( $ptype->cap->edit_posts ) ) {
		if ( 'page' == $ptype->name )
			return new WP_Error( 'edit_pages', __( 'You are not allowed to create pages on this site.' ) );
		else
			return new WP_Error( 'edit_posts', __( 'You are not allowed to create posts or drafts on this site.' ) );
	}

	$_POST['post_mime_type'] = '';

	// Clear out any data in internal vars.
	unset( $_POST['filter'] );

	// Edit don't write if we have a post id.
	if ( isset( $_POST['post_ID'] ) )
		return edit_post();

	$translated = _wp_translate_postdata( false );
	if ( is_wp_error($translated) )
		return $translated;

	if ( isset($_POST['visibility']) ) {
		switch ( $_POST['visibility'] ) {
			case 'public' :
				$_POST['post_password'] = '';
				break;
			case 'password' :
				unset( $_POST['sticky'] );
				break;
			case 'private' :
				$_POST['post_status'] = 'private';
				$_POST['post_password'] = '';
				unset( $_POST['sticky'] );
				break;
		}
	}

	// Create the post.
	$post_ID = wp_insert_post( $_POST );
	if ( is_wp_error( $post_ID ) )
		return $post_ID;

	if ( empty($post_ID) )
		return 0;

	add_meta( $post_ID );

	add_post_meta( $post_ID, '_edit_last', $GLOBALS['current_user']->ID );

	// Now that we have an ID we can fix any attachment anchor hrefs
	_fix_attachment_links( $post_ID );

	wp_set_post_lock( $post_ID );

	return $post_ID;
}

/**
 * Calls wp_write_post() and handles the errors.
 *
 * @since 2.0.0

 * @uses wp_write_post()
 * @uses is_wp_error()
 * @uses wp_die()
 * @return unknown
 */
function write_post() {
	$result = wp_write_post();
	if ( is_wp_error( $result ) )
		wp_die( $result->get_error_message() );
	else
		return $result;
}

//
// Post Meta
//

/**
 * {@internal Missing Short Description}}
 *
 * @since 1.2.0
 *
 * @param unknown_type $post_ID
 * @return unknown
 */
function add_meta( $post_ID ) {
	global $wpdb;
	$post_ID = (int) $post_ID;

	$metakeyselect = isset($_POST['metakeyselect']) ? wp_unslash( trim( $_POST['metakeyselect'] ) ) : '';
	$metakeyinput = isset($_POST['metakeyinput']) ? wp_unslash( trim( $_POST['metakeyinput'] ) ) : '';
	$metavalue = isset($_POST['metavalue']) ? $_POST['metavalue'] : '';
	if ( is_string( $metavalue ) )
		$metavalue = trim( $metavalue );

	if ( ('0' === $metavalue || ! empty ( $metavalue ) ) && ( ( ( '#NONE#' != $metakeyselect ) && !empty ( $metakeyselect) ) || !empty ( $metakeyinput ) ) ) {
		// We have a key/value pair. If both the select and the
		// input for the key have data, the input takes precedence:

 		if ( '#NONE#' != $metakeyselect )
			$metakey = $metakeyselect;

		if ( $metakeyinput )
			$metakey = $metakeyinput; // default

		if ( is_protected_meta( $metakey, 'post' ) || ! current_user_can( 'add_post_meta', $post_ID, $metakey ) )
			return false;

		$metakey = wp_slash( $metakey );

		return add_post_meta( $post_ID, $metakey, $metavalue );
	}

	return false;
} // add_meta

/**
 * {@internal Missing Short Description}}
 *
 * @since 1.2.0
 *
 * @param unknown_type $mid
 * @return unknown
 */
function delete_meta( $mid ) {
	return delete_metadata_by_mid( 'post' , $mid );
}

/**
 * Get a list of previously defined keys.
 *
 * @since 1.2.0
 *
 * @return unknown
 */
function get_meta_keys() {
	global $wpdb;

	$keys = $wpdb->get_col( "
			SELECT meta_key
			FROM $wpdb->postmeta
			GROUP BY meta_key
			ORDER BY meta_key" );

	return $keys;
}

/**
 * {@internal Missing Short Description}}
 *
 * @since 2.1.0
 *
 * @param unknown_type $mid
 * @return unknown
 */
function get_post_meta_by_id( $mid ) {
	return get_metadata_by_mid( 'post', $mid );
}

/**
 * {@internal Missing Short Description}}
 *
 * Some postmeta stuff.
 *
 * @since 1.2.0
 *
 * @param unknown_type $postid
 * @return unknown
 */
function has_meta( $postid ) {
	global $wpdb;

	return $wpdb->get_results( $wpdb->prepare("SELECT meta_key, meta_value, meta_id, post_id
			FROM $wpdb->postmeta WHERE post_id = %d
			ORDER BY meta_key,meta_id", $postid), ARRAY_A );
}

/**
 * {@internal Missing Short Description}}
 *
 * @since 1.2.0
 *
 * @param unknown_type $meta_id
 * @param unknown_type $meta_key Expect Slashed
 * @param unknown_type $meta_value Expect Slashed
 * @return unknown
 */
function update_meta( $meta_id, $meta_key, $meta_value ) {
	$meta_key = wp_unslash( $meta_key );
	$meta_value = wp_unslash( $meta_value );

	return update_metadata_by_mid( 'post', $meta_id, $meta_value, $meta_key );
}

//
// Private
//

/**
 * Replace hrefs of attachment anchors with up-to-date permalinks.
 *
 * @since 2.3.0
 * @access private
 *
 * @param int|object $post Post ID or post object.
 * @return void|int|WP_Error Void if nothing fixed. 0 or WP_Error on update failure. The post ID on update success.
 */
function _fix_attachment_links( $post ) {
	$post = get_post( $post, ARRAY_A );
	$content = $post['post_content'];

	// Don't run if no pretty permalinks or post is not published, scheduled, or privately published.
	if ( ! get_option( 'permalink_structure' ) || ! in_array( $post['post_status'], array( 'publish', 'future', 'private' ) ) )
		return;

	// Short if there aren't any links or no '?attachment_id=' strings (strpos cannot be zero)
	if ( !strpos($content, '?attachment_id=') || !preg_match_all( '/<a ([^>]+)>[\s\S]+?<\/a>/', $content, $link_matches ) )
		return;

	$site_url = get_bloginfo('url');
	$site_url = substr( $site_url, (int) strpos($site_url, '://') ); // remove the http(s)
	$replace = '';

	foreach ( $link_matches[1] as $key => $value ) {
		if ( !strpos($value, '?attachment_id=') || !strpos($value, 'wp-att-')
			|| !preg_match( '/href=(["\'])[^"\']*\?attachment_id=(\d+)[^"\']*\\1/', $value, $url_match )
			|| !preg_match( '/rel=["\'][^"\']*wp-att-(\d+)/', $value, $rel_match ) )
				continue;

		$quote = $url_match[1]; // the quote (single or double)
		$url_id = (int) $url_match[2];
		$rel_id = (int) $rel_match[1];

		if ( !$url_id || !$rel_id || $url_id != $rel_id || strpos($url_match[0], $site_url) === false )
			continue;

		$link = $link_matches[0][$key];
		$replace = str_replace( $url_match[0], 'href=' . $quote . get_attachment_link( $url_id ) . $quote, $link );

		$content = str_replace( $link, $replace, $content );
	}

	if ( $replace ) {
		$post['post_content'] = $content;
		// Escape data pulled from DB.
		$post = add_magic_quotes($post);

		return wp_update_post($post);
	}
}

/**
 * Move child posts to a new parent.
 *
 * @since 2.3.0
 * @access private
 *
 * @param unknown_type $old_ID
 * @param unknown_type $new_ID
 * @return unknown
 */
function _relocate_children( $old_ID, $new_ID ) {
	global $wpdb;
	$old_ID = (int) $old_ID;
	$new_ID = (int) $new_ID;

	$children = $wpdb->get_col( $wpdb->prepare("
		SELECT post_id
		FROM $wpdb->postmeta
		WHERE meta_key = '_wp_attachment_temp_parent'
		AND meta_value = %d", $old_ID) );

	foreach ( $children as $child_id ) {
		$wpdb->update($wpdb->posts, array('post_parent' => $new_ID), array('ID' => $child_id) );
		delete_post_meta($child_id, '_wp_attachment_temp_parent');
	}
}

/**
 * Get all the possible statuses for a post_type
 *
 * @since 2.5.0
 *
 * @param string $type The post_type you want the statuses for
 * @return array As array of all the statuses for the supplied post type
 */
function get_available_post_statuses($type = 'post') {
	$stati = wp_count_posts($type);

	return array_keys(get_object_vars($stati));
}

/**
 * Run the wp query to fetch the posts for listing on the edit posts page
 *
 * @since 2.5.0
 *
 * @param array|bool $q Array of query variables to use to build the query or false to use $_GET superglobal.
 * @return array
 */
function wp_edit_posts_query( $q = false ) {
	if ( false === $q )
		$q = $_GET;
	$q['m'] = isset($q['m']) ? (int) $q['m'] : 0;
	$q['cat'] = isset($q['cat']) ? (int) $q['cat'] : 0;
	$post_stati  = get_post_stati();

	if ( isset($q['post_type']) && in_array( $q['post_type'], get_post_types() ) )
		$post_type = $q['post_type'];
	else
		$post_type = 'post';

	$avail_post_stati = get_available_post_statuses($post_type);

	if ( isset($q['post_status']) && in_array( $q['post_status'], $post_stati ) ) {
		$post_status = $q['post_status'];
		$perm = 'readable';
	}

	if ( isset($q['orderby']) )
		$orderby = $q['orderby'];
	elseif ( isset($q['post_status']) && in_array($q['post_status'], array('pending', 'draft')) )
		$orderby = 'modified';

	if ( isset($q['order']) )
		$order = $q['order'];
	elseif ( isset($q['post_status']) && 'pending' == $q['post_status'] )
		$order = 'ASC';

	$per_page = 'edit_' . $post_type . '_per_page';
	$posts_per_page = (int) get_user_option( $per_page );
	if ( empty( $posts_per_page ) || $posts_per_page < 1 )
		$posts_per_page = 20;

	$posts_per_page = apply_filters( $per_page, $posts_per_page );
	$posts_per_page = apply_filters( 'edit_posts_per_page', $posts_per_page, $post_type );

	$query = compact('post_type', 'post_status', 'perm', 'order', 'orderby', 'posts_per_page');

	// Hierarchical types require special args.
	if ( is_post_type_hierarchical( $post_type ) && !isset($orderby) ) {
		$query['orderby'] = 'menu_order title';
		$query['order'] = 'asc';
		$query['posts_per_page'] = -1;
		$query['posts_per_archive_page'] = -1;
	}

	if ( ! empty( $q['show_sticky'] ) )
		$query['post__in'] = (array) get_option( 'sticky_posts' );

	wp( $query );

	return $avail_post_stati;
}

/**
 * {@internal Missing Short Description}}
 *
 * @since 2.5.0
 *
 * @param unknown_type $type
 * @return unknown
 */
function get_available_post_mime_types($type = 'attachment') {
	global $wpdb;

	$types = $wpdb->get_col($wpdb->prepare("SELECT DISTINCT post_mime_type FROM $wpdb->posts WHERE post_type = %s", $type));
	return $types;
}

/**
 * Executes a query for attachments. An array of WP_Query arguments
 * can be passed in, which will override the arguments set by this function.
 *
 * @since 2.5.0
 * @uses apply_filters() Calls 'upload_per_page' on posts_per_page argument
 *
 * @param array|bool $q Array of query variables to use to build the query or false to use $_GET superglobal.
 * @return array
 */
function wp_edit_attachments_query( $q = false ) {
	if ( false === $q )
		$q = $_GET;

	$q['m']   = isset( $q['m'] ) ? (int) $q['m'] : 0;
	$q['cat'] = isset( $q['cat'] ) ? (int) $q['cat'] : 0;
	$q['post_type'] = 'attachment';
	$post_type = get_post_type_object( 'attachment' );
	$states = 'inherit';
	if ( current_user_can( $post_type->cap->read_private_posts ) )
		$states .= ',private';

	$q['post_status'] = isset( $q['status'] ) && 'trash' == $q['status'] ? 'trash' : $states;
	$media_per_page = (int) get_user_option( 'upload_per_page' );
	if ( empty( $media_per_page ) || $media_per_page < 1 )
		$media_per_page = 20;
	$q['posts_per_page'] = apply_filters( 'upload_per_page', $media_per_page );

	$post_mime_types = get_post_mime_types();
	$avail_post_mime_types = get_available_post_mime_types('attachment');

	if ( isset($q['post_mime_type']) && !array_intersect( (array) $q['post_mime_type'], array_keys($post_mime_types) ) )
		unset($q['post_mime_type']);

	if ( isset($q['detached']) )
		add_filter('posts_where', '_edit_attachments_query_helper');

	wp( $q );

	if ( isset($q['detached']) )
		remove_filter('posts_where', '_edit_attachments_query_helper');

	return array($post_mime_types, $avail_post_mime_types);
}

function _edit_attachments_query_helper($where) {
	global $wpdb;
	return $where .= " AND {$wpdb->posts}.post_parent < 1";
}

/**
 * Returns the list of classes to be used by a metabox
 *
 * @uses get_user_option()
 * @since 2.5.0
 *
 * @param unknown_type $id
 * @param unknown_type $page
 * @return unknown
 */
function postbox_classes( $id, $page ) {
	if ( isset( $_GET['edit'] ) && $_GET['edit'] == $id ) {
		$classes = array( '' );
	} elseif ( $closed = get_user_option('closedpostboxes_'.$page ) ) {
		if ( !is_array( $closed ) ) {
			$classes = array( '' );
		} else {
			$classes = in_array( $id, $closed ) ? array( 'closed' ) : array( '' );
		}
	} else {
		$classes = array( '' );
	}

	$classes = apply_filters( "postbox_classes_{$page}_{$id}", $classes );
	return implode( ' ', $classes );
}

/**
 * {@internal Missing Short Description}}
 *
 * @since 2.5.0
 *
 * @param int|object $id    Post ID or post object.
 * @param string $title (optional) Title
 * @param string $name (optional) Name
 * @return array With two entries of type string
 */
function get_sample_permalink($id, $title = null, $name = null) {
	$post = get_post( $id );
	if ( ! $post )
		return array( '', '' );

	$ptype = get_post_type_object($post->post_type);

	$original_status = $post->post_status;
	$original_date = $post->post_date;
	$original_name = $post->post_name;

	// Hack: get_permalink() would return ugly permalink for drafts, so we will fake that our post is published.
	if ( in_array( $post->post_status, array( 'draft', 'pending' ) ) ) {
		$post->post_status = 'publish';
		$post->post_name = sanitize_title($post->post_name ? $post->post_name : $post->post_title, $post->ID);
	}

	// If the user wants to set a new name -- override the current one
	// Note: if empty name is supplied -- use the title instead, see #6072
	if ( !is_null($name) )
		$post->post_name = sanitize_title($name ? $name : $title, $post->ID);

	$post->post_name = wp_unique_post_slug($post->post_name, $post->ID, $post->post_status, $post->post_type, $post->post_parent);

	$post->filter = 'sample';

	$permalink = get_permalink($post, true);

	// Replace custom post_type Token with generic pagename token for ease of use.
	$permalink = str_replace("%$post->post_type%", '%pagename%', $permalink);

	// Handle page hierarchy
	if ( $ptype->hierarchical ) {
		$uri = get_page_uri($post);
		$uri = untrailingslashit($uri);
		$uri = strrev( stristr( strrev( $uri ), '/' ) );
		$uri = untrailingslashit($uri);
		$uri = apply_filters( 'editable_slug', $uri );
		if ( !empty($uri) )
			$uri .= '/';
		$permalink = str_replace('%pagename%', "{$uri}%pagename%", $permalink);
	}

	$permalink = array($permalink, apply_filters('editable_slug', $post->post_name));
	$post->post_status = $original_status;
	$post->post_date = $original_date;
	$post->post_name = $original_name;
	unset($post->filter);

	return $permalink;
}

/**
 * Returns the HTML of the sample permalink slug editor.
 *
 * @since 2.5.0
 *
 * @param int|object $id Post ID or post object.
 * @param string $new_title Optional. New title.
 * @param string $new_slug Optional. New slug.
 * @return string The HTML of the sample permalink slug editor.
 */
function get_sample_permalink_html( $id, $new_title = null, $new_slug = null ) {
	$post = get_post( $id );
	if ( ! $post )
		return '';

	list($permalink, $post_name) = get_sample_permalink($post->ID, $new_title, $new_slug);

	if ( 'publish' == get_post_status( $post ) ) {
		$ptype = get_post_type_object($post->post_type);
		$view_post = $ptype->labels->view_item;
		$title = __('Click to edit this part of the permalink');
	} else {
		$title = __('Temporary permalink. Click to edit this part.');
	}

	if ( false === strpos($permalink, '%postname%') && false === strpos($permalink, '%pagename%') ) {
		$return = '<strong>' . __('Permalink:') . "</strong>\n" . '<span id="sample-permalink" tabindex="-1">' . $permalink . "</span>\n";
		if ( '' == get_option( 'permalink_structure' ) && current_user_can( 'manage_options' ) && !( 'page' == get_option('show_on_front') && $id == get_option('page_on_front') ) )
			$return .= '<span id="change-permalinks"><a href="options-permalink.php" class="button button-small" target="_blank">' . __('Change Permalinks') . "</a></span>\n";
		if ( isset( $view_post ) )
			$return .= "<span id='view-post-btn'><a href='$permalink' class='button button-small'>$view_post</a></span>\n";

		$return = apply_filters('get_sample_permalink_html', $return, $id, $new_title, $new_slug);

		return $return;
	}

	if ( function_exists('mb_strlen') ) {
		if ( mb_strlen($post_name) > 30 ) {
			$post_name_abridged = mb_substr($post_name, 0, 14). '&hellip;' . mb_substr($post_name, -14);
		} else {
			$post_name_abridged = $post_name;
		}
	} else {
		if ( strlen($post_name) > 30 ) {
			$post_name_abridged = substr($post_name, 0, 14). '&hellip;' . substr($post_name, -14);
		} else {
			$post_name_abridged = $post_name;
		}
	}

	$post_name_html = '<span id="editable-post-name" title="' . $title . '">' . $post_name_abridged . '</span>';
	$display_link = str_replace(array('%pagename%','%postname%'), $post_name_html, $permalink);
	$view_link = str_replace(array('%pagename%','%postname%'), $post_name, $permalink);
	$return =  '<strong>' . __('Permalink:') . "</strong>\n";
	$return .= '<span id="sample-permalink" tabindex="-1">' . $display_link . "</span>\n";
	$return .= '&lrm;'; // Fix bi-directional text display defect in RTL languages.
	$return .= '<span id="edit-slug-buttons"><a href="#post_name" class="edit-slug button button-small hide-if-no-js" onclick="editPermalink(' . $id . '); return false;">' . __('Edit') . "</a></span>\n";
	$return .= '<span id="editable-post-name-full">' . $post_name . "</span>\n";
	if ( isset($view_post) )
		$return .= "<span id='view-post-btn'><a href='$view_link' class='button button-small'>$view_post</a></span>\n";

	$return = apply_filters('get_sample_permalink_html', $return, $id, $new_title, $new_slug);

	return $return;
}

/**
 * Output HTML for the post thumbnail meta-box.
 *
 * @since 2.9.0
 *
 * @param int $thumbnail_id ID of the attachment used for thumbnail
 * @param mixed $post The post ID or object associated with the thumbnail, defaults to global $post.
 * @return string html
 */
function _wp_post_thumbnail_html( $thumbnail_id = null, $post = null ) {
	global $content_width, $_wp_additional_image_sizes;

	$post = get_post( $post );

	$upload_iframe_src = esc_url( get_upload_iframe_src('image', $post->ID ) );
	$set_thumbnail_link = '<p class="hide-if-no-js"><a title="' . esc_attr__( 'Set featured image' ) . '" href="%s" id="set-post-thumbnail" class="thickbox">%s</a></p>';
	$content = sprintf( $set_thumbnail_link, $upload_iframe_src, esc_html__( 'Set featured image' ) );

	if ( $thumbnail_id && get_post( $thumbnail_id ) ) {
		$old_content_width = $content_width;
		$content_width = 266;
		if ( !isset( $_wp_additional_image_sizes['post-thumbnail'] ) )
			$thumbnail_html = wp_get_attachment_image( $thumbnail_id, array( $content_width, $content_width ) );
		else
			$thumbnail_html = wp_get_attachment_image( $thumbnail_id, 'post-thumbnail' );
		if ( !empty( $thumbnail_html ) ) {
			$ajax_nonce = wp_create_nonce( 'set_post_thumbnail-' . $post->ID );
			$content = sprintf( $set_thumbnail_link, $upload_iframe_src, $thumbnail_html );
			$content .= '<p class="hide-if-no-js"><a href="#" id="remove-post-thumbnail" onclick="WPRemoveThumbnail(\'' . $ajax_nonce . '\');return false;">' . esc_html__( 'Remove featured image' ) . '</a></p>';
		}
		$content_width = $old_content_width;
	}

	return apply_filters( 'admin_post_thumbnail_html', $content, $post->ID );
}

/**
 * Check to see if the post is currently being edited by another user.
 *
 * @since 2.5.0
 *
 * @param int $post_id ID of the post to check for editing
 * @return bool|int False: not locked or locked by current user. Int: user ID of user with lock.
 */
function wp_check_post_lock( $post_id ) {
	if ( !$post = get_post( $post_id ) )
		return false;

	if ( !$lock = get_post_meta( $post->ID, '_edit_lock', true ) )
		return false;

	$lock = explode( ':', $lock );
	$time = $lock[0];
	$user = isset( $lock[1] ) ? $lock[1] : get_post_meta( $post->ID, '_edit_last', true );

	$time_window = apply_filters( 'wp_check_post_lock_window', 120 );

	if ( $time && $time > time() - $time_window && $user != get_current_user_id() )
		return $user;
	return false;
}

/**
 * Mark the post as currently being edited by the current user
 *
 * @since 2.5.0
 *
 * @param int $post_id ID of the post to being edited
 * @return bool|array Returns false if the post doesn't exist of there is no current user, or
 * 	an array of the lock time and the user ID.
 */
function wp_set_post_lock( $post_id ) {
	if ( !$post = get_post( $post_id ) )
		return false;
	if ( 0 == ($user_id = get_current_user_id()) )
		return false;

	$now = time();
	$lock = "$now:$user_id";

	update_post_meta( $post->ID, '_edit_lock', $lock );
	return array( $now, $user_id );
}

/**
 * Outputs the HTML for the notice to say that someone else is editing or has taken over editing of this post.
 *
 * @since 2.8.5
 * @return none
 */
function _admin_notice_post_locked() {
	if ( ! $post = get_post() )
		return;

	$user = null;
	if (  $user_id = wp_check_post_lock( $post->ID ) )
		$user = get_userdata( $user_id );

	if ( $user ) {
		if ( ! apply_filters( 'show_post_locked_dialog', true, $post, $user ) )
			return;

		$locked = true;
	} else {
		$locked = false;
	}

	if ( $locked && ( $sendback = wp_get_referer() ) &&
		false === strpos( $sendback, 'post.php' ) && false === strpos( $sendback, 'post-new.php' ) ) {

		$sendback_text = __('Go back');
	} else {
		$sendback = admin_url( 'edit.php' );

		if ( 'post' != $post->post_type )
			$sendback = add_query_arg( 'post_type', $post->post_type, $sendback );

		$sendback_text = get_post_type_object( $post->post_type )->labels->all_items;
	}

	$hidden = $locked ? '' : ' hidden';

	?>
	<div id="post-lock-dialog" class="notification-dialog-wrap<?php echo $hidden; ?>">
	<div class="notification-dialog-background"></div>
	<div class="notification-dialog">
	<?php

	if ( $locked ) {
		if ( get_post_type_object( $post->post_type )->public ) {
			$preview_link = set_url_scheme( add_query_arg( 'preview', 'true', get_permalink( $post->ID ) ) );

			if ( 'publish' == $post->post_status || $user->ID != $post->post_author ) {
				// Latest content is in autosave
				$nonce = wp_create_nonce( 'post_preview_' . $post->ID );
				$preview_link = add_query_arg( array( 'preview_id' => $post->ID, 'preview_nonce' => $nonce ), $preview_link );
			}
		} else {
			$preview_link = '';
		}

		$preview_link = apply_filters( 'preview_post_link', $preview_link );
		$override = apply_filters( 'override_post_lock', true, $post, $user );
		$tab_last = $override ? '' : ' wp-tab-last';

		?>
		<div class="post-locked-message">
		<div class="post-locked-avatar"><?php echo get_avatar( $user->ID, 64 ); ?></div>
<<<<<<< HEAD
		<p class="currently-editing wp-tab-first" tabindex="0"><?php echo esc_html( sprintf( __( 'This content is currently locked. If you take over, %s will be blocked from continuing to edit.' ), $user->display_name ) ); ?></p>
=======
		<p class="currently-editing wp-tab-first" tabindex="0">
		<?php
			_e( 'This content is currently locked.' );
			if ( $override )
				printf( ' ' . __( 'If you take over, %s will be blocked from continuing to edit.' ), esc_html( $user->display_name ) );
		?>
		</p>
>>>>>>> cbb694c0
		<?php do_action( 'post_locked_dialog', $post ); ?>
		<p>
		<a class="button" href="<?php echo esc_url( $sendback ); ?>"><?php echo $sendback_text; ?></a>
		<?php if ( $preview_link ) { ?>
		<a class="button<?php echo $tab_last; ?>" href="<?php echo esc_url( $preview_link ); ?>"><?php _e('Preview'); ?></a>
		<?php
		}

		// Allow plugins to prevent some users overriding the post lock
		if ( $override ) {
			?>
			<a class="button button-primary wp-tab-last" href="<?php echo esc_url( add_query_arg( 'get-post-lock', '1', get_edit_post_link( $post->ID, 'url' ) ) ); ?>"><?php _e('Take over'); ?></a>
			<?php
		}

		?>
		</p>
		</div>
		<?php
	} else {
		?>
		<div class="post-taken-over">
			<div class="post-locked-avatar"></div>
			<p class="wp-tab-first" tabindex="0">
			<span class="currently-editing"></span><br>
			<span class="locked-saving hidden"><img src="images/wpspin_light-2x.gif" width="16" height="16" /> <?php _e('Saving revision...'); ?></span>
			<span class="locked-saved hidden"><?php _e('Your latest changes were saved as a revision.'); ?></span>
			</p>
			<?php do_action( 'post_lock_lost_dialog', $post ); ?>
			<p><a class="button button-primary wp-tab-last" href="<?php echo esc_url( $sendback ); ?>"><?php echo $sendback_text; ?></a></p>
		</div>
		<?php
	}

	?>
	</div>
	</div>
	<?php
}

/**
 * Creates autosave data for the specified post from $_POST data.
 *
 * @package WordPress
 * @subpackage Post_Revisions
 * @since 2.6.0
 *
 * @uses _wp_translate_postdata()
 * @uses _wp_post_revision_fields()
 *
 * @return unknown
 */
function wp_create_post_autosave( $post_id ) {
	$translated = _wp_translate_postdata( true );
	if ( is_wp_error( $translated ) )
		return $translated;

	$post_author = get_current_user_id();

	// Store one autosave per author. If there is already an autosave, overwrite it.
	if ( $old_autosave = wp_get_post_autosave( $post_id, $post_author ) ) {
		$new_autosave = _wp_post_revision_fields( $_POST, true );
		$new_autosave['ID'] = $old_autosave->ID;
		$new_autosave['post_author'] = $post_author;

		// If the new autosave is the same content as the post, delete the old autosave.
		$post = get_post( $post_id );
		$autosave_is_different = false;
		foreach ( array_keys( _wp_post_revision_fields() ) as $field ) {
			if ( normalize_whitespace( $new_autosave[ $field ] ) != normalize_whitespace( $post->$field ) ) {
				$autosave_is_different = true;
				break;
			}
		}

		if ( ! $autosave_is_different ) {
			wp_delete_post_revision( $old_autosave->ID );
			return;
		}

		return wp_update_post( $new_autosave );
	}

	// _wp_put_post_revision() expects unescaped.
	$post_data = wp_unslash( $_POST );

	// Otherwise create the new autosave as a special post revision
	return _wp_put_post_revision( $post_data, true );
}

/**
 * Save draft or manually autosave for showing preview.
 *
 * @package WordPress
 * @since 2.7.0
 *
 * @uses get_post_status()
 * @uses edit_post()
 * @uses get_post()
 * @uses current_user_can()
 * @uses wp_die()
 * @uses wp_create_post_autosave()
 * @uses add_query_arg()
 * @uses wp_create_nonce()
 *
 * @return str URL to redirect to show the preview
 */
function post_preview() {

	$post_ID = (int) $_POST['post_ID'];
	$status = get_post_status( $post_ID );
	if ( 'auto-draft' == $status )
		wp_die( __('Preview not available. Please save as a draft first.') );

	if ( isset($_POST['catslist']) )
		$_POST['post_category'] = explode(",", $_POST['catslist']);

	if ( isset($_POST['tags_input']) )
		$_POST['tags_input'] = explode(",", $_POST['tags_input']);

	if ( $_POST['post_type'] == 'page' || empty($_POST['post_category']) )
		unset($_POST['post_category']);

	$_POST['ID'] = $post_ID;
	$post = get_post($post_ID);

	if ( 'page' == $post->post_type ) {
		if ( ! current_user_can('edit_page', $post_ID) )
			wp_die( __('You are not allowed to edit this page.') );
	} else {
		if ( ! current_user_can('edit_post', $post_ID) )
			wp_die( __('You are not allowed to edit this post.') );
	}

	$user_id = get_current_user_id();
	$locked = wp_check_post_lock( $post->ID );
	if ( ! $locked && 'draft' == $post->post_status && $user_id == $post->post_author ) {
		$id = edit_post();
	} else { // Non drafts are not overwritten. The autosave is stored in a special post revision.
		$id = wp_create_post_autosave( $post->ID );
		if ( ! is_wp_error($id) )
			$id = $post->ID;
	}

	if ( is_wp_error($id) )
		wp_die( $id->get_error_message() );

	if ( ! $locked && $_POST['post_status'] == 'draft' && $user_id == $post->post_author ) {
		$url = add_query_arg( 'preview', 'true', get_permalink($id) );
	} else {
		$nonce = wp_create_nonce('post_preview_' . $id);
		$args = array(
			'preview' => 'true',
			'preview_id' => $id,
			'preview_nonce' => $nonce,
		);

		if ( isset( $_POST['post_format'] ) )
			$args['post_format'] = empty( $_POST['post_format'] ) ? 'standard' : sanitize_key( $_POST['post_format'] );

		$url = add_query_arg( $args, get_permalink($id) );
	}

	return apply_filters( 'preview_post_link', $url );
}<|MERGE_RESOLUTION|>--- conflicted
+++ resolved
@@ -52,11 +52,7 @@
 	if ( isset($post_data['trackback_url']) )
 		$post_data['to_ping'] = $post_data['trackback_url'];
 
-<<<<<<< HEAD
-	$post_data['user_ID'] = $GLOBALS['user_ID'];
-=======
 	$post_data['user_ID'] = get_current_user_id();
->>>>>>> cbb694c0
 
 	if (!empty ( $post_data['post_author_override'] ) ) {
 		$post_data['post_author'] = (int) $post_data['post_author_override'];
@@ -1282,9 +1278,6 @@
 		?>
 		<div class="post-locked-message">
 		<div class="post-locked-avatar"><?php echo get_avatar( $user->ID, 64 ); ?></div>
-<<<<<<< HEAD
-		<p class="currently-editing wp-tab-first" tabindex="0"><?php echo esc_html( sprintf( __( 'This content is currently locked. If you take over, %s will be blocked from continuing to edit.' ), $user->display_name ) ); ?></p>
-=======
 		<p class="currently-editing wp-tab-first" tabindex="0">
 		<?php
 			_e( 'This content is currently locked.' );
@@ -1292,7 +1285,6 @@
 				printf( ' ' . __( 'If you take over, %s will be blocked from continuing to edit.' ), esc_html( $user->display_name ) );
 		?>
 		</p>
->>>>>>> cbb694c0
 		<?php do_action( 'post_locked_dialog', $post ); ?>
 		<p>
 		<a class="button" href="<?php echo esc_url( $sendback ); ?>"><?php echo $sendback_text; ?></a>
