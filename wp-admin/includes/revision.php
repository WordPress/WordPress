--- conflicted
+++ resolved
@@ -55,9 +55,6 @@
 	$return = array();
 
 	foreach ( _wp_post_revision_fields() as $field => $name ) {
-<<<<<<< HEAD
-		$content_from = $compare_from ? apply_filters( "_wp_post_revision_field_$field", $compare_from->$field, $field, $compare_from, 'from' ) : '';
-=======
 		/**
 		 * Contextually filter a post revision field.
 		 *
@@ -74,7 +71,6 @@
 		$content_from = $compare_from ? apply_filters( "_wp_post_revision_field_$field", $compare_from->$field, $field, $compare_from, 'from' ) : '';
 
 		/** This filter is documented in wp-admin/includes/revision.php */
->>>>>>> cbb694c0
 		$content_to = apply_filters( "_wp_post_revision_field_$field", $compare_to->$field, $field, $compare_to, 'to' );
 
 		$diff = wp_text_diff( $content_from, $content_to, array( 'show_split_view' => true ) );
