<?php
/**
 * About This Version administration panel.
 *
 * @package WordPress
 * @subpackage Administration
 */

/** WordPress Administration Bootstrap */
require_once( dirname( __FILE__ ) . '/admin.php' );

$title = __( 'About' );

list( $display_version ) = explode( '-', $wp_version );

wp_enqueue_script( 'about' );

include( ABSPATH . 'wp-admin/admin-header.php' );
?>
<div class="wrap about-wrap">

<h1><?php printf( __( 'Welcome to WordPress %s' ), $display_version ); ?></h1>

<div class="about-text"><?php echo str_replace( '3.7', $display_version, __( 'Thank you for updating to WordPress 3.7! You might not notice a thing, and we&#8217;re okay with that.' ) ); ?></div>

<div class="wp-badge"><?php printf( __( 'Version %s' ), $display_version ); ?></div>

<h2 class="nav-tab-wrapper">
	<a href="about.php" class="nav-tab nav-tab-active">
		<?php _e( 'What&#8217;s New' ); ?>
	</a><a href="credits.php" class="nav-tab">
		<?php _e( 'Credits' ); ?>
	</a><a href="freedoms.php" class="nav-tab">
		<?php _e( 'Freedoms' ); ?>
	</a>
</h2>

<div class="changelog point-releases">
<<<<<<< HEAD
	<h3><?php echo _n( 'Maintenance and Security Release', 'Maintenance and Security Releases', 1 ); ?></h3>
	<p><?php printf( _n( '<strong>Version %1$s</strong> addressed some security issues and fixed %2$s bug.',
         '<strong>Version %1$s</strong> addressed some security issues and fixed %2$s bugs.', 13 ), '3.6.1', number_format_i18n( 13 ) ); ?>
		<?php printf( __( 'For more information, see <a href="%s">the release notes</a>.' ), 'http://codex.wordpress.org/Version_3.6.1' ); ?>
 	</p>
</div>

<div class="changelog">
	<h3><?php _e( 'Colorful New Theme' ); ?></h3>

	<div class="feature-section images-stagger-right">
		<img alt="" src="<?php echo is_ssl() ? 'https://' : '//s.'; ?>wordpress.org/images/core/3.6/twentythirteen.png" class="image-66" />
		<h4><?php _e( 'Introducing Twenty Thirteen' ); ?></h4>
		<p><?php printf( __( "The new default theme puts focus on your content with a colorful, single-column design made for media-rich blogging." ) ); ?></p>
		<p><?php _e( 'Inspired by modern art, Twenty Thirteen features quirky details, beautiful typography, and bold, high-contrast colors &mdash; all with a flexible layout that looks great on any device, big or small.' ); ?></p>
	</div>
=======
	<h3><?php echo _n( 'Maintenance Release', 'Maintenance Releases', 1 ); ?></h3>
	<p><?php printf( _n( '<strong>Version %1$s</strong> addressed %2$s bug.',
		'<strong>Version %1$s</strong> addressed %2$s bugs.', 11 ), '3.7.1', number_format_i18n( 11 ) ); ?>
		<?php printf( __( 'For more information, see <a href="%s">the release notes</a>.' ), 'http://codex.wordpress.org/Version_3.7.1' ); ?>
 	</p>
>>>>>>> cbb694c0
</div>

<div class="changelog">
	<h3><?php _e( 'Background Updates' ); ?></h3>

<<<<<<< HEAD
	<div class="feature-section images-stagger-right">
		<img alt="" src="<?php echo is_ssl() ? 'https://' : '//s.'; ?>wordpress.org/images/core/3.6/revisions.png" class="image-66" />
		<h4><?php _e( 'Explore Revisions' ); ?></h4>
		<p></p>
		<p><?php _e( 'From the first word you write, WordPress saves every change. Each revision is always at your fingertips. Text is highlighted as you scroll through revisions at lightning speed, so you can see what changes have been made along the way.' ); ?></p>
		<p><?php _e( 'It&#8217;s easy to compare two revisions from any point in time, and to restore a revision and go back to writing. Now you can be confident that no mistake is permanent.' ); ?></p>
	</div>

	<div class="feature-section col two-col">
		<div>
			<h4><?php _e( 'Improved Autosaves' ); ?></h4>
			<p><?php _e( 'Never lose a word you&#8217;ve written. Autosaving is now even better; whether your power goes out, your browser crashes, or you lose your internet connection, your content is safe.' ); ?></p>
=======
	<div class="feature-section col three-col about-updates">
		<div class="col-1">
			<h4><?php _e( 'Updates While You Sleep' ); ?></h4>
			<p><?php _e( 'With WordPress 3.7, you don&#8217;t have to lift a finger to apply maintenance and security updates. Most sites are now able to automatically apply these updates in the background, though some configurations may not allow it.' ); ?></p>
>>>>>>> cbb694c0
		</div>
		<div class="col-2">
			<img alt="" src="<?php echo admin_url( 'images/about-updates-2x.png' ); ?>" />
		</div>
		<div class="col-3 last-feature">
			<h4><?php _e( 'More Reliable Than Ever' ); ?></h4>
			<p><?php _e( 'The update process has been made even more reliable and secure, with dozens of new checks and safeguards.' ); ?></p>
			<p><?php _e( 'You&#8217;ll still need to click &#8220;Update Now&#8221; once WordPress 3.8 is released, but we&#8217;ve never had more confidence in that beautiful blue button.' ); ?></p>
		</div>
		<?php
		if ( current_user_can( 'update_core' ) ) {
			$future_minor_update = (object) array(
				'current'       => $wp_version . '.1.next.minor',
				'version'       => $wp_version . '.1.next.minor',
				'php_version'   => $required_php_version,
				'mysql_version' => $required_mysql_version,
			);
			require_once ABSPATH . 'wp-admin/includes/class-wp-upgrader.php';
			$updater = new WP_Automatic_Updater;
			$can_auto_update = wp_http_supports( array( 'ssl' ) ) && $updater->should_update( 'core', $future_minor_update, ABSPATH );

			if ( $can_auto_update ) {
				echo '<p class="about-auto-update cool">' . __( 'This site <strong>is</strong> able to apply these updates automatically. Cool!' ). '</p>';

			// If the updater is disabled entirely, don't show them anything.
			} elseif ( ! $updater->is_disabled() ) {
				echo '<p class="about-auto-update">';
				// If this is is filtered to false, they won't get emails, so don't claim we will.
				// Assumption: If the user can update core, they can see what the admin email is.

				/** This filter is documented in wp-admin/includes/class-wp-upgrader.php */
				if ( apply_filters( 'send_core_update_notification_email', true, $future_minor_update ) ) {
					printf( __( 'This site <strong>is not</strong> able to apply these updates automatically. But we&#8217;ll email %s when there is a new security release.' ), esc_html( get_site_option( 'admin_email' ) ) );
				} else {
					_e( 'This site <strong>is not</strong> able to apply these updates automatically.' );
				}
				echo '</p>';
			}
		}
		?>
	</div>
</div>

<<<<<<< HEAD
<div class="changelog">
	<h3><?php _e( 'Support for Audio and Video' ); ?></h3>

	<div class="feature-section images-stagger-right">
		<div class="video image-66"><?php
			$sample_video = ( is_ssl() ? 'https://' : 'http://s.' ) . 'wordpress.org/images/core/3.6/sample-video';
			$args = array(
				'mp4' => "$sample_video.mp4",
				'ogv' => "$sample_video.ogv",
				'width' => 625,
				'height' => 360,
			);
			// Opera 12 (Presto, pre-Chromium) fails to load ogv properly
			// when combined with ME.js. Works fine in Opera 15.
			// Don't serve ogv to Opera 12 to avoid complete brokeness.
			if ( $GLOBALS['is_opera'] )
				unset( $args['ogv'] );
			// Our current ME.js API is limited to shortcodes in posts.
			echo wp_video_shortcode( $args );
		?></div>
		<h4><?php _e( 'New Media Player' ); ?></h4>
		<p><?php _e( 'Share your audio and video with the new built-in HTML5 media player. Upload files using the media manager and embed them in your posts.' ); ?></p>
=======
<div class="changelog about-passwords">
	<h3><?php _e( 'Create Stronger Passwords' ); ?></h3>
>>>>>>> cbb694c0

	<div class="feature-section col two-col">
		<div>
			<p><?php _e( 'Your password is your site&#8217;s first line of defense. It&#8217;s best to create passwords that are complex, long, and unique. To that end, our password meter has been updated in WordPress 3.7 to recognize common mistakes that can weaken your password: dates, names, keyboard patterns (123456789), and even pop culture references.' ); ?></p>
			<p><strong><?php _e( 'Try it out on the right.' ); ?></strong></p>
		</div>
		<div class="last-feature about-password-meter">
			<input type="password" id="pass" size="25" value="" />
			<p id="pass-strength-result" ><?php _e( 'Strength indicator' ); ?></p>
			<?php printf( __( 'Getting the urge to <a href="%s">change your password</a>?' ), esc_url( self_admin_url( 'profile.php' ) ) ); ?>
		</div>
	</div>
</div>

<div class="changelog">
<<<<<<< HEAD
	<h3><?php _e( 'Under the Hood' ); ?></h3>

	<div class="feature-section col three-col">
		<div>
			<h4><?php _e( 'Audio/Video API' ); ?></h4>
			<p><?php _e( 'The new audio/video APIs give developers access to powerful media metadata, like ID3 tags.' ); ?></p>
		</div>
		<div>
			<h4><?php _e( 'Semantic Markup' ); ?></h4>
			<p><?php _e( 'Themes can now choose improved HTML5 markup for comment forms, search forms, and comment lists.' ); ?></p>
		</div>
		<div class="last-feature">
			<h4><?php _e( 'JavaScript Utilities' ); ?></h4>
			<p><?php _e( 'Handy JavaScript utilities ease common tasks like Ajax requests, templating, and Backbone view management.' ); ?></p>
=======
	<div class="feature-section col two-col">
		<div>
			<h3><?php _e( 'Improved Search Results' ); ?></h3>
			<p><img alt="" src="<?php echo admin_url( 'images/about-search-2x.png' ); ?>" /><?php _e( 'Search results are now ordered by how well the search query matches a post, instead of ordered only by date. For example, when your search terms match a post title, that result will be pushed to the top.' ); ?></p>
		</div>
		<div class="last-feature">
			<h3><?php _e( 'Better Global Support' ); ?></h3>
			<p><img alt="" src="<?php echo admin_url( 'images/about-globe-2x.png' ); ?>" /><?php _e( 'Localized versions of WordPress will receive faster and more complete translations. WordPress 3.7 adds support for automatically installing the right language files and keeping them up to date.' ); ?></p>
>>>>>>> cbb694c0
		</div>
	</div>
</div>

<div class="changelog">
	<h3><?php _e( 'Under the Hood' ); ?></h3>

	<div class="feature-section col three-col">
		<div>
<<<<<<< HEAD
			<h4><?php _e( 'Shortcode Improvements' ); ?></h4>
			<p><?php _e( 'Search content for shortcodes with <code>has_shortcode()</code> and adjust shortcode attributes with a new filter.' ); ?></p>
		</div>
		<div>
			<h4><?php _e( 'Revision Control' ); ?></h4>
			<p><?php _e( 'Fine-grained revision controls allow you to keep a different number of revisions for each post type.' ); ?></p>
		</div>
		<div class="last-feature">
			<h4><?php _e( 'External Libraries' ); ?></h4>
			<p><?php
				/* translators: placeholders 2, 3 and 4 are version numbers */
				printf( __( 'New and updated libraries: <a href="%1$s">MediaElement.js</a>, jQuery %2$s, jQuery UI %3$s, jQuery Migrate, Backbone %4$s.' ), 'http://mediaelementjs.com/', '1.10.2', '1.10.3', '1.0' ); ?></p>
=======
			<h4><?php _e( 'More Background Updates (Experimental)' ); ?></h4>
			<p><?php _e( 'Want WordPress to always update automatically, even for major feature releases? Want to always keep a certain plugin up to date in the background? WordPress 3.7 comes with fine-grained update controls for developers and systems administrators.' ); ?></p>
		</div>
		<div>
			<h4><?php _e( 'Advanced Date Queries' ); ?></h4>
			<p><?php _e( 'Developers can now query for posts within a date range, or that are older than or newer than a specific point in time. Or get really fancy: all posts written on Friday afternoons? Not&nbsp;a&nbsp;problem.' ); ?></p>
		</div>
		<div class="last-feature">
			<h4><?php _e( 'Multisite Improvements' ); ?></h4>
			<p><?php _e( '<code>wp_get_sites()</code> allows developers to easily get an array of all the sites on your network without resorting to a direct database query &mdash; just one of many improvements to multisite in WordPress 3.7.' ); ?></p>
>>>>>>> cbb694c0
		</div>
</div>

<div class="return-to-dashboard">
	<?php if ( current_user_can( 'update_core' ) && isset( $_GET['updated'] ) ) : ?>
	<a href="<?php echo esc_url( self_admin_url( 'update-core.php' ) ); ?>"><?php
		is_multisite() ? _e( 'Return to Updates' ) : _e( 'Return to Dashboard &rarr; Updates' );
	?></a> |
	<?php endif; ?>
	<a href="<?php echo esc_url( self_admin_url() ); ?>"><?php
		is_blog_admin() ? _e( 'Go to Dashboard &rarr; Home' ) : _e( 'Go to Dashboard' ); ?></a>
</div>

</div>
<?php

include( ABSPATH . 'wp-admin/admin-footer.php' );

// These are strings we may use to describe maintenance/security releases, where we aim for no new strings.
return;

_n_noop( 'Maintenance Release', 'Maintenance Releases' );
_n_noop( 'Security Release', 'Security Releases' );
_n_noop( 'Maintenance and Security Release', 'Maintenance and Security Releases' );

/* translators: 1: WordPress version number. */
_n_noop( '<strong>Version %1$s</strong> addressed a security issue.',
         '<strong>Version %1$s</strong> addressed some security issues.' );

/* translators: 1: WordPress version number, 2: plural number of bugs. */
_n_noop( '<strong>Version %1$s</strong> addressed %2$s bug.',
         '<strong>Version %1$s</strong> addressed %2$s bugs.' );

/* translators: 1: WordPress version number, 2: plural number of bugs. Singular security issue. */
_n_noop( '<strong>Version %1$s</strong> addressed a security issue and fixed %2$s bug.',
         '<strong>Version %1$s</strong> addressed a security issue and fixed %2$s bugs.' );

/* translators: 1: WordPress version number, 2: plural number of bugs. More than one security issue. */
_n_noop( '<strong>Version %1$s</strong> addressed some security issues and fixed %2$s bug.',
         '<strong>Version %1$s</strong> addressed some security issues and fixed %2$s bugs.' );

__( 'For more information, see <a href="%s">the release notes</a>.' );<|MERGE_RESOLUTION|>--- conflicted
+++ resolved
@@ -36,54 +36,20 @@
 </h2>
 
 <div class="changelog point-releases">
-<<<<<<< HEAD
-	<h3><?php echo _n( 'Maintenance and Security Release', 'Maintenance and Security Releases', 1 ); ?></h3>
-	<p><?php printf( _n( '<strong>Version %1$s</strong> addressed some security issues and fixed %2$s bug.',
-         '<strong>Version %1$s</strong> addressed some security issues and fixed %2$s bugs.', 13 ), '3.6.1', number_format_i18n( 13 ) ); ?>
-		<?php printf( __( 'For more information, see <a href="%s">the release notes</a>.' ), 'http://codex.wordpress.org/Version_3.6.1' ); ?>
- 	</p>
-</div>
-
-<div class="changelog">
-	<h3><?php _e( 'Colorful New Theme' ); ?></h3>
-
-	<div class="feature-section images-stagger-right">
-		<img alt="" src="<?php echo is_ssl() ? 'https://' : '//s.'; ?>wordpress.org/images/core/3.6/twentythirteen.png" class="image-66" />
-		<h4><?php _e( 'Introducing Twenty Thirteen' ); ?></h4>
-		<p><?php printf( __( "The new default theme puts focus on your content with a colorful, single-column design made for media-rich blogging." ) ); ?></p>
-		<p><?php _e( 'Inspired by modern art, Twenty Thirteen features quirky details, beautiful typography, and bold, high-contrast colors &mdash; all with a flexible layout that looks great on any device, big or small.' ); ?></p>
-	</div>
-=======
 	<h3><?php echo _n( 'Maintenance Release', 'Maintenance Releases', 1 ); ?></h3>
 	<p><?php printf( _n( '<strong>Version %1$s</strong> addressed %2$s bug.',
 		'<strong>Version %1$s</strong> addressed %2$s bugs.', 11 ), '3.7.1', number_format_i18n( 11 ) ); ?>
 		<?php printf( __( 'For more information, see <a href="%s">the release notes</a>.' ), 'http://codex.wordpress.org/Version_3.7.1' ); ?>
  	</p>
->>>>>>> cbb694c0
 </div>
 
 <div class="changelog">
 	<h3><?php _e( 'Background Updates' ); ?></h3>
 
-<<<<<<< HEAD
-	<div class="feature-section images-stagger-right">
-		<img alt="" src="<?php echo is_ssl() ? 'https://' : '//s.'; ?>wordpress.org/images/core/3.6/revisions.png" class="image-66" />
-		<h4><?php _e( 'Explore Revisions' ); ?></h4>
-		<p></p>
-		<p><?php _e( 'From the first word you write, WordPress saves every change. Each revision is always at your fingertips. Text is highlighted as you scroll through revisions at lightning speed, so you can see what changes have been made along the way.' ); ?></p>
-		<p><?php _e( 'It&#8217;s easy to compare two revisions from any point in time, and to restore a revision and go back to writing. Now you can be confident that no mistake is permanent.' ); ?></p>
-	</div>
-
-	<div class="feature-section col two-col">
-		<div>
-			<h4><?php _e( 'Improved Autosaves' ); ?></h4>
-			<p><?php _e( 'Never lose a word you&#8217;ve written. Autosaving is now even better; whether your power goes out, your browser crashes, or you lose your internet connection, your content is safe.' ); ?></p>
-=======
 	<div class="feature-section col three-col about-updates">
 		<div class="col-1">
 			<h4><?php _e( 'Updates While You Sleep' ); ?></h4>
 			<p><?php _e( 'With WordPress 3.7, you don&#8217;t have to lift a finger to apply maintenance and security updates. Most sites are now able to automatically apply these updates in the background, though some configurations may not allow it.' ); ?></p>
->>>>>>> cbb694c0
 		</div>
 		<div class="col-2">
 			<img alt="" src="<?php echo admin_url( 'images/about-updates-2x.png' ); ?>" />
@@ -127,33 +93,8 @@
 	</div>
 </div>
 
-<<<<<<< HEAD
-<div class="changelog">
-	<h3><?php _e( 'Support for Audio and Video' ); ?></h3>
-
-	<div class="feature-section images-stagger-right">
-		<div class="video image-66"><?php
-			$sample_video = ( is_ssl() ? 'https://' : 'http://s.' ) . 'wordpress.org/images/core/3.6/sample-video';
-			$args = array(
-				'mp4' => "$sample_video.mp4",
-				'ogv' => "$sample_video.ogv",
-				'width' => 625,
-				'height' => 360,
-			);
-			// Opera 12 (Presto, pre-Chromium) fails to load ogv properly
-			// when combined with ME.js. Works fine in Opera 15.
-			// Don't serve ogv to Opera 12 to avoid complete brokeness.
-			if ( $GLOBALS['is_opera'] )
-				unset( $args['ogv'] );
-			// Our current ME.js API is limited to shortcodes in posts.
-			echo wp_video_shortcode( $args );
-		?></div>
-		<h4><?php _e( 'New Media Player' ); ?></h4>
-		<p><?php _e( 'Share your audio and video with the new built-in HTML5 media player. Upload files using the media manager and embed them in your posts.' ); ?></p>
-=======
 <div class="changelog about-passwords">
 	<h3><?php _e( 'Create Stronger Passwords' ); ?></h3>
->>>>>>> cbb694c0
 
 	<div class="feature-section col two-col">
 		<div>
@@ -169,22 +110,6 @@
 </div>
 
 <div class="changelog">
-<<<<<<< HEAD
-	<h3><?php _e( 'Under the Hood' ); ?></h3>
-
-	<div class="feature-section col three-col">
-		<div>
-			<h4><?php _e( 'Audio/Video API' ); ?></h4>
-			<p><?php _e( 'The new audio/video APIs give developers access to powerful media metadata, like ID3 tags.' ); ?></p>
-		</div>
-		<div>
-			<h4><?php _e( 'Semantic Markup' ); ?></h4>
-			<p><?php _e( 'Themes can now choose improved HTML5 markup for comment forms, search forms, and comment lists.' ); ?></p>
-		</div>
-		<div class="last-feature">
-			<h4><?php _e( 'JavaScript Utilities' ); ?></h4>
-			<p><?php _e( 'Handy JavaScript utilities ease common tasks like Ajax requests, templating, and Backbone view management.' ); ?></p>
-=======
 	<div class="feature-section col two-col">
 		<div>
 			<h3><?php _e( 'Improved Search Results' ); ?></h3>
@@ -193,7 +118,6 @@
 		<div class="last-feature">
 			<h3><?php _e( 'Better Global Support' ); ?></h3>
 			<p><img alt="" src="<?php echo admin_url( 'images/about-globe-2x.png' ); ?>" /><?php _e( 'Localized versions of WordPress will receive faster and more complete translations. WordPress 3.7 adds support for automatically installing the right language files and keeping them up to date.' ); ?></p>
->>>>>>> cbb694c0
 		</div>
 	</div>
 </div>
@@ -203,20 +127,6 @@
 
 	<div class="feature-section col three-col">
 		<div>
-<<<<<<< HEAD
-			<h4><?php _e( 'Shortcode Improvements' ); ?></h4>
-			<p><?php _e( 'Search content for shortcodes with <code>has_shortcode()</code> and adjust shortcode attributes with a new filter.' ); ?></p>
-		</div>
-		<div>
-			<h4><?php _e( 'Revision Control' ); ?></h4>
-			<p><?php _e( 'Fine-grained revision controls allow you to keep a different number of revisions for each post type.' ); ?></p>
-		</div>
-		<div class="last-feature">
-			<h4><?php _e( 'External Libraries' ); ?></h4>
-			<p><?php
-				/* translators: placeholders 2, 3 and 4 are version numbers */
-				printf( __( 'New and updated libraries: <a href="%1$s">MediaElement.js</a>, jQuery %2$s, jQuery UI %3$s, jQuery Migrate, Backbone %4$s.' ), 'http://mediaelementjs.com/', '1.10.2', '1.10.3', '1.0' ); ?></p>
-=======
 			<h4><?php _e( 'More Background Updates (Experimental)' ); ?></h4>
 			<p><?php _e( 'Want WordPress to always update automatically, even for major feature releases? Want to always keep a certain plugin up to date in the background? WordPress 3.7 comes with fine-grained update controls for developers and systems administrators.' ); ?></p>
 		</div>
@@ -227,7 +137,6 @@
 		<div class="last-feature">
 			<h4><?php _e( 'Multisite Improvements' ); ?></h4>
 			<p><?php _e( '<code>wp_get_sites()</code> allows developers to easily get an array of all the sites on your network without resorting to a direct database query &mdash; just one of many improvements to multisite in WordPress 3.7.' ); ?></p>
->>>>>>> cbb694c0
 		</div>
 </div>
 
