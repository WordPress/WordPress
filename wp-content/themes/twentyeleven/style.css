/*
Theme Name: Twenty Eleven
Theme URI: http://wordpress.org/themes/twentyeleven
Author: the WordPress team
Author URI: http://wordpress.org/
Description: The 2011 theme for WordPress is sophisticated, lightweight, and adaptable. Make it yours with a custom menu, header image, and background -- then go further with available theme options for light or dark color scheme, custom link colors, and three layout choices. Twenty Eleven comes equipped with a Showcase page template that transforms your front page into a showcase to show off your best content, widget support galore (sidebar, three footer areas, and a Showcase page widget area), and a custom "Ephemera" widget to display your Aside, Link, Quote, or Status posts. Included are styles for print and for the admin editor, support for featured images (as custom header images on posts and pages and as large images on featured "sticky" posts), and special styles for six different post formats.
<<<<<<< HEAD
Version: 1.6
=======
Version: 1.7
>>>>>>> cbb694c0
License: GNU General Public License v2 or later
License URI: http://www.gnu.org/licenses/gpl-2.0.html
Tags: dark, light, white, black, gray, one-column, two-columns, left-sidebar, right-sidebar, fixed-width, flexible-width, custom-background, custom-colors, custom-header, custom-menu, editor-style, featured-image-header, featured-images, flexible-header, full-width-template, microformats, post-formats, rtl-language-support, sticky-post, theme-options, translation-ready
Text Domain: twentyeleven
*/

/* =Reset default browser CSS. Based on work by Eric Meyer: http://meyerweb.com/eric/tools/css/reset/index.html
-------------------------------------------------------------- */

html, body, div, span, applet, object, iframe,
h1, h2, h3, h4, h5, h6, p, blockquote, pre,
a, abbr, acronym, address, big, cite, code,
del, dfn, em, font, ins, kbd, q, s, samp,
small, strike, strong, sub, sup, tt, var,
dl, dt, dd, ol, ul, li,
fieldset, form, label, legend,
table, caption, tbody, tfoot, thead, tr, th, td {
	border: 0;
	font-family: inherit;
	font-size: 100%;
	font-style: inherit;
	font-weight: inherit;
	margin: 0;
	outline: 0;
	padding: 0;
	vertical-align: baseline;
}
:focus {/* remember to define focus styles! */
	outline: 0;
}
body {
	background: #fff;
	line-height: 1;
}
ol, ul {
	list-style: none;
}
table {/* tables still need 'cellspacing="0"' in the markup */
	border-collapse: separate;
	border-spacing: 0;
}
caption, th, td {
	font-weight: normal;
	text-align: left;
}
blockquote:before, blockquote:after,
q:before, q:after {
	content: "";
}
blockquote, q {
	quotes: "" "";
}
a img {
	border: 0;
}
article, aside, details, figcaption, figure,
footer, header, hgroup, menu, nav, section {
	display: block;
}


/* =Structure
----------------------------------------------- */

body {
	padding: 0 2em;
}
#page {
	margin: 2em auto;
	max-width: 1000px;
}
#branding hgroup {
	margin: 0 7.6%;
}
#access div {
	margin: 0 7.6%;
}
#primary {
	float: left;
	margin: 0 -26.4% 0 0;
	width: 100%;
}
#content {
	margin: 0 34% 0 7.6%;
	width: 58.4%;
}
#secondary {
	float: right;
	margin-right: 7.6%;
	width: 18.8%;
}

/* Singular */
.singular #primary {
	margin: 0;
}
.singular #content,
.left-sidebar.singular #content {
	margin: 0 7.6%;
	position: relative;
	width: auto;
}
.singular .entry-header,
.singular .entry-content,
.singular footer.entry-meta,
.singular #comments-title {
	margin: 0 auto;
	width: 68.9%;
}

/* Attachments */
.singular .image-attachment .entry-content {
	margin: 0 auto;
	width: auto;
}
.singular .image-attachment .entry-description {
	margin: 0 auto;
	width: 68.9%;
}

/* Showcase */
.page-template-showcase-php #primary,
.left-sidebar.page-template-showcase-php #primary {
	margin: 0;
}
.page-template-showcase-php #content,
.left-sidebar.page-template-showcase-php #content {
	margin: 0 7.6%;
	width: auto;
}
.page-template-showcase-php section.recent-posts {
	float: right;
	margin: 0 0 0 31%;
	width: 69%;
}
.page-template-showcase-php #main .widget-area {
	float: left;
	margin: 0 -22.15% 0 0;
	width: 22.15%;
}

/* error404 */
.error404 #primary {
	float: none;
	margin: 0;
}
.error404 #primary #content {
	margin: 0 7.6%;
	width: auto;
}

/* Alignment */
.alignleft {
	display: inline;
	float: left;
	margin-right: 1.625em;
}
.alignright {
	display: inline;
	float: right;
	margin-left: 1.625em;
}
.aligncenter {
	clear: both;
	display: block;
	margin-left: auto;
	margin-right: auto;
}

/* Right Content */
.left-sidebar #primary {
	float: right;
	margin: 0 0 0 -26.4%;
	width: 100%;
}
.left-sidebar #content {
	margin: 0 7.6% 0 34%;
	width: 58.4%;
}
.left-sidebar #secondary {
	float: left;
	margin-left: 7.6%;
	margin-right: 0;
	width: 18.8%;
}

/* One column */
.one-column #page {
	max-width: 690px;
}
.one-column #content {
	margin: 0 7.6%;
	width: auto;
}
.one-column #nav-below {
	border-bottom: 1px solid #ddd;
	margin-bottom: 1.625em;
}
.one-column #secondary {
	float: none;
	margin: 0 7.6%;
	width: auto;
}
/* Simplify the showcase template */
.one-column .page-template-showcase-php section.recent-posts {
	float: none;
	margin: 0;
	width: 100%;
}
.one-column .page-template-showcase-php #main .widget-area {
	float: none;
	margin: 0;
	width: auto;
}
.one-column .page-template-showcase-php .other-recent-posts {
	border-bottom: 1px solid #ddd;
}
/* Simplify the showcase template when small feature */
.one-column section.featured-post .attachment-small-feature {
	border: none;
	display: block;
	height: auto;
	max-width: 60%;
	position: static;
}
.one-column article.feature-image.small {
	margin: 0 0 1.625em;
	padding: 0;
}
.one-column article.feature-image.small .entry-title {
	font-size: 20px;
	line-height: 1.3em;
}
.one-column article.feature-image.small .entry-summary {
	height: 150px;
	overflow: hidden;
	padding: 0;
	text-overflow: ellipsis;
}
.one-column article.feature-image.small .entry-summary a {
	left: -9%;
}
/* Remove the margin on singular articles */
.one-column.singular .entry-header,
.one-column.singular .entry-content,
.one-column.singular footer.entry-meta,
.one-column.singular #comments-title {
	width: 100%;
}
/* Simplify the pullquotes and pull styles */
.one-column.singular blockquote.pull {
	margin: 0 0 1.625em;
}
.one-column.singular .pull.alignleft {
	margin: 0 1.625em 0 0;
}
.one-column.singular .pull.alignright {
	margin: 0 0 0 1.625em;
}
.one-column.singular .entry-meta .edit-link a {
	position: absolute;
	left: 0;
	top: 40px;
}
.one-column.singular #author-info {
	margin: 2.2em -8.8% 0;
	padding: 20px 8.8%;
}
/* Make sure we have room for our comment avatars */
.one-column .commentlist > li.comment {
	margin-left: 102px;
	width: auto;
}
/* Make sure the logo and search form don't collide */
.one-column #branding #searchform {
	right: 40px;
	top: 4em;
}
/* Talking avatars take up too much room at this size */
.one-column .commentlist > li.comment {
	margin-left: 0;
}
.one-column .commentlist > li.comment .comment-meta,
.one-column .commentlist > li.comment .comment-content {
	margin-right: 85px;
}
.one-column .commentlist .avatar {
	background: transparent;
	display: block;
	padding: 0;
	top: 1.625em;
	left: auto;
	right: 1.625em;
}
.one-column .commentlist .children .avatar {
	background: none;
	padding: 0;
	position: absolute;
	top: 2.2em;
	left: 2.2em;
}
.one-column #respond {
	width: auto;
}


/* =Global
----------------------------------------------- */

body, input, textarea {
	color: #373737;
	font: 15px "Helvetica Neue", Helvetica, Arial, sans-serif;
	font-weight: 300;
	line-height: 1.625;
}
body {
	background: #e2e2e2;
}
#page {
	background: #fff;
}

/* Headings */
h1,h2,h3,h4,h5,h6 {
	clear: both;
}
hr {
	background-color: #ccc;
	border: 0;
	height: 1px;
	margin-bottom: 1.625em;
}

/* Text elements */
p {
	margin-bottom: 1.625em;
}
ul, ol {
	margin: 0 0 1.625em 2.5em;
}
ul {
	list-style: square;
}
ol {
	list-style-type: decimal;
}
ol ol {
	list-style: upper-alpha;
}
ol ol ol {
	list-style: lower-roman;
}
ol ol ol ol {
	list-style: lower-alpha;
}
ul ul, ol ol, ul ol, ol ul {
	margin-bottom: 0;
}
dl {
	margin: 0 1.625em;
}
dt {
	font-weight: bold;
}
dd {
	margin-bottom: 1.625em;
}
strong {
	font-weight: bold;
}
cite, em, i {
	font-style: italic;
}
blockquote {
	font-family: Georgia, "Bitstream Charter", serif;
	font-style: italic;
	font-weight: normal;
	margin: 0 3em;
}
blockquote em, blockquote i, blockquote cite {
	font-style: normal;
}
blockquote cite {
	color: #666;
	font: 12px "Helvetica Neue", Helvetica, Arial, sans-serif;
	font-weight: 300;
	letter-spacing: 0.05em;
	text-transform: uppercase;
}
pre {
	background: #f4f4f4;
	font: 13px "Courier 10 Pitch", Courier, monospace;
	line-height: 1.5;
	margin-bottom: 1.625em;
	overflow: auto;
	padding: 0.75em 1.625em;
}
code, kbd, samp, var {
	font: 13px Monaco, Consolas, "Andale Mono", "DejaVu Sans Mono", monospace;
}
abbr, acronym, dfn {
	border-bottom: 1px dotted #666;
	cursor: help;
}
address {
	display: block;
	margin: 0 0 1.625em;
}
ins {
	background: #fff9c0;
	text-decoration: none;
}
sup,
sub {
	font-size: 10px;
	height: 0;
	line-height: 1;
	position: relative;
	vertical-align: baseline;
}
sup {
	bottom: 1ex;
}
sub {
	top: .5ex;
}
small {
	font-size: smaller;
}

/* Forms */
input[type=text],
input[type=password],
input[type=email],
input[type=url],
input[type=number],
textarea {
	background: #fafafa;
	-moz-box-shadow: inset 0 1px 1px rgba(0,0,0,0.1);
	-webkit-box-shadow: inset 0 1px 1px rgba(0,0,0,0.1);
	box-shadow: inset 0 1px 1px rgba(0,0,0,0.1);
	border: 1px solid #ddd;
	color: #888;
}
input[type=text]:focus,
input[type=password]:focus,
input[type=email]:focus,
input[type=url]:focus,
input[type=number]:focus,
textarea:focus {
	color: #373737;
}
textarea {
	padding-left: 3px;
	width: 98%;
}
input[type=text],
input[type=password],
input[type=email],
input[type=url],
input[type=number] {
	padding: 3px;
}
input#s {
	background: url(images/search.png) no-repeat 5px 6px;
	-moz-border-radius: 2px;
	border-radius: 2px;
	font-size: 14px;
	height: 22px;
	line-height: 1.2em;
	padding: 4px 10px 4px 28px;
}
input#searchsubmit {
	display: none;
}

/* Links */
a {
	color: #1982d1;
	text-decoration: none;
}
a:focus,
a:active,
a:hover {
	text-decoration: underline;
}

/* Assistive text */
.assistive-text {
	position: absolute !important;
	clip: rect(1px 1px 1px 1px); /* IE6, IE7 */
	clip: rect(1px, 1px, 1px, 1px);
}
#access a.assistive-text:focus {
	background: #eee;
	border-bottom: 1px solid #ddd;
	color: #1982d1;
	clip: auto !important;
	font-size: 12px;
	position: absolute;
	text-decoration: underline;
	top: 0;
	left: 7.6%;
}


/* =Header
----------------------------------------------- */

#branding {
	border-top: 2px solid #bbb;
	padding-bottom: 10px;
	position: relative;
	z-index: 9999;
}
#site-title {
	margin-right: 270px;
	padding: 3.65625em 0 0;
}
#site-title a {
	color: #111;
	font-size: 30px;
	font-weight: bold;
	line-height: 36px;
	text-decoration: none;
}
#site-title a:hover,
#site-title a:focus,
#site-title a:active {
	color: #1982d1;
}
#site-description {
	color: #7a7a7a;
	font-size: 14px;
	margin: 0 270px 3.65625em 0;
}
#branding img {
	height: auto;
	display: block;
	width: 100%;
}


/* =Menu
-------------------------------------------------------------- */

#access {
	background: #222; /* Show a solid color for older browsers */
	background: -moz-linear-gradient(#252525, #0a0a0a);
	background: -o-linear-gradient(#252525, #0a0a0a);
	background: -webkit-gradient(linear, 0% 0%, 0% 100%, from(#252525), to(#0a0a0a)); /* older webkit syntax */
	background: -webkit-linear-gradient(#252525, #0a0a0a);
	-webkit-box-shadow: rgba(0, 0, 0, 0.4) 0px 1px 2px;
	-moz-box-shadow: rgba(0, 0, 0, 0.4) 0px 1px 2px;
	box-shadow: rgba(0, 0, 0, 0.4) 0px 1px 2px;
	clear: both;
	display: block;
	float: left;
	margin: 0 auto 6px;
	width: 100%;
}
#access ul {
	font-size: 13px;
	list-style: none;
	margin: 0 0 0 -0.8125em;
	padding-left: 0;
}
#access li {
	float: left;
	position: relative;
}
#access a {
	color: #eee;
	display: block;
	line-height: 3.333em;
	padding: 0 1.2125em;
	text-decoration: none;
}
#access ul ul {
	-moz-box-shadow: 0 3px 3px rgba(0,0,0,0.2);
	-webkit-box-shadow: 0 3px 3px rgba(0,0,0,0.2);
	box-shadow: 0 3px 3px rgba(0,0,0,0.2);
	display: none;
	float: left;
	margin: 0;
	position: absolute;
	top: 3.333em;
	left: 0;
	width: 188px;
	z-index: 99999;
}
#access ul ul ul {
	left: 100%;
	top: 0;
}
#access ul ul a {
	background: #f9f9f9;
	border-bottom: 1px dotted #ddd;
	color: #444;
	font-size: 13px;
	font-weight: normal;
	height: auto;
	line-height: 1.4em;
	padding: 10px 10px;
	width: 168px;
}
#access li:hover > a,
#access ul ul :hover > a,
#access a:focus {
	background: #efefef;
}
#access li:hover > a,
#access a:focus {
	background: #f9f9f9; /* Show a solid color for older browsers */
	background: -moz-linear-gradient(#f9f9f9, #e5e5e5);
	background: -o-linear-gradient(#f9f9f9, #e5e5e5);
	background: -webkit-gradient(linear, 0% 0%, 0% 100%, from(#f9f9f9), to(#e5e5e5)); /* Older webkit syntax */
	background: -webkit-linear-gradient(#f9f9f9, #e5e5e5);
	color: #373737;
}
#access ul li:hover > ul {
	display: block;
}
#access .current-menu-item > a,
#access .current-menu-ancestor > a,
#access .current_page_item > a,
#access .current_page_ancestor > a {
	font-weight: bold;
}

/* Search Form */
#branding #searchform {
	position: absolute;
	top: 3.8em;
	right: 7.6%;
	text-align: right;
}
#branding #searchform div {
	margin: 0;
}
#branding #s {
	float: right;
	-webkit-transition-duration: 400ms;
	-webkit-transition-property: width, background;
	-webkit-transition-timing-function: ease;
	-moz-transition-duration: 400ms;
	-moz-transition-property: width, background;
	-moz-transition-timing-function: ease;
	-o-transition-duration: 400ms;
	-o-transition-property: width, background;
	-o-transition-timing-function: ease;
	width: 72px;
}
#branding #s:focus {
	background-color: #f9f9f9;
	width: 196px;
}
#branding #searchsubmit {
	display: none;
}
#branding .only-search #searchform {
	top: 5px;
	z-index: 1;
}
#branding .only-search #s {
	background-color: #666;
	border-color: #000;
	color: #222;
}
#branding .only-search #s,
#branding .only-search #s:focus {
	width: 85%;
}
#branding .only-search #s:focus {
	background-color: #bbb;
}
#branding .with-image #searchform {
	top: auto;
	bottom: -27px;
	max-width: 195px;
}
#branding .only-search + #access div {
	padding-right: 205px;
}


/* =Content
----------------------------------------------- */

#main {
	clear: both;
	padding: 1.625em 0 0;
}
.page-title {
	color: #666;
	font-size: 10px;
	font-weight: 500;
	letter-spacing: 0.1em;
	line-height: 2.6em;
	margin: 0 0 2.6em;
	text-transform: uppercase;
}
.page-title a {
	font-size: 12px;
	font-weight: bold;
	letter-spacing: 0;
	text-transform: none;
}
.hentry,
.no-results {
	border-bottom: 1px solid #ddd;
	margin: 0 0 1.625em;
	padding: 0 0 1.625em;
	position: relative;
}
.hentry:last-child,
.no-results {
	border-bottom: none;
}
.blog .sticky .entry-header .entry-meta {
	clip: rect(1px 1px 1px 1px); /* IE6, IE7 */
	clip: rect(1px, 1px, 1px, 1px);
	position: absolute !important;
}
.entry-title,
.entry-header .entry-meta {
	padding-right: 76px;
}
.entry-title {
	clear: both;
	color: #222;
	font-size: 26px;
	font-weight: bold;
	line-height: 1.5em;
	padding-bottom: .3em;
	padding-top: 15px;
}
.entry-title,
.entry-title a {
	color: #222;
	text-decoration: none;
}
.entry-title a:hover,
.entry-title a:focus,
.entry-title a:active {
	color: #1982d1;
}
.entry-meta {
	color: #666;
	clear: both;
	font-size: 12px;
	line-height: 18px;
}
.entry-meta a {
	font-weight: bold;
}
.single-author .entry-meta .by-author {
	display: none;
}
.entry-content,
.entry-summary {
	padding: 1.625em 0 0;
}
.entry-content h1,
.entry-content h2,
.comment-content h1,
.comment-content h2 {
	color: #000;
	font-weight: bold;
	margin: 0 0 .8125em;
}
.entry-content h3,
.comment-content h3 {
	font-size: 10px;
	letter-spacing: 0.1em;
	line-height: 2.6em;
	text-transform: uppercase;
}
.entry-content table,
.comment-content table {
	border-bottom: 1px solid #ddd;
	margin: 0 0 1.625em;
	width: 100%;
}
.entry-content th,
.comment-content th {
	color: #666;
	font-size: 10px;
	font-weight: 500;
	letter-spacing: 0.1em;
	line-height: 2.6em;
	text-transform: uppercase;
}
.entry-content td,
.comment-content td {
	border-top: 1px solid #ddd;
	padding: 6px 10px 6px 0;
}
.entry-content #s {
	width: 75%;
}
.comment-content ul,
.comment-content ol {
	margin-bottom: 1.625em;
}
.comment-content ul ul,
.comment-content ol ol,
.comment-content ul ol,
.comment-content ol ul {
	margin-bottom: 0;
}
dl.gallery-item {
	margin: 0;
}
.page-link {
	clear: both;
	display: block;
	margin: 0 0 1.625em;
}
.page-link a {
	background: #eee;
	color: #373737;
	margin: 0;
	padding: 2px 3px;
	text-decoration: none;
}
.page-link a:hover {
	background: #888;
	color: #fff;
	font-weight: bold;
}
.page-link span {
	margin-right: 6px;
}
.entry-meta .edit-link a,
.commentlist .edit-link a {
	background: #eee;
	-moz-border-radius: 3px;
	border-radius: 3px;
	color: #666;
	float: right;
	font-size: 12px;
	line-height: 1.5em;
	font-weight: 300;
	text-decoration: none;
	padding: 0 8px;
}
.entry-meta .edit-link a:hover,
.commentlist .edit-link a:hover {
	background: #888;
	color: #fff;
}
.entry-content .edit-link {
	clear: both;
	display: block;
}

/* Images */
.entry-content img,
.comment-content img,
.widget img {
	max-width: 100%; /* Fluid images for posts, comments, and widgets */
}
img[class*="align"],
img[class*="wp-image-"],
img[class*="attachment-"] {
	height: auto; /* Make sure images with WordPress-added height and width attributes are scaled correctly */
}
img.size-full,
img.size-large {
	max-width: 97.5%;
	width: auto; /* Prevent stretching of full-size and large-size images with height and width attributes in IE8 */
	height: auto; /* Make sure images with WordPress-added height and width attributes are scaled correctly */
}
.entry-content img.wp-smiley {
	border: none;
	margin-bottom: 0;
	margin-top: 0;
	padding: 0;
}
img.alignleft,
img.alignright,
img.aligncenter {
	margin-bottom: 1.625em;
}
p img,
.wp-caption {
	margin-top: 0.4em;
}
.wp-caption {
	background: #eee;
	margin-bottom: 1.625em;
	max-width: 96%;
	padding: 9px;
}
.wp-caption img {
	display: block;
	margin: -2px 0 0 -2px;
	max-width: 98%;
}
.wp-caption .wp-caption-text,
.gallery-caption {
	color: #666;
	font-family: Georgia, serif;
	font-size: 12px;
}
.wp-caption .wp-caption-text {
	margin-bottom: 0.6em;
	padding: 10px 0 5px 40px;
	position: relative;
}
.wp-caption .wp-caption-text:before {
	color: #666;
	content: '\2014';
	font-size: 14px;
	font-style: normal;
	font-weight: bold;
	margin-right: 5px;
	position: absolute;
	left: 10px;
	top: 7px;
}
#content .gallery {
	margin: 0 auto 1.625em;
}
#content .gallery a img {
	border: none;
}
img#wpstats {
	display: block;
	margin: 0 auto 1.625em;
}
#content .gallery-columns-4 .gallery-item {
	width: 23%;
	padding-right: 2%;
}
#content .gallery-columns-4 .gallery-item img {
	width: 100%;
	height: auto;
}

/* Image borders */
img[class*="align"],
img[class*="wp-image-"],
#content .gallery .gallery-icon img {/* Add fancy borders to all WordPress-added images but not things like badges and icons and the like */
	border: 1px solid #ddd;
	padding: 6px;
	max-width: 97.5%;
}
.wp-caption img {
	border-color: #eee;
}
a:focus img[class*="align"],
a:hover img[class*="align"],
a:active img[class*="align"],
a:focus img[class*="wp-image-"],
a:hover img[class*="wp-image-"],
a:active img[class*="wp-image-"],
#content .gallery .gallery-icon a:focus img,
#content .gallery .gallery-icon a:hover img,
#content .gallery .gallery-icon a:active img {/* Add some useful style to those fancy borders for linked images ... */
	background: #eee;
	border-color: #bbb;
}
.wp-caption a:focus img,
.wp-caption a:active img,
.wp-caption a:hover img {/* ... including captioned images! */
	background: #fff;
	border-color: #ddd;
}

/* Make sure videos and embeds fit their containers */
embed,
iframe,
object {
	max-width: 100%;
}
.entry-content .twitter-tweet-rendered {
	max-width: 100% !important; /* Override the Twitter embed fixed width */
}

/* Password Protected Posts */
.post-password-required .entry-header .comments-link {
	margin: 1.625em 0 0;
}
.post-password-required input[type=password] {
	margin: 0.8125em 0;
}
.post-password-required input[type=password]:focus {
	background: #f7f7f7;
}

/* Author Info */
#author-info {
	font-size: 12px;
	overflow: hidden;
}
.singular #author-info {
	background: #f9f9f9;
	border-top: 1px solid #ddd;
	border-bottom: 1px solid #ddd;
	margin: 2.2em -35.6% 0 -35.4%;
	padding: 20px 35.4%;
}
.archive #author-info {
	border-bottom: 1px solid #ddd;
	margin: 0 0 2.2em;
	padding: 0 0 2.2em;
}
#author-avatar {
	float: left;
	margin-right: -78px;
}
#author-avatar img {
	background: #fff;
	-moz-border-radius: 3px;
	border-radius: 3px;
	-webkit-box-shadow: 0 1px 2px #bbb;
	-moz-box-shadow: 0 1px 2px #bbb;
	box-shadow: 0 1px 2px #bbb;
	padding: 3px;
}
#author-description {
	float: left;
	margin-left: 108px;
}
#author-description h2 {
	color: #000;
	font-size: 15px;
	font-weight: bold;
	margin: 5px 0 10px;
}

/* Comments link */
.entry-header .comments-link a {
	background: #eee url(images/comment-bubble.png) no-repeat;
	color: #666;
	font-size: 13px;
	font-weight: normal;
	line-height: 35px;
	overflow: hidden;
	padding: 0 0 0;
	position: absolute;
	top: 1.5em;
	right: 0;
	text-align: center;
	text-decoration: none;
	width: 43px;
	height: 36px;
}
.entry-header .comments-link a:hover,
.entry-header .comments-link a:focus,
.entry-header .comments-link a:active {
	background-color: #1982d1;
	color: #fff;
	color: rgba(255,255,255,0.8);
}
.entry-header .comments-link .leave-reply {
	visibility: hidden;
}

/*
Post Formats Headings
To hide the headings, display: none the ".entry-header .entry-format" selector,
and remove the padding rules below.
*/
.entry-header .entry-format {
	color: #666;
	font-size: 10px;
	font-weight: 500;
	letter-spacing: 0.1em;
	line-height: 2.6em;
	position: absolute;
	text-transform: uppercase;
	top: -5px;
}
.entry-header hgroup .entry-title {
	padding-top: 15px;
}
article.format-aside .entry-content,
article.format-link .entry-content,
article.format-status .entry-content {
	padding: 20px 0 0;
}
article.format-status .entry-content {
	min-height: 65px;
}
.recent-posts .entry-header .entry-format {
	display: none;
}
.recent-posts .entry-header hgroup .entry-title {
	padding-top: 0;
}

/* Singular content styles for Posts and Pages */
.singular .hentry {
	border-bottom: none;
	padding: 4.875em 0 0;
	position: relative;
}
.singular.page .hentry {
	padding: 3.5em 0 0;
}
.singular .entry-title {
	color: #000;
	font-size: 36px;
	font-weight: bold;
	line-height: 48px;
}
.singular .entry-title,
.singular .entry-header .entry-meta {
	padding-right: 0;
}
.singular .entry-header .entry-meta {
	position: absolute;
	top: 0;
	left: 0;
}
blockquote.pull {
	font-size: 21px;
	font-weight: bold;
	line-height: 1.6125em;
	margin: 0 0 1.625em;
	text-align: center;
}
.singular blockquote.pull {
	margin: 0 -22.25% 1.625em;
}
.pull.alignleft {
	margin: 0 1.625em 0 0;
	text-align: right;
}
.singular .pull.alignleft {
	margin: 0 1.625em 0 -22.25%;
}
.pull.alignright {
	margin: 0 0 0 1.625em;
	text-align: left;
}
blockquote.pull.alignleft,
blockquote.pull.alignright {
	width: 33%;
}
.singular .pull.alignright {
	margin: 0 -22.25% 0 1.625em;
}
.singular blockquote.pull.alignleft,
.singular blockquote.pull.alignright {
	width: 33%;
}
.singular .entry-meta .edit-link a {
	bottom: auto;
	left: 50px;
	position: absolute;
	right: auto;
	top: 80px;
}


/* =Aside
----------------------------------------------- */

.format-aside .entry-title,
.format-aside .entry-header .comments-link {
	display: none;
}
.singular .format-aside .entry-title {
	display: block;
}
.format-aside .entry-content {
	padding: 0;
}
.singular .format-aside .entry-content {
	padding: 1.625em 0 0;
}


/* =Link
----------------------------------------------- */

.format-link .entry-title,
.format-link .entry-header .comments-link {
	display: none;
}
.singular .format-link .entry-title {
	display: block;
}
.format-link .entry-content {
	padding: 0;
}
.singular .format-link .entry-content {
	padding: 1.625em 0 0;
}


/* =Gallery
----------------------------------------------- */

.format-gallery .gallery-thumb {
	float: left;
	display: block;
	margin: .375em 1.625em 0 0;
	max-width: 100%;
}


/* =Status
----------------------------------------------- */

.format-status .entry-title,
.format-status .entry-header .comments-link {
	display: none;
}
.singular .format-status .entry-title {
	display: block;
}
.format-status .entry-content {
	padding: 0;
}
.singular .format-status .entry-content {
	padding: 1.625em 0 0;
}
.format-status img.avatar {
	-moz-border-radius: 3px;
	border-radius: 3px;
	-webkit-box-shadow: 0 1px 2px #ccc;
	-moz-box-shadow: 0 1px 2px #ccc;
	box-shadow: 0 1px 2px #ccc;
	float: left;
	margin: 4px 10px 2px 0;
	padding: 0;
}


/* =Quote
----------------------------------------------- */

.format-quote blockquote {
	color: #555;
	font-size: 17px;
	margin: 0;
}


/* =Image
----------------------------------------------- */

.indexed.format-image .entry-header {
	min-height: 61px; /* Prevent the comment icon from colliding with the image when there is no title */
}
.indexed.format-image .entry-content {
	padding-top: 0.5em;
}
.indexed.format-image .entry-content p {
	margin: 1em 0;
}
.indexed.format-image .entry-content p:first-child,
.indexed.format-image .entry-content p:first-child a,
.indexed.format-image .entry-content p:first-child img {
	display: block;
	margin: 0;
}
.indexed.format-image .entry-content .wp-caption .wp-caption-text {
	margin: 0;
	padding-bottom: 1em;
}
.indexed.format-image footer.entry-meta {
	background: #ddd;
	overflow: hidden;
	padding: 4%;
	max-width: 96%;
}
.indexed.format-image div.entry-meta {
	display: inline-block;
	float: left;
	width: 35%;
}
.indexed.format-image div.entry-meta + div.entry-meta {
	float: none;
	width: 65%;
}
.indexed.format-image .entry-meta span.cat-links,
.indexed.format-image .entry-meta span.tag-links,
.indexed.format-image .entry-meta span.comments-link {
	display: block;
}
.indexed.format-image footer.entry-meta a {
	color: #444;
}
.indexed.format-image footer.entry-meta a:hover {
	color: #fff;
}
#content .indexed.format-image img {
	border: none;
	max-width: 100%;
	padding: 0;
}
.indexed.format-image .wp-caption {
	background: #111;
	margin-bottom: 0;
	max-width: 96%;
	padding: 2% 2% 0;
}
.indexed.format-image .wp-caption .wp-caption-text {
	color: #ddd;
}
.indexed.format-image .wp-caption .wp-caption-text:before {
	color: #444;
}
.indexed.format-image a:hover img {
	opacity: 0.8;
}


/* =error404
----------------------------------------------- */

.error404 #main #searchform {
	background: #f9f9f9;
	border: 1px solid #ddd;
	border-width: 1px 0;
	margin: 0 -8.9% 1.625em;
	overflow: hidden;
	padding: 1.625em 8.9%;
}
.error404 #main #s {
	width: 95%;
}
.error404 #main .widget {
	clear: none;
	float: left;
	margin-right: 3.7%;
	width: 30.85%;
}
.error404 #main .widget_archive {
	margin-right: 0;
}
.error404 #main .widget_tag_cloud {
	float: none;
	margin-right: 0;
	width: 100%;
}
.error404 .widgettitle {
	font-size: 10px;
	letter-spacing: 0.1em;
	line-height: 2.6em;
	text-transform: uppercase;
}


/* =Showcase
----------------------------------------------- */

h1.showcase-heading {
	color: #666;
	font-size: 10px;
	font-weight: 500;
	letter-spacing: 0.1em;
	line-height: 2.6em;
	text-transform: uppercase;
}

/* Intro */
article.intro {
	background: #f9f9f9;
	border-bottom: none;
	margin: -1.855em -8.9% 1.625em;
	padding: 0 8.9%;
}
article.intro .entry-title {
	display: none;
}
article.intro .entry-content {
	color: #111;
	font-size: 16px;
	padding: 1.625em 0 0.625em;
}
article.intro .edit-link a {
	background: #aaa;
	-moz-border-radius: 3px;
	border-radius: 3px;
	color: #fff;
	font-size: 12px;
	padding: 0 8px;
	position: absolute;
	top: 30px;
	right: 20px;
	text-decoration: none;
}
article.intro .edit-link a:hover,
article.intro .edit-link a:focus,
article.intro .edit-link a:active {
	background: #777;
}

/* Featured post */
section.featured-post {
	float: left;
	margin: -1.625em -8.9% 1.625em;
	padding: 1.625em 8.9% 0;
	position: relative;
	width: 100%;
}
section.featured-post .hentry {
	border: none;
	color: #666;
	margin: 0;
}
section.featured-post .entry-meta {
	clip: rect(1px 1px 1px 1px); /* IE6, IE7 */
	clip: rect(1px, 1px, 1px, 1px);
	position: absolute !important;
}

/* Small featured post */
section.featured-post .attachment-small-feature {
	float: right;
	height: auto;
	margin: 0 -8.9% 1.625em 0;
	max-width: 59%;
	position: relative;
	right: -15px;
}
section.featured-post.small {
	padding-top: 0;
}
section.featured-post .attachment-small-feature:hover,
section.featured-post .attachment-small-feature:focus,
section.featured-post .attachment-small-feature:active {
	opacity: .8;
}
article.feature-image.small {
	float: left;
	margin: 0 0 1.625em;
	width: 45%;
}
article.feature-image.small .entry-title {
	line-height: 1.2em;
}
article.feature-image.small .entry-summary {
	color: #555;
	font-size: 13px;
}
article.feature-image.small .entry-summary p a {
	background: #222;
	color: #eee;
	display: block;
	left: -23.8%;
	padding: 9px 26px 9px 85px;
	position: relative;
	text-decoration: none;
	top: 20px;
	width: 180px;
	z-index: 1;
}
article.feature-image.small .entry-summary p a:hover {
	background: #1982d1;
	color: #eee;
	color: rgba(255,255,255,0.8);
}

/* Large featured post */
section.feature-image.large {
	border: none;
	max-height: 288px;
	padding: 0;
	width: 100%;
}
section.feature-image.large .showcase-heading {
	display: none;
}
section.feature-image.large .hentry {
	border-bottom: none;
	left: 9%;
	margin: 1.625em 9% 0 0;
	position: absolute;
	top: 0;
}
article.feature-image.large .entry-title a {
	background: #222;
	background: rgba(0,0,0,0.8);
	-moz-border-radius: 3px;
	border-radius: 3px;
	color: #fff;
	display: inline-block;
	font-weight: 300;
	padding: .2em 20px;
}
section.feature-image.large:hover .entry-title a,
section.feature-image.large .entry-title:hover a {
	background: #eee;
	background: rgba(255,255,255,0.8);
	color: #222;
}
article.feature-image.large .entry-summary {
	display: none;
}
section.feature-image.large img {
	display: block;
	height: auto;
	max-width: 117.9%;
	padding: 0 0 6px;
}

/* Featured Slider */
.featured-posts {
	border-bottom: 1px solid #ddd;
	display: block;
	height: 328px;
	margin: 1.625em -8.9% 20px;
	max-width: 1000px;
	padding: 0;
	position: relative;
	overflow: hidden;
}
.featured-posts .showcase-heading {
	padding-left: 8.9%;
}
.featured-posts section.featured-post {
	background: #fff;
	height: 288px;
	left: 0;
	margin: 0;
	position: absolute;
	top: 30px;
	width: auto;
}
.featured-posts section.featured-post.large {
	max-width: 100%;
	overflow: hidden;
}
.featured-posts section.featured-post {
	-webkit-transition-duration: 200ms;
	-webkit-transition-property: opacity, visibility;
	-webkit-transition-timing-function: ease;
	-moz-transition-duration: 200ms;
	-moz-transition-property: opacity, visibility;
	-moz-transition-timing-function: ease;
}
.featured-posts section.featured-post {
	opacity: 0;
	visibility: hidden;
}
.featured-posts #featured-post-1 {
	opacity: 1;
	visibility: visible;
}
.featured-post .feature-text:after,
.featured-post .feature-image.small:after {
	content: ' ';
	background: -moz-linear-gradient(top, rgba(255,255,255,0) 0%, rgba(255,255,255,1) 100%); /* FF3.6+ */
	background: -webkit-gradient(linear, left top, left bottom, color-stop(0%,rgba(255,255,255,0)), color-stop(100%,rgba(255,255,255,1))); /* Chrome,Safari4+ */
	background: -webkit-linear-gradient(top, rgba(255,255,255,0) 0%,rgba(255,255,255,1) 100%); /* Chrome10+,Safari5.1+ */
	background: -o-linear-gradient(top, rgba(255,255,255,0) 0%,rgba(255,255,255,1) 100%); /* Opera11.10+ */
	background: -ms-linear-gradient(top, rgba(255,255,255,0) 0%,rgba(255,255,255,1) 100%); /* IE10+ */
	filter: progid:DXImageTransform.Microsoft.gradient( startColorstr='#00ffffff', endColorstr='#ffffff',GradientType=0 ); /* IE6-9 */
	background: linear-gradient(top, rgba(255,255,255,0) 0%,rgba(255,255,255,1) 100%); /* W3C */
	width: 100%;
	height: 45px;
	position: absolute;
	top: 230px;
}
.featured-post .feature-image.small:after {
	top: 253px;
}
#content .feature-slider {
	top: 5px;
	right: 8.9%;
	overflow: visible;
	position: absolute;
}
.feature-slider ul {
	list-style-type: none;
	margin: 0;
}
.feature-slider li {
	float: left;
	margin: 0 6px;
}
.feature-slider a {
	background: #3c3c3c;
	background: rgba(60,60,60,0.9);
	-moz-border-radius: 12px;
	border-radius: 12px;
	-webkit-box-shadow: inset 1px 1px 5px rgba(0,0,0,0.5), inset 0 0 2px rgba(255,255,255,0.5);
	-moz-box-shadow: inset 1px 1px 5px rgba(0,0,0,0.5), inset 0 0 2px rgba(255,255,255,0.5);
	box-shadow: inset 1px 1px 5px rgba(0,0,0,0.5), inset 0 0 2px rgba(255,255,255,0.5);
	display: block;
	width: 14px;
	height: 14px;
}
.feature-slider a.active {
	background: #1982d1;
	-webkit-box-shadow: inset 1px 1px 5px rgba(0,0,0,0.4), inset 0 0 2px rgba(255,255,255,0.8);
	-moz-box-shadow: inset 1px 1px 5px rgba(0,0,0,0.4), inset 0 0 2px rgba(255,255,255,0.8);
	box-shadow: inset 1px 1px 5px rgba(0,0,0,0.4), inset 0 0 2px rgba(255,255,255,0.8);
	cursor: default;
	opacity: 0.5;
}

/* Recent Posts */
section.recent-posts {
	padding: 0 0 1.625em;
}
section.recent-posts .hentry {
	border: none;
	margin: 0;
}
section.recent-posts .other-recent-posts {
	border-bottom: 1px solid #ddd;
	list-style: none;
	margin: 0;
}
section.recent-posts .other-recent-posts li {
	padding: 0.3125em 0;
	position: relative;
}
section.recent-posts .other-recent-posts .entry-title {
	border-top: 1px solid #ddd;
	font-size: 17px;
}
section.recent-posts .other-recent-posts a[rel="bookmark"] {
	color: #373737;
	float: left;
	max-width: 84%;
}
section.recent-posts .other-recent-posts a[rel="bookmark"]:after {
	content: '-';
	color: transparent;
	font-size: 11px;
}
section.recent-posts .other-recent-posts a[rel="bookmark"]:hover {
}
section.recent-posts .other-recent-posts .comments-link a,
section.recent-posts .other-recent-posts .comments-link > span {
	border-bottom: 2px solid #999;
	bottom: -2px;
	color: #444;
	display: block;
	font-size: 10px;
	font-weight: 500;
	line-height: 2.76333em;
	padding: 0.3125em 0 0.3125em 1em;
	position: absolute;
	right: 0;
	text-align: right;
	text-transform: uppercase;
	z-index: 1;
}
section.recent-posts .other-recent-posts .comments-link > span {
	border-color: #bbb;
	color: #888;
}
section.recent-posts .other-recent-posts .comments-link a:hover {
	color: #1982d1;
	border-color: #1982d1;
}
section.recent-posts .other-recent-posts li:after {
	clear: both;
	content: '.';
	display: block;
	height: 0;
	visibility: hidden;
}


/* =Attachments
----------------------------------------------- */

.image-attachment div.attachment {
	background: #f9f9f9;
	border: 1px solid #ddd;
	border-width: 1px 0;
	margin: 0 -8.9% 1.625em;
	overflow: hidden;
	padding: 1.625em 1.625em 0;
	text-align: center;
}
.image-attachment div.attachment img {
	display: block;
	height: auto;
	margin: 0 auto 1.625em;
	max-width: 100%;
}
.image-attachment div.attachment a img {
	border-color: #f9f9f9;
}
.image-attachment div.attachment a:focus img,
.image-attachment div.attachment a:hover img,
.image-attachment div.attachment a:active img {
	border-color: #ddd;
	background: #fff;
}
.image-attachment .entry-caption p {
	font-size: 10px;
	letter-spacing: 0.1em;
	line-height: 2.6em;
	margin: 0 0 2.6em;
	text-transform: uppercase;
}


/* =Navigation
-------------------------------------------------------------- */

#content nav {
	clear: both;
	overflow: hidden;
	padding: 0 0 1.625em;
}
#content nav a {
	font-size: 12px;
	font-weight: bold;
	line-height: 2.2em;
}
#nav-above {
	padding: 0 0 1.625em;
}
#nav-above {
	display: none;
}
.paged #nav-above {
	display: block;
}
.nav-previous {
	float: left;
	width: 50%;
}
.nav-next {
	float: right;
	text-align: right;
	width: 50%;
}
#content nav .meta-nav {
	font-weight: normal;
}

/* Singular navigation */
#nav-single {
	float: right;
	position: relative;
	top: -0.3em;
	text-align: right;
	z-index: 1;
}
#nav-single .nav-previous,
#nav-single .nav-next {
	width: auto;
}
#nav-single .nav-next {
	padding-left: .5em;
}
#nav-single .nav-previous {
	padding-right: .5em;
}


/* =Widgets
----------------------------------------------- */

.widget-area {
	font-size: 12px;
}
.widget {
	word-wrap: break-word;
	-webkit-hyphens: auto;
	-moz-hyphens: auto;
	hyphens: auto;
	clear: both;
	margin: 0 0 2.2em;
}
.widget-title {
	color: #666;
	font-size: 10px;
	font-weight: 500;
	letter-spacing: 0.1em;
	line-height: 2.6em;
	text-transform: uppercase;
}
.widget ul {
	font-size: 15px;
	margin: 0;
}
.widget ul ul {
	margin-left: 1.5em;
}
.widget ul li {
	color: #777;
	font-size: 13px;
}
.widget a {
	font-weight: bold;
	text-decoration: none;
}
.widget a:hover,
.widget a:focus,
.widget a:active {
	text-decoration: underline;
}

/* Search Widget */
.widget_search form {
	margin: 0 0 1.625em;
}
.widget_search #s {
	width: 77%;
}
.widget_search #searchsubmit {
	background: #ddd;
	border: 1px solid #ccc;
	-webkit-box-shadow: inset 0px -1px 1px rgba(0, 0, 0, 0.09);
	-moz-box-shadow: inset 0px -1px 1px rgba(0, 0, 0, 0.09);
	box-shadow: inset 0px -1px 1px rgba(0, 0, 0, 0.09);
	color: #888;
	font-size: 13px;
	line-height: 25px;
	position: relative;
	top: -2px;
}
.widget_search #searchsubmit:active {
	background: #1982d1;
	border-color: #0861a5;
	-webkit-box-shadow: inset 0px 1px 1px rgba(0, 0, 0, 0.1);
	-moz-box-shadow: inset 0px 1px 1px rgba(0, 0, 0, 0.1);
	box-shadow: inset 0px 1px 1px rgba(0, 0, 0, 0.1);
	color: #bfddf3;
}

/* Ephemera Widget */
section.ephemera ol,
.widget_twentyeleven_ephemera ol {
	list-style: square;
	margin: 5px 0 0;
}
.widget_twentyeleven_ephemera .widget-entry-title {
	font-size: 15px;
	font-weight: bold;
	padding: 0;
}
.widget_twentyeleven_ephemera .comments-link a,
.widget_twentyeleven_ephemera .comments-link > span {
	color: #666;
	display: block;
	font-size: 10px;
	font-weight: 500;
	line-height: 2.76333em;
	text-transform: uppercase;
}
section.ephemera .entry-title .comments-link a:hover,
.widget_twentyeleven_ephemera .entry-title .comments-link a:hover {
}
section.ephemera .entry-title a span {
	color: #29628d;
}

/* Twitter */
.widget_twitter li {
	list-style-type: none;
	margin-bottom: 14px;
}
.widget_twitter .timesince {
	display: block;
	font-size: 11px;
	margin-right: -10px;
	text-align: right;
}

/* Widget Image */
.widget_image img {
	border: 0;
	padding: 0;
	height: auto;
	max-width: 100%;
}

/* Calendar Widget */

.widget_calendar #wp-calendar {
	color: #555;
	width: 95%;
	text-align: center;
}
.widget_calendar #wp-calendar caption,
.widget_calendar #wp-calendar td,
.widget_calendar #wp-calendar th {
	text-align: center;
}
.widget_calendar #wp-calendar caption {
	font-size: 11px;
	font-weight: 500;
	padding: 5px 0 3px 0;
	text-transform: uppercase;
}
.widget_calendar #wp-calendar th {
	background: #f4f4f4;
	border-top: 1px solid #ccc;
	border-bottom: 1px solid #ccc;
	font-weight: bold;
}
.widget_calendar #wp-calendar tfoot td {
	background: #f4f4f4;
	border-top: 1px solid #ccc;
	border-bottom: 1px solid #ccc;
}


/* =Comments
----------------------------------------------- */

#comments-title {
	color: #666;
	font-size: 10px;
	font-weight: 500;
	line-height: 2.6em;
	padding: 0 0 2.6em;
	text-transform: uppercase;
}
.nopassword,
.nocomments {
	color: #aaa;
	font-size: 24px;
	font-weight: 100;
	margin: 26px 0;
	text-align: center;
}
.commentlist {
	list-style: none;
	margin: 0 auto;
	width: 68.9%;
}
.content .commentlist,
.page-template-sidebar-page-php .commentlist {
	width: 100%; /* reset the width for the one-column and sidebar page layout */
}
.commentlist > li.comment {
	background: #f6f6f6;
	border: 1px solid #ddd;
	-moz-border-radius: 3px;
	border-radius: 3px;
	margin: 0 0 1.625em;
	padding: 1.625em;
	position: relative;
}
.commentlist .pingback {
	margin: 0 0 1.625em;
	padding: 0 1.625em;
}
.commentlist .children {
	list-style: none;
	margin: 0;
}
.commentlist .children li.comment {
	background: #fff;
	border-left: 1px solid #ddd;
	-moz-border-radius: 0 3px 3px 0;
	border-radius: 0 3px 3px 0;
	margin: 1.625em 0 0;
	padding: 1.625em;
	position: relative;
}
.commentlist .children li.comment .fn {
	display: block;
}
.comment-meta .fn {
	font-style: normal;
}
.comment-meta {
	color: #666;
	font-size: 12px;
	line-height: 2.2em;
}
.commentlist .children li.comment .comment-meta {
	line-height: 1.625em;
	margin-left: 50px;
}
.commentlist .children li.comment .comment-content {
	margin: 1.625em 0 0;
	word-wrap: break-word;
	-webkit-hyphens: auto;
	-moz-hyphens: auto;
	hyphens: auto;
}
.comment-meta a {
	font-weight: bold;
}
.comment-meta a:focus,
.comment-meta a:active,
.comment-meta a:hover {
}
.commentlist .avatar {
	-moz-border-radius: 3px;
	border-radius: 3px;
	-webkit-box-shadow: 0 1px 2px #ccc;
	-moz-box-shadow: 0 1px 2px #ccc;
	box-shadow: 0 1px 2px #ccc;
	left: -102px;
	padding: 0;
	position: absolute;
	top: 0;
}
.commentlist > li:before {
	content: url(images/comment-arrow.png);
	left: -21px;
	position: absolute;
}
.commentlist > li.pingback:before {
	content: '';
}
.commentlist .children .avatar {
	background: none;
	-webkit-box-shadow: none;
	-moz-box-shadow: none;
	box-shadow: none;
	left: 2.2em;
	padding: 0;
	top: 2.2em;
}
a.comment-reply-link {
	background: #eee;
	-moz-border-radius: 3px;
	border-radius: 3px;
	color: #666;
	display: inline-block;
	font-size: 12px;
	padding: 0 8px;
	text-decoration: none;
}
a.comment-reply-link:hover,
a.comment-reply-link:focus,
a.comment-reply-link:active {
	background: #888;
	color: #fff;
}
a.comment-reply-link > span {
	display: inline-block;
	position: relative;
	top: -1px;
}

/* Post author highlighting */
.commentlist > li.bypostauthor {
	background: #ddd;
	border-color: #d3d3d3;
}
.commentlist > li.bypostauthor .comment-meta {
	color: #575757;
}
.commentlist > li.bypostauthor .comment-meta a:focus,
.commentlist > li.bypostauthor .comment-meta a:active,
.commentlist > li.bypostauthor .comment-meta a:hover {
}
.commentlist > li.bypostauthor:before {
	content: url(images/comment-arrow-bypostauthor.png);
}

/* Post Author threaded comments */
.commentlist .children > li.bypostauthor {
	background: #ddd;
	border-color: #d3d3d3;
}

/* sidebar-page.php comments */
/* Make sure we have room for our comment avatars */
.page-template-sidebar-page-php .commentlist > li.comment,
.page-template-sidebar-page-php.commentlist .pingback {
	margin-left: 102px;
	width: auto;
}
/* And a full-width comment form */
.page-template-sidebar-page-php #respond {
	width: auto;
}

/* Comment Form */
#respond {
	background: #ddd;
	border: 1px solid #d3d3d3;
	-moz-border-radius: 3px;
	border-radius: 3px;
	margin: 0 auto 1.625em;
	padding: 1.625em;
	position: relative;
	width: 68.9%;
}
#respond input[type="text"],
#respond textarea {
	background: #fff;
	border: 4px solid #eee;
	-moz-border-radius: 5px;
	border-radius: 5px;
	-webkit-box-shadow: inset 0 1px 3px rgba(204,204,204,0.95);
	-moz-box-shadow: inset 0 1px 3px rgba(204,204,204,0.95);
	box-shadow: inset 0 1px 3px rgba(204,204,204,0.95);
	position: relative;
	padding: 10px;
	text-indent: 80px;
}
#respond .comment-form-author,
#respond .comment-form-email,
#respond .comment-form-url,
#respond .comment-form-comment {
	position: relative;
}
#respond .comment-form-author label,
#respond .comment-form-email label,
#respond .comment-form-url label,
#respond .comment-form-comment label {
	background: #eee;
	-webkit-box-shadow: 1px 2px 2px rgba(204,204,204,0.8);
	-moz-box-shadow: 1px 2px 2px rgba(204,204,204,0.8);
	box-shadow: 1px 2px 2px rgba(204,204,204,0.8);
	color: #555;
	display: inline-block;
	font-size: 13px;
	left: 4px;
	min-width: 60px;
	padding: 4px 10px;
	position: relative;
	top: 40px;
	z-index: 1;
}
#respond input[type="text"]:focus,
#respond textarea:focus {
	text-indent: 0;
	z-index: 1;
}
#respond textarea {
	resize: vertical;
	width: 95%;
}
#respond .comment-form-author .required,
#respond .comment-form-email .required {
	color: #bd3500;
	font-size: 22px;
	font-weight: bold;
	left: 75%;
	position: absolute;
	z-index: 1;
}
#respond .comment-notes,
#respond .logged-in-as {
	font-size: 13px;
}
#respond p {
	margin: 10px 0;
}
#respond .form-submit {
	float: right;
	margin: -20px 0 10px;
}
#respond input#submit {
	background: #222;
	border: none;
	-moz-border-radius: 3px;
	border-radius: 3px;
	-webkit-box-shadow: 0px 1px 2px rgba(0,0,0,0.3);
	-moz-box-shadow: 0px 1px 2px rgba(0,0,0,0.3);
	box-shadow: 0px 1px 2px rgba(0,0,0,0.3);
	color: #eee;
	cursor: pointer;
	font-size: 15px;
	margin: 20px 0;
	padding: 5px 42px 5px 22px;
	position: relative;
	left: 30px;
	text-shadow: 0 -1px 0 rgba(0,0,0,0.3);
}
#respond input#submit:active {
	background: #1982d1;
	color: #bfddf3;
}
#respond #cancel-comment-reply-link {
	color: #666;
	margin-left: 10px;
	text-decoration: none;
}
#respond .logged-in-as a:hover,
#respond #cancel-comment-reply-link:hover {
	text-decoration: underline;
}
.commentlist #respond {
	margin: 1.625em 0 0;
	width: auto;
}
#reply-title {
	color: #373737;
	font-size: 24px;
	font-weight: bold;
	line-height: 30px;
}
#cancel-comment-reply-link {
	color: #888;
	display: block;
	font-size: 10px;
	font-weight: normal;
	line-height: 2.2em;
	letter-spacing: 0.05em;
	position: absolute;
	right: 1.625em;
	text-decoration: none;
	text-transform: uppercase;
	top: 1.1em;
}
#cancel-comment-reply-link:focus,
#cancel-comment-reply-link:active,
#cancel-comment-reply-link:hover {
	color: #ff4b33;
}
#respond label {
	line-height: 2.2em;
}
#respond input[type=text] {
	display: block;
	height: 24px;
	width: 75%;
}
#respond p {
	font-size: 12px;
}
p.comment-form-comment {
	margin: 0;
}
.form-allowed-tags {
	display: none;
}


/* =Footer
----------------------------------------------- */

#colophon {
	clear: both;
}
#supplementary {
	border-top: 1px solid #ddd;
	padding: 1.625em 7.6%;
	overflow: hidden;
}

/* Two Footer Widget Areas */
#supplementary.two .widget-area {
	float: left;
	margin-right: 3.7%;
	width: 48.1%;
}
#supplementary.two .widget-area + .widget-area {
	margin-right: 0;
}

/* Three Footer Widget Areas */
#supplementary.three .widget-area {
	float: left;
	margin-right: 3.7%;
	width: 30.85%;
}
#supplementary.three .widget-area + .widget-area + .widget-area {
	margin-right: 0;
}

/* Site Generator Line */
#site-generator {
	background: #f9f9f9;
	border-top: 1px solid #ddd;
	color: #666;
	font-size: 12px;
	line-height: 2.2em;
	padding: 2.2em 0.5em;
	text-align: center;
}
#site-generator a {
	color: #555;
	font-weight: bold;
}


/* =Responsive Structure
----------------------------------------------- */

@media (max-width: 800px) {
	/* Simplify the basic layout */
	#main #content {
		margin: 0 7.6%;
		width: auto;
	}
	#nav-below {
		border-bottom: 1px solid #ddd;
		margin-bottom: 1.625em;
	}
	#main #secondary {
		float: none;
		margin: 0 7.6%;
		width: auto;
	}
	/* Simplify the showcase template */
	.page-template-showcase-php .featured-posts {
		min-height: 280px;
	}
	.featured-posts section.featured-post {
		height: auto;
	}
	.page-template-showcase-php section.recent-posts {
		float: none;
		margin: 0;
		width: 100%;
	}
	.page-template-showcase-php #main .widget-area {
		float: none;
		margin: 0;
		width: auto;
	}
	.page-template-showcase-php .other-recent-posts {
		border-bottom: 1px solid #ddd;
	}
	/* Simplify the showcase template when small feature */
	section.featured-post .attachment-small-feature,
	.one-column section.featured-post .attachment-small-feature {
		border: none;
		display: block;
		float: left;
		height: auto;
		margin: 0.625em auto 1.025em;
		max-width: 30%;
		position: static;
	}
	article.feature-image.small {
		float: right;
		margin: 0 0 1.625em;
		width: 64%;
	}
	.one-column article.feature-image.small .entry-summary {
		height: auto;
	}
	article.feature-image.small .entry-summary p a {
		left: 0;
		padding-left: 20px;
		padding-right: 20px;
		width: auto;
	}
	/* Remove the margin on singular articles */
	.singular .entry-header,
	.singular .entry-content,
	.singular footer.entry-meta,
	.singular #comments-title {
		width: 100%;
	}
	/* Simplify the pullquotes and pull styles */
	.singular blockquote.pull {
		margin: 0 0 1.625em;
	}
	.singular .pull.alignleft {
		margin: 0 1.625em 0 0;
	}
	.singular .pull.alignright {
		margin: 0 0 0 1.625em;
	}
	.singular .entry-meta .edit-link a {
		left: 0;
		position: absolute;
		top: 40px;
	}
	.singular #author-info {
		margin: 2.2em -8.8% 0;
		padding: 20px 8.8%;
	}
	/* Make sure we have room for our comment avatars */
	.commentlist {
		width: 100%;
	}
	.commentlist > li.comment,
	.commentlist .pingback {
		margin-left: 102px;
		width: auto;
	}
	/* And a full-width comment form */
	#respond {
		width: auto;
	}
	/* No need to float footer widgets at this size */
	#colophon #supplementary .widget-area {
		float: none;
		margin-right: 0;
		width: auto;
	}
	/* No need to float 404 widgets at this size */
	.error404 #main .widget {
		float: none;
		margin-right: 0;
		width: auto;
	}
}
@media (max-width: 650px) {
	/* @media (max-width: 650px) Reduce font-sizes for better readability on smaller devices */
	body, input, textarea {
		font-size: 13px;
	}
	#site-title a {
		font-size: 24px;
	}
	#site-description {
		font-size: 12px;
	}
	#access ul {
		font-size: 12px;
	}
	article.intro .entry-content {
		font-size: 12px;
	}
	.entry-title {
		font-size: 21px;
	}
	.featured-post .entry-title {
		font-size: 14px;
	}
	.singular .entry-title {
		font-size: 28px;
	}
	.entry-meta {
		font-size: 12px;
	}
	blockquote {
		margin: 0;
	}
	blockquote.pull {
		font-size: 17px;
	}
	/* Reposition the site title and description slightly */
	#site-title {
		padding: 5.30625em 0 0;
	}
	#site-title,
	#site-description {
		margin-right: 0;
	}
	/* Make sure the logo and search form don't collide */
	#branding #searchform {
		top: 1.625em !important;
	}
	/* Floated content doesn't work well at this size */
	.alignleft,
	.alignright {
		display: block;
		float: none;
		margin-left: 0;
		margin-right: 0;
	}
	/* Make sure the post-post navigation doesn't collide with anything */
	#nav-single {
		display: block;
		position: static;
	}
	.singular .hentry {
		padding: 1.625em 0 0;
	}
	.singular.page .hentry {
		padding: 1.625em 0 0;
	}
	/* Talking avatars take up too much room at this size */
	.commentlist > li.comment,
	.commentlist > li.pingback {
		margin-left: 0 !important;
	}
	.commentlist .avatar {
		background: transparent;
		display: block;
		padding: 0;
		position: static;
	}
	.commentlist .children .avatar {
		background: none;
		left: 2.2em;
		padding: 0;
		position: absolute;
		top: 2.2em;
	}
	/* Use the available space in the smaller comment form */
	#respond input[type="text"] {
		width: 95%;
	}
	#respond .comment-form-author .required,
	#respond .comment-form-email .required {
		left: 95%;
	}
	#content .gallery-columns-3 .gallery-item {
		width: 31%;
		padding-right: 2%;
	}
	#content .gallery-columns-3 .gallery-item img {
		width: 100%;
		height: auto;
	}
}
@media (max-width: 450px) {
	#content .gallery-columns-2 .gallery-item {
		width: 45%;
		padding-right: 4%;
	}
	#content .gallery-columns-2 .gallery-item img {
		width: 100%;
		height: auto;
	}
}
@media only screen and (min-device-width: 320px) and (max-device-width: 480px) {
	body {
		padding: 0;
	}
	#page {
		margin-top: 0;
	}
	#branding {
		border-top: none;
	}
	.singular .entry-header .entry-meta,
	.singular .entry-header .entry-format,
	.singular .entry-meta .edit-link a {
		position: static;
	}
}


/* =Print
----------------------------------------------- */

@media print {
	body {
		background: none !important;
		font-size: 10pt;
	}
	footer.entry-meta a[rel=bookmark]:link:after,
	footer.entry-meta a[rel=bookmark]:visited:after {
		content: " [" attr(href) "] "; /* Show URLs */
	}
	#page {
		clear: both !important;
		display: block !important;
		float: none !important;
		max-width: 100%;
		position: relative !important;
	}
	#branding {
		border-top: none !important;
		padding: 0;
	}
	#branding hgroup {
		margin: 0;
	}
	#site-title a {
		font-size: 21pt;
	}
	#site-description {
		font-size: 10pt;
	}
	#branding #searchform {
		display: none;
	}
	#branding img {
		display: none;
	}
	#access {
		display: none;
	}
	#main {
		border-top: none;
		box-shadow: none;
	}
	#primary {
		float: left;
		margin: 0;
		width: 100%;
	}
	#content {
		margin: 0;
		width: auto;
	}
	.singular #content {
		margin: 0;
		width: 100%;
	}
	.singular .entry-header .entry-meta {
		position: static;
	}
	.entry-meta .edit-link a {
		display: none;
	}
	#content nav {
		display: none;
	}
	.singular .entry-header,
	.singular .entry-content,
	.singular footer.entry-meta,
	.singular #comments-title {
		margin: 0;
		width: 100%;
	}
	.singular .hentry {
		padding: 0;
	}
	.entry-title,
	.singular .entry-title {
		font-size: 21pt;
	}
	.entry-meta {
		font-size: 10pt;
	}
	.entry-header .comments-link {
		display: none;
	}
	.page-link {
		display: none;
	}
	.singular #author-info {
		background: none;
		border-bottom: none;
		border-top: none;
		margin: 2.2em 0 0;
		padding: 0;
	}
	#respond {
		display: none;
	}
	.widget-area {
		display: none;
	}
	#colophon {
		display: none;
	}

	/* Comments */
	.commentlist > li.comment {
		background: none;
		border: 1px solid #ddd;
		-moz-border-radius: 3px 3px 3px 3px;
		border-radius: 3px 3px 3px 3px;
		margin: 0 auto 1.625em;
		padding: 1.625em;
		position: relative;
		width: auto;
	}
	.commentlist .avatar {
		height: 39px;
		left: 2.2em;
		top: 2.2em;
		width: 39px;
	}
	.commentlist li.comment .comment-meta {
		line-height: 1.625em;
		margin-left: 50px;
	}
	.commentlist li.comment .fn {
		display: block;
	}
	.commentlist li.comment .comment-content {
		margin: 1.625em 0 0;
	}
	.commentlist .comment-edit-link {
		display: none;
	}
	.commentlist > li::before,
	.commentlist > li.bypostauthor::before {
		content: '';
	}
	.commentlist .reply {
		display: none;
	}

	/* Post author highlighting */
	.commentlist > li.bypostauthor {
		color: #444;
	}
	.commentlist > li.bypostauthor .comment-meta {
		color: #666;
	}
	.commentlist > li.bypostauthor:before {
		content: none;
	}

	/* Post Author threaded comments */
	.commentlist .children > li.bypostauthor {
		background: #fff;
		border-color: #ddd;
	}
	.commentlist .children > li.bypostauthor > article,
	.commentlist .children > li.bypostauthor > article .comment-meta {
		color: #666;
	}
}


/* =IE7
----------------------------------------------- */

#ie7 article.intro {
	margin-left: -7.6%;
	margin-right: -7.6%;
	padding-left: -7.6%;
	padding-right: -7.6%;
	max-width: 1000px;
}
#ie7 .featured-posts {
	margin: 0 -7.6%;
}
#ie7 .featured-post {
	margin-left: 0;
	margin-right: 0;
	max-width: 100%;
}
#ie7 section.recent-posts {
	margin-right: 7.6%;
}


/* =IE8
----------------------------------------------- */

#ie8 section.feature-image.large img {
	width: auto;
}
#ie8 section.featured-post .attachment-small-feature {
	max-width: none;
}<|MERGE_RESOLUTION|>--- conflicted
+++ resolved
@@ -4,11 +4,7 @@
 Author: the WordPress team
 Author URI: http://wordpress.org/
 Description: The 2011 theme for WordPress is sophisticated, lightweight, and adaptable. Make it yours with a custom menu, header image, and background -- then go further with available theme options for light or dark color scheme, custom link colors, and three layout choices. Twenty Eleven comes equipped with a Showcase page template that transforms your front page into a showcase to show off your best content, widget support galore (sidebar, three footer areas, and a Showcase page widget area), and a custom "Ephemera" widget to display your Aside, Link, Quote, or Status posts. Included are styles for print and for the admin editor, support for featured images (as custom header images on posts and pages and as large images on featured "sticky" posts), and special styles for six different post formats.
-<<<<<<< HEAD
-Version: 1.6
-=======
 Version: 1.7
->>>>>>> cbb694c0
 License: GNU General Public License v2 or later
 License URI: http://www.gnu.org/licenses/gpl-2.0.html
 Tags: dark, light, white, black, gray, one-column, two-columns, left-sidebar, right-sidebar, fixed-width, flexible-width, custom-background, custom-colors, custom-header, custom-menu, editor-style, featured-image-header, featured-images, flexible-header, full-width-template, microformats, post-formats, rtl-language-support, sticky-post, theme-options, translation-ready
