=== Twenty Twenty-One ===
Contributors: wordpressdotorg
Requires at least: 5.3
<<<<<<< HEAD
Tested up to: 5.7
=======
Tested up to: 5.8
>>>>>>> 3c2c27c6
Requires PHP: 5.6
Stable tag: 1.3
License: GPLv2 or later
License URI: http://www.gnu.org/licenses/gpl-2.0.html

== Description ==

Twenty Twenty-One is a blank canvas for your ideas and it makes the block editor your best brush.

With new block patterns, which allow you to create a beautiful layout in a matter of seconds, this theme’s soft colors and eye-catching — yet timeless — design will let your work shine.

Take it for a spin! See how Twenty Twenty-One elevates your portfolio, business website, or personal blog.

== Installation ==

1. In your admin panel, go to Appearance -> Themes and click the 'Add New' button.
2. Type in Twenty Twenty-One in the search form and press the 'Enter' key on your keyboard.
3. Click on the 'Activate' button to use your new theme right away.
4. Go to INSERT ABOUT PAGE for a guide on how to customize this theme.
5. Navigate to Appearance > Customize in your admin panel and customize to your taste.

== Privacy ==
Twenty Twenty-One uses LocalStorage to save the setting when Dark Mode support is turned on or off.
LocalStorage is necessary for the setting to work and is only used when a user clicks on the Dark Mode button.
No data is saved in the database or transferred.

== Changelog ==

= 1.3 =
* Released: April 14, 2021

https://wordpress.org/support/article/twenty-twenty-one-changelog#Version_1.3

= 1.2 =
* Released: March 9, 2021

https://wordpress.org/support/article/twenty-twenty-one-changelog#Version_1.2

= 1.1 =
* Released: December 22, 2020

https://wordpress.org/support/article/twenty-twenty-one-changelog#Version_1.1

= 1.0 =
* Released: December 8, 2020

https://wordpress.org/support/article/twenty-twenty-one-changelog#Version_1.0

== Copyright ==

Twenty Twenty-One WordPress Theme, 2020-2021 WordPress.org
Twenty Twenty-One is distributed under the terms of the GNU GPL.

This program is free software: you can redistribute it and/or modify
it under the terms of the GNU General Public License as published by
the Free Software Foundation, either version 2 of the License, or
(at your option) any later version.

This program is distributed in the hope that it will be useful,
but WITHOUT ANY WARRANTY; without even the implied warranty of
MERCHANTABILITY or FITNESS FOR A PARTICULAR PURPOSE. See the
GNU General Public License for more details.


Twenty Twenty-One is derived from Seedlet, (C) 2020 Automattic, Inc.

Twenty Twenty-One is also based on:

Twenty Nineteen. 2018-2021 WordPress.org
Twenty Nineteen is distributed under the terms of the GNU GPL v2 or later.

Twenty Seventeen. Copyright (C) 2016-2021 WordPress.org
Twenty Seventeen is distributed under the terms of the GNU GPL v2 or later.

Twenty Sixteen. Copyright (C) 2015-2021 WordPress.org
Twenty Sixteen is distributed under the terms of the GNU GPL v2 or later.

Twenty Twenty. Copyright (C) 2020-2021 WordPress.org
Twenty Twenty is distributed under the terms of the GNU GPL v2 or later.

Underscores https://underscores.me/, Copyright (C) 2012-2021 Automattic, Inc.
Underscores is distributed under the terms of the GNU GPL v2 or later.

Normalizing styles have been helped along thanks to the fine work of
Nicolas Gallagher and Jonathan Neal https://necolas.github.io/normalize.css/

Unless otherwise noted, the icons in this theme are derived from the WordPress
Icons Library, licensed under the terms of the GNU GPL v2 or later.
https://github.com/WordPress/gutenberg/tree/master/packages/icons

This theme bundles the following third-party resources:

input[type='checkbox'], input[type='radio'], input[type='ranged'],
https://css-tricks.com/custom-styling-form-inputs-with-modern-css-features/
https://css-tricks.com/styling-cross-browser-compatible-range-inputs-css/
https://codepen.io/aaroniker/pen/ZEYoxEY Copyright (c) 2020 Aaron Iker
https://codepen.io/chriscoyier/pen/FtnAa Copyright (c) 2020 Chris Coyier
License: MIT.

Images
Art by Berthe Morisot 1841-1895. Public domain.
https://www.wikiart.org/en/berthe-morisot/playing-in-the-sand
https://www.wikiart.org/en/berthe-morisot/roses-tremieres-hollyhocks-1884
https://www.wikiart.org/en/berthe-morisot/young-woman-in-mauve
https://www.wikiart.org/en/berthe-morisot/in-the-bois-de-boulogne
https://www.wikiart.org/en/berthe-morisot/daffodils
https://www.wikiart.org/en/berthe-morisot/self-portrait-1885
https://www.wikiart.org/en/berthe-morisot/the-garden-at-bougival-1884
https://www.wikiart.org/en/berthe-morisot/villa-with-orange-trees-nice
https://www.wikiart.org/en/berthe-morisot/reading<|MERGE_RESOLUTION|>--- conflicted
+++ resolved
@@ -1,11 +1,7 @@
 === Twenty Twenty-One ===
 Contributors: wordpressdotorg
 Requires at least: 5.3
-<<<<<<< HEAD
-Tested up to: 5.7
-=======
 Tested up to: 5.8
->>>>>>> 3c2c27c6
 Requires PHP: 5.6
 Stable tag: 1.3
 License: GPLv2 or later
