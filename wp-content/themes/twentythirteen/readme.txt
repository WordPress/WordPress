=== Twenty Thirteen ===
Contributors: wordpressdotorg
<<<<<<< HEAD
Tested up to: 5.7
=======
Tested up to: 5.8
>>>>>>> 3c2c27c6
Stable tag: 3.3
License: GPLv2 or later
License URI: http://www.gnu.org/licenses/gpl-2.0.html
Tags: blog, one-column, two-columns, right-sidebar, custom-header, custom-menu, editor-style, featured-images, footer-widgets, microformats, post-formats, rtl-language-support, sticky-post, translation-ready, accessibility-ready, block-patterns

== Description ==
The 2013 theme for WordPress takes us back to the blog, featuring a full range of post formats, each displayed beautifully in their own unique way. Design details abound, starting with a vibrant color scheme and matching header images, beautiful typography and icons, and a flexible layout that looks great on any device, big or small.

For more information about Twenty Thirteen please go to https://codex.wordpress.org/Twenty_Thirteen.

== Installation ==

1. In your admin panel, go to Appearance -> Themes and click the 'Add New' button.
2. Type in Twenty Thirteen in the search form and press the 'Enter' key in your keyboard.
3. Click on the 'Activate' button to use your new theme right away.
4. Go to https://codex.wordpress.org/Twenty_Thirteen for a guide to customize this theme.
5. Navigate to Appearance > Customize in your admin panel.

== Copyright ==

Twenty Thirteen WordPress Theme, Copyright 2013-2021 WordPress.org & Automattic.com
Twenty Thirteen is Distributed under the terms of the GNU GPL

This program is free software: you can redistribute it and/or modify
it under the terms of the GNU General Public License as published by
the Free Software Foundation, either version 2 of the License, or
(at your option) any later version.

This program is distributed in the hope that it will be useful,
but WITHOUT ANY WARRANTY; without even the implied warranty of
MERCHANTABILITY or FITNESS FOR A PARTICULAR PURPOSE. See the
GNU General Public License for more details.

Twenty Thirteen Theme bundles the following third-party resources:

HTML5 Shiv v3.7.0, Copyright 2014 Alexander Farkas
Licenses: MIT/GPL2
Source: https://github.com/aFarkas/html5shiv

Genericons icon font, Copyright 2013-2017 Automattic.com
License: GNU GPL, Version 2 (or later)
Source: http://www.genericons.com

Images
Cylinder Interior: https://www.flickr.com/photos/nasacommons/14052998066/in/album-72157644439092941/. Rick Guidice, NASA Ames Research Center.
Bernal Cutaway: https://www.flickr.com/photos/nasacommons/14052996976/in/album-72157644439092941/ Don Davis, NASA Ames Research Center.
Torus Interior: https://www.flickr.com/photos/nasacommons/14076102195/in/album-72157644439092941/ Rick Guidice, NASA Ames Research Center.
Toroidal Colony: https://www.flickr.com/photos/nasacommons/13889485757/in/album-72157644439092941/ Rick Guidice, NASA Ames Research Center.

== Changelog ==

= 3.3 =
* Released: March 9, 2021

https://codex.wordpress.org/Twenty_Thirteen_Theme_Changelog#Version_3.3

= 3.2 =
* Released: December 8, 2020

https://codex.wordpress.org/Twenty_Thirteen_Theme_Changelog#Version_3.2

= 3.1 =
* Released: August 11, 2020

https://codex.wordpress.org/Twenty_Thirteen_Theme_Changelog#Version_3.1

= 3.0 =
* Released: March 31, 2020

https://codex.wordpress.org/Twenty_Thirteen_Theme_Changelog#Version_3.0

= 2.9 =
* Released: May 7, 2019

https://codex.wordpress.org/Twenty_Thirteen_Theme_Changelog#Version_2.9

= 2.8 =
* Released: February 21, 2019

https://codex.wordpress.org/Twenty_Thirteen_Theme_Changelog#Version_2.8

= 2.7 =
* Released: January 9, 2019

https://codex.wordpress.org/Twenty_Thirteen_Theme_Changelog#Version_2.7

= 2.6 =
* Released: December 19, 2018

https://codex.wordpress.org/Twenty_Thirteen_Theme_Changelog#Version_2.6

= 2.5 =
* Released: December 6, 2018

https://codex.wordpress.org/Twenty_Thirteen_Theme_Changelog#Version_2.5

= 2.4 =
* Released: May 17, 2018

https://codex.wordpress.org/Twenty_Thirteen_Theme_Changelog#Version_2.4

= 2.3 =
* Released: November 14, 2017

https://codex.wordpress.org/Twenty_Thirteen_Theme_Changelog#Version_2.3

= 2.2 =
* Released: June 8, 2017

https://codex.wordpress.org/Twenty_Thirteen_Theme_Changelog#Version_2.2

= 2.1 =
* Released: December 6, 2016

https://codex.wordpress.org/Twenty_Thirteen_Theme_Changelog#Version_2.1

= 2.0 =
* Released: August 15, 2016

https://codex.wordpress.org/Twenty_Thirteen_Theme_Changelog#Version_2.0

= 1.9 =
* Released: April 12, 2016

https://codex.wordpress.org/Twenty_Thirteen_Theme_Changelog#Version_1.9

= 1.8 =
* Released: January 6, 2016

https://codex.wordpress.org/Twenty_Thirteen_Theme_Changelog#Version_1.8

= 1.7 =
* Released: December 8, 2015

https://codex.wordpress.org/Twenty_Thirteen_Theme_Changelog#Version_1.7

= 1.6 =
* Released: August 18, 2015

https://codex.wordpress.org/Twenty_Thirteen_Theme_Changelog#Version_1.6

= 1.5 =
* Released: April 23, 2015

https://codex.wordpress.org/Twenty_Thirteen_Theme_Changelog#Version_1.5

= 1.4 =
* Released: December 18, 2014

https://codex.wordpress.org/Twenty_Thirteen_Theme_Changelog#Version_1.4

= 1.3 =
* Released: September 4, 2014

https://codex.wordpress.org/Twenty_Thirteen_Theme_Changelog#Version_1.3

= 1.2 =
* Released: May 8, 2014

https://codex.wordpress.org/Twenty_Thirteen_Theme_Changelog#Version_1.2

= 1.1 =
* Released: October 24, 2013

https://codex.wordpress.org/Twenty_Thirteen_Theme_Changelog#Version_1.1

= 1.0 =
* Released: August 1, 2013

Initial release.<|MERGE_RESOLUTION|>--- conflicted
+++ resolved
@@ -1,10 +1,6 @@
 === Twenty Thirteen ===
 Contributors: wordpressdotorg
-<<<<<<< HEAD
-Tested up to: 5.7
-=======
 Tested up to: 5.8
->>>>>>> 3c2c27c6
 Stable tag: 3.3
 License: GPLv2 or later
 License URI: http://www.gnu.org/licenses/gpl-2.0.html
