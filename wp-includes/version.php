<?php
/**
 * The WordPress version string
 *
 * @global string $wp_version
 */
<<<<<<< HEAD
$wp_version = '3.7.2-alpha';
=======
$wp_version = '3.8';
>>>>>>> 36470a48

/**
 * Holds the WordPress DB revision, increments when changes are made to the WordPress DB schema.
 *
 * @global int $wp_db_version
 */
<<<<<<< HEAD
$wp_db_version = 26148;
=======
$wp_db_version = 26691;
>>>>>>> 36470a48

/**
 * Holds the TinyMCE version
 *
 * @global string $tinymce_version
 */
$tinymce_version = '359-20131026';

/**
 * Holds the required PHP version
 *
 * @global string $required_php_version
 */
$required_php_version = '5.2.4';

/**
 * Holds the required MySQL version
 *
 * @global string $required_mysql_version
 */
$required_mysql_version = '5.0';<|MERGE_RESOLUTION|>--- conflicted
+++ resolved
@@ -4,22 +4,14 @@
  *
  * @global string $wp_version
  */
-<<<<<<< HEAD
-$wp_version = '3.7.2-alpha';
-=======
 $wp_version = '3.8';
->>>>>>> 36470a48
 
 /**
  * Holds the WordPress DB revision, increments when changes are made to the WordPress DB schema.
  *
  * @global int $wp_db_version
  */
-<<<<<<< HEAD
-$wp_db_version = 26148;
-=======
 $wp_db_version = 26691;
->>>>>>> 36470a48
 
 /**
  * Holds the TinyMCE version
