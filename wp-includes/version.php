--- conflicted
+++ resolved
@@ -4,11 +4,7 @@
  *
  * @global string $wp_version
  */
-<<<<<<< HEAD
-$wp_version = '4.9-alpha-40885';
-=======
 $wp_version = '4.8';
->>>>>>> b15040f1
 
 /**
  * Holds the WordPress DB revision, increments when changes are made to the WordPress DB schema.
