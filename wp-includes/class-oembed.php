<?php
/**
 * API for fetching the HTML to embed remote content based on a provided URL.
 * Used internally by the {@link WP_Embed} class, but is designed to be generic.
 *
 * @link http://codex.wordpress.org/oEmbed oEmbed Codex Article
 * @link http://oembed.com/ oEmbed Homepage
 *
 * @package WordPress
 * @subpackage oEmbed
 */

/**
 * oEmbed class.
 *
 * @package WordPress
 * @subpackage oEmbed
 * @since 2.9.0
 */
class WP_oEmbed {
	var $providers = array();

	/**
	 * Constructor
	 *
	 * @uses apply_filters() Filters a list of pre-defined oEmbed providers.
	 */
	function __construct() {
		$providers = array(
			'#https?://(www\.)?youtube\.com/watch.*#i'           => array( 'http://www.youtube.com/oembed',                     true  ),
			'http://youtu.be/*'                                  => array( 'http://www.youtube.com/oembed',                     false ),
			'http://blip.tv/*'                                   => array( 'http://blip.tv/oembed/',                            false ),
			'#https?://(www\.)?vimeo\.com/.*#i'                  => array( 'http://vimeo.com/api/oembed.{format}',              true  ),
			'#https?://(www\.)?dailymotion\.com/.*#i'            => array( 'http://www.dailymotion.com/services/oembed',        true  ),
			'http://dai.ly/*'                                    => array( 'http://www.dailymotion.com/services/oembed',        false ),
			'#https?://(www\.)?flickr\.com/.*#i'                 => array( 'http://www.flickr.com/services/oembed/',            true  ),
			'http://flic.kr/*'                                   => array( 'http://www.flickr.com/services/oembed/',            false ),
			'#https?://(.+\.)?smugmug\.com/.*#i'                 => array( 'http://api.smugmug.com/services/oembed/',           true  ),
			'#https?://(www\.)?hulu\.com/watch/.*#i'             => array( 'http://www.hulu.com/api/oembed.{format}',           true  ),
			'#https?://(www\.)?viddler\.com/.*#i'                => array( 'http://lab.viddler.com/services/oembed/',           true  ),
			'http://qik.com/*'                                   => array( 'http://qik.com/api/oembed.{format}',                false ),
			'http://revision3.com/*'                             => array( 'http://revision3.com/api/oembed/',                  false ),
			'http://i*.photobucket.com/albums/*'                 => array( 'http://photobucket.com/oembed',                     false ),
			'http://gi*.photobucket.com/groups/*'                => array( 'http://photobucket.com/oembed',                     false ),
			'#https?://(www\.)?scribd\.com/.*#i'                 => array( 'http://www.scribd.com/services/oembed',             true  ),
			'http://wordpress.tv/*'                              => array( 'http://wordpress.tv/oembed/',                       false ),
			'#https?://(.+\.)?polldaddy\.com/.*#i'               => array( 'http://polldaddy.com/oembed/',                      true  ),
			'#https?://(www\.)?funnyordie\.com/videos/.*#i'      => array( 'http://www.funnyordie.com/oembed',                  true  ),
			'#https?://(www\.)?twitter\.com/.+?/status(es)?/.*#i'=> array( 'http://api.twitter.com/1/statuses/oembed.{format}', true  ),
 			'#https?://(www\.)?soundcloud\.com/.*#i'             => array( 'http://soundcloud.com/oembed',                      true  ),
			'#https?://(www\.)?slideshare\.net/*#'               => array( 'http://www.slideshare.net/api/oembed/2',            true  ),
			'#http://instagr(\.am|am\.com)/p/.*#i'               => array( 'http://api.instagram.com/oembed',                   true  ),
			'#https?://(www\.)?rdio\.com/.*#i'                   => array( 'http://www.rdio.com/api/oembed/',                   true  ),
			'#https?://rd\.io/x/.*#i'                            => array( 'http://www.rdio.com/api/oembed/',                   true  ),
			'#https?://(open|play)\.spotify\.com/.*#i'           => array( 'https://embed.spotify.com/oembed/',                 true  ),
		);
		/**
		 * Filter the list of oEmbed providers.
		 *
		 * Discovery is disabled for users lacking the unfiltered_html capability.
		 * Only providers in this array will be used for those users.
		 *
		 * @see wp_oembed_add_provider()
		 *
		 * @since 2.9.0
		 *
		 * @param array $providers An array of popular oEmbed providers.
		 */
		$this->providers = apply_filters( 'oembed_providers', $providers );

		// Fix any embeds that contain new lines in the middle of the HTML which breaks wpautop().
		add_filter( 'oembed_dataparse', array($this, '_strip_newlines'), 10, 3 );
	}

	/**
	 * The do-it-all function that takes a URL and attempts to return the HTML.
	 *
	 * @see WP_oEmbed::discover()
	 * @see WP_oEmbed::fetch()
	 * @see WP_oEmbed::data2html()
	 *
	 * @param string $url The URL to the content that should be attempted to be embedded.
	 * @param array $args Optional arguments. Usually passed from a shortcode.
	 * @return bool|string False on failure, otherwise the UNSANITIZED (and potentially unsafe) HTML that should be used to embed.
	 */
	function get_html( $url, $args = '' ) {
		$provider = false;

		if ( !isset($args['discover']) )
			$args['discover'] = true;

		foreach ( $this->providers as $matchmask => $data ) {
			list( $providerurl, $regex ) = $data;

			// Turn the asterisk-type provider URLs into regex
			if ( !$regex ) {
				$matchmask = '#' . str_replace( '___wildcard___', '(.+)', preg_quote( str_replace( '*', '___wildcard___', $matchmask ), '#' ) ) . '#i';
				$matchmask = preg_replace( '|^#http\\\://|', '#https?\://', $matchmask );
			}

			if ( preg_match( $matchmask, $url ) ) {
				$provider = str_replace( '{format}', 'json', $providerurl ); // JSON is easier to deal with than XML
				break;
			}
		}

		if ( !$provider && $args['discover'] )
			$provider = $this->discover( $url );

		if ( !$provider || false === $data = $this->fetch( $provider, $url, $args ) )
			return false;

		/**
		 * Filter the HTML returned by the oEmbed provider.
		 *
		 * @since 2.9.0
		 *
		 * @param string $data The returned oEmbed HTML.
		 * @param string $url  URL of the content to be embedded.
		 * @param array  $args Optional arguments, usually passed from a shortcode.
		 */
		return apply_filters( 'oembed_result', $this->data2html( $data, $url ), $url, $args );
	}

	/**
	 * Attempts to find oEmbed provider discovery <link> tags at the given URL.
	 *
	 * @param string $url The URL that should be inspected for discovery <link> tags.
	 * @return bool|string False on failure, otherwise the oEmbed provider URL.
	 */
	function discover( $url ) {
		$providers = array();

		// Fetch URL content
		if ( $html = wp_remote_retrieve_body( wp_safe_remote_get( $url ) ) ) {

<<<<<<< HEAD
			// <link> types that contain oEmbed provider URLs
=======
			/**
			 * Filter the link types that contain oEmbed provider URLs.
			 *
			 * @since 2.9.0
			 *
			 * @param array $format Array of oEmbed link types. Accepts 'application/json+oembed',
			 *                      'text/xml+oembed', and 'application/xml+oembed' (incorrect,
			 *                      used by at least Vimeo).
			 */
>>>>>>> cbb694c0
			$linktypes = apply_filters( 'oembed_linktypes', array(
				'application/json+oembed' => 'json',
				'text/xml+oembed' => 'xml',
				'application/xml+oembed' => 'xml',
			) );

			// Strip <body>
			$html = substr( $html, 0, stripos( $html, '</head>' ) );

			// Do a quick check
			$tagfound = false;
			foreach ( $linktypes as $linktype => $format ) {
				if ( stripos($html, $linktype) ) {
					$tagfound = true;
					break;
				}
			}

			if ( $tagfound && preg_match_all( '/<link([^<>]+)>/i', $html, $links ) ) {
				foreach ( $links[1] as $link ) {
					$atts = shortcode_parse_atts( $link );

					if ( !empty($atts['type']) && !empty($linktypes[$atts['type']]) && !empty($atts['href']) ) {
						$providers[$linktypes[$atts['type']]] = $atts['href'];

						// Stop here if it's JSON (that's all we need)
						if ( 'json' == $linktypes[$atts['type']] )
							break;
					}
				}
			}
		}

		// JSON is preferred to XML
		if ( !empty($providers['json']) )
			return $providers['json'];
		elseif ( !empty($providers['xml']) )
			return $providers['xml'];
		else
			return false;
	}

	/**
	 * Connects to a oEmbed provider and returns the result.
	 *
	 * @param string $provider The URL to the oEmbed provider.
	 * @param string $url The URL to the content that is desired to be embedded.
	 * @param array $args Optional arguments. Usually passed from a shortcode.
	 * @return bool|object False on failure, otherwise the result in the form of an object.
	 */
	function fetch( $provider, $url, $args = '' ) {
		$args = wp_parse_args( $args, wp_embed_defaults() );

		$provider = add_query_arg( 'maxwidth', (int) $args['width'], $provider );
		$provider = add_query_arg( 'maxheight', (int) $args['height'], $provider );
		$provider = add_query_arg( 'url', urlencode($url), $provider );

		/**
		 * Filter the oEmbed URL to be fetched.
		 *
		 * @since 2.9.0
		 *
		 * @param string $provider URL of the oEmbed provider.
		 * @param string $url      URL of the content to be embedded.
		 * @param array  $args     Optional arguments, usually passed from a shortcode.
		 */
		$provider = apply_filters( 'oembed_fetch_url', $provider, $url, $args );

		foreach( array( 'json', 'xml' ) as $format ) {
			$result = $this->_fetch_with_format( $provider, $format );
			if ( is_wp_error( $result ) && 'not-implemented' == $result->get_error_code() )
				continue;
			return ( $result && ! is_wp_error( $result ) ) ? $result : false;
		}
		return false;
	}

	/**
	 * Fetches result from an oEmbed provider for a specific format and complete provider URL
	 *
	 * @since 3.0.0
	 * @access private
	 * @param string $provider_url_with_args URL to the provider with full arguments list (url, maxheight, etc.)
	 * @param string $format Format to use
	 * @return bool|object False on failure, otherwise the result in the form of an object.
	 */
	function _fetch_with_format( $provider_url_with_args, $format ) {
		$provider_url_with_args = add_query_arg( 'format', $format, $provider_url_with_args );
		$response = wp_safe_remote_get( $provider_url_with_args );
		if ( 501 == wp_remote_retrieve_response_code( $response ) )
			return new WP_Error( 'not-implemented' );
		if ( ! $body = wp_remote_retrieve_body( $response ) )
			return false;
		$parse_method = "_parse_$format";
		return $this->$parse_method( $body );
	}

	/**
	 * Parses a json response body.
	 *
	 * @since 3.0.0
	 * @access private
	 */
	function _parse_json( $response_body ) {
		return ( ( $data = json_decode( trim( $response_body ) ) ) && is_object( $data ) ) ? $data : false;
	}

	/**
	 * Parses an XML response body.
	 *
	 * @since 3.0.0
	 * @access private
	 */
	function _parse_xml( $response_body ) {
		if ( ! function_exists( 'libxml_disable_entity_loader' ) )
			return false;

		$loader = libxml_disable_entity_loader( true );
		$errors = libxml_use_internal_errors( true );

		$return = $this->_parse_xml_body( $response_body );

		libxml_use_internal_errors( $errors );
		libxml_disable_entity_loader( $loader );

		return $return;
	}

	/**
	 * Helper function for parsing an XML response body.
	 *
	 * @since 3.6.0
	 * @access private
	 */
	private function _parse_xml_body( $response_body ) {
		if ( ! function_exists( 'simplexml_import_dom' ) || ! class_exists( 'DOMDocument' ) )
			return false;

		$dom = new DOMDocument;
		$success = $dom->loadXML( $response_body );
		if ( ! $success )
			return false;

		if ( isset( $dom->doctype ) )
			return false;

		foreach ( $dom->childNodes as $child ) {
			if ( XML_DOCUMENT_TYPE_NODE === $child->nodeType )
				return false;
		}

		$xml = simplexml_import_dom( $dom );
		if ( ! $xml )
			return false;

		$return = new stdClass;
		foreach ( $xml as $key => $value ) {
			$return->$key = (string) $value;
		}

		return $return;
	}

	/**
	 * Converts a data object from {@link WP_oEmbed::fetch()} and returns the HTML.
	 *
	 * @param object $data A data object result from an oEmbed provider.
	 * @param string $url The URL to the content that is desired to be embedded.
	 * @return bool|string False on error, otherwise the HTML needed to embed.
	 */
	function data2html( $data, $url ) {
		if ( ! is_object( $data ) || empty( $data->type ) )
			return false;

		$return = false;

		switch ( $data->type ) {
			case 'photo':
				if ( empty( $data->url ) || empty( $data->width ) || empty( $data->height ) )
					break;
				if ( ! is_string( $data->url ) || ! is_numeric( $data->width ) || ! is_numeric( $data->height ) )
					break;

				$title = ! empty( $data->title ) && is_string( $data->title ) ? $data->title : '';
				$return = '<a href="' . esc_url( $url ) . '"><img src="' . esc_url( $data->url ) . '" alt="' . esc_attr($title) . '" width="' . esc_attr($data->width) . '" height="' . esc_attr($data->height) . '" /></a>';
				break;

			case 'video':
			case 'rich':
				if ( ! empty( $data->html ) && is_string( $data->html ) )
					$return = $data->html;
				break;

			case 'link':
				if ( ! empty( $data->title ) && is_string( $data->title ) )
					$return = '<a href="' . esc_url( $url ) . '">' . esc_html( $data->title ) . '</a>';
				break;

			default:
				$return = false;
		}

		/**
		 * Filter the returned oEmbed HTML.
		 *
		 * Use this filter to add support for custom data types, or to filter the result.
		 *
		 * @since 2.9.0
		 *
		 * @param string $return The returned oEmbed HTML.
		 * @param object $data   A data object result from an oEmbed provider.
		 * @param string $url    The URL of the content to be embedded.
		 */
		return apply_filters( 'oembed_dataparse', $return, $data, $url );
	}

	/**
	 * Strip any new lines from the HTML.
	 *
	 * @access private
	 * @param string $html Existing HTML.
	 * @param object $data Data object from WP_oEmbed::data2html()
	 * @param string $url The original URL passed to oEmbed.
	 * @return string Possibly modified $html
	 */
	function _strip_newlines( $html, $data, $url ) {
		if ( false !== strpos( $html, "\n" ) )
			$html = str_replace( array( "\r\n", "\n" ), '', $html );

		return $html;
	}
}

/**
 * Returns the initialized {@link WP_oEmbed} object
 *
 * @since 2.9.0
 * @access private
 *
 * @see WP_oEmbed
 * @uses WP_oEmbed
 *
 * @return WP_oEmbed object.
 */
function _wp_oembed_get_object() {
	static $wp_oembed;

	if ( is_null($wp_oembed) )
		$wp_oembed = new WP_oEmbed();

	return $wp_oembed;
}<|MERGE_RESOLUTION|>--- conflicted
+++ resolved
@@ -134,9 +134,6 @@
 		// Fetch URL content
 		if ( $html = wp_remote_retrieve_body( wp_safe_remote_get( $url ) ) ) {
 
-<<<<<<< HEAD
-			// <link> types that contain oEmbed provider URLs
-=======
 			/**
 			 * Filter the link types that contain oEmbed provider URLs.
 			 *
@@ -146,7 +143,6 @@
 			 *                      'text/xml+oembed', and 'application/xml+oembed' (incorrect,
 			 *                      used by at least Vimeo).
 			 */
->>>>>>> cbb694c0
 			$linktypes = apply_filters( 'oembed_linktypes', array(
 				'application/json+oembed' => 'json',
 				'text/xml+oembed' => 'xml',
