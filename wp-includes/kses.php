--- conflicted
+++ resolved
@@ -2178,10 +2178,7 @@
 	 *              Extend `background-*` support of individual properties.
 	 * @since 5.3.1 Added support for gradient backgrounds.
 	 * @since 5.7.1 Added support for `object-position`.
-<<<<<<< HEAD
-=======
 	 * @since 5.8.0 Added support for `calc()` and `var()` values.
->>>>>>> 3c2c27c6
 	 *
 	 * @param string[] $attr Array of allowed CSS attributes.
 	 */
