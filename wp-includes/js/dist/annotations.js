--- conflicted
+++ resolved
@@ -103,7 +103,6 @@
 
 // EXPORTS
 __webpack_require__.d(__webpack_exports__, "store", function() { return /* reexport */ store; });
-<<<<<<< HEAD
 
 // NAMESPACE OBJECT: ./node_modules/@wordpress/annotations/build-module/store/selectors.js
 var selectors_namespaceObject = {};
@@ -121,27 +120,6 @@
 __webpack_require__.d(actions_namespaceObject, "__experimentalUpdateAnnotationRange", function() { return __experimentalUpdateAnnotationRange; });
 __webpack_require__.d(actions_namespaceObject, "__experimentalRemoveAnnotationsBySource", function() { return __experimentalRemoveAnnotationsBySource; });
 
-// EXTERNAL MODULE: ./node_modules/@babel/runtime/helpers/esm/objectWithoutProperties.js
-var objectWithoutProperties = __webpack_require__("Ff2n");
-=======
-
-// NAMESPACE OBJECT: ./node_modules/@wordpress/annotations/build-module/store/selectors.js
-var selectors_namespaceObject = {};
-__webpack_require__.r(selectors_namespaceObject);
-__webpack_require__.d(selectors_namespaceObject, "__experimentalGetAnnotationsForBlock", function() { return __experimentalGetAnnotationsForBlock; });
-__webpack_require__.d(selectors_namespaceObject, "__experimentalGetAllAnnotationsForBlock", function() { return __experimentalGetAllAnnotationsForBlock; });
-__webpack_require__.d(selectors_namespaceObject, "__experimentalGetAnnotationsForRichText", function() { return __experimentalGetAnnotationsForRichText; });
-__webpack_require__.d(selectors_namespaceObject, "__experimentalGetAnnotations", function() { return __experimentalGetAnnotations; });
-
-// NAMESPACE OBJECT: ./node_modules/@wordpress/annotations/build-module/store/actions.js
-var actions_namespaceObject = {};
-__webpack_require__.r(actions_namespaceObject);
-__webpack_require__.d(actions_namespaceObject, "__experimentalAddAnnotation", function() { return __experimentalAddAnnotation; });
-__webpack_require__.d(actions_namespaceObject, "__experimentalRemoveAnnotation", function() { return __experimentalRemoveAnnotation; });
-__webpack_require__.d(actions_namespaceObject, "__experimentalUpdateAnnotationRange", function() { return __experimentalUpdateAnnotationRange; });
-__webpack_require__.d(actions_namespaceObject, "__experimentalRemoveAnnotationsBySource", function() { return __experimentalRemoveAnnotationsBySource; });
->>>>>>> 3c2c27c6
-
 // EXTERNAL MODULE: external ["wp","richText"]
 var external_wp_richText_ = __webpack_require__("qRz9");
 
@@ -154,11 +132,7 @@
  *
  * @type {string}
  */
-<<<<<<< HEAD
-var STORE_NAME = 'core/annotations';
-=======
 const STORE_NAME = 'core/annotations';
->>>>>>> 3c2c27c6
 
 // CONCATENATED MODULE: ./node_modules/@wordpress/annotations/build-module/format/annotation.js
 /**
@@ -166,13 +140,8 @@
  */
 
 
-<<<<<<< HEAD
-var FORMAT_NAME = 'core/annotation';
-var ANNOTATION_ATTRIBUTE_PREFIX = 'annotation-text-';
-=======
 const FORMAT_NAME = 'core/annotation';
 const ANNOTATION_ATTRIBUTE_PREFIX = 'annotation-text-';
->>>>>>> 3c2c27c6
 /**
  * Internal dependencies
  */
@@ -186,20 +155,12 @@
  * @return {Object} A record with the annotations applied.
  */
 
-<<<<<<< HEAD
-function applyAnnotations(record) {
-  var annotations = arguments.length > 1 && arguments[1] !== undefined ? arguments[1] : [];
-  annotations.forEach(function (annotation) {
-    var start = annotation.start,
-        end = annotation.end;
-=======
 function applyAnnotations(record, annotations = []) {
   annotations.forEach(annotation => {
     let {
       start,
       end
     } = annotation;
->>>>>>> 3c2c27c6
 
     if (start > record.text.length) {
       start = record.text.length;
@@ -209,15 +170,6 @@
       end = record.text.length;
     }
 
-<<<<<<< HEAD
-    var className = ANNOTATION_ATTRIBUTE_PREFIX + annotation.source;
-    var id = ANNOTATION_ATTRIBUTE_PREFIX + annotation.id;
-    record = Object(external_wp_richText_["applyFormat"])(record, {
-      type: FORMAT_NAME,
-      attributes: {
-        className: className,
-        id: id
-=======
     const className = ANNOTATION_ATTRIBUTE_PREFIX + annotation.source;
     const id = ANNOTATION_ATTRIBUTE_PREFIX + annotation.id;
     record = Object(external_wp_richText_["applyFormat"])(record, {
@@ -225,7 +177,6 @@
       attributes: {
         className,
         id
->>>>>>> 3c2c27c6
       }
     }, start, end);
   });
@@ -249,16 +200,6 @@
  */
 
 function retrieveAnnotationPositions(formats) {
-<<<<<<< HEAD
-  var positions = {};
-  formats.forEach(function (characterFormats, i) {
-    characterFormats = characterFormats || [];
-    characterFormats = characterFormats.filter(function (format) {
-      return format.type === FORMAT_NAME;
-    });
-    characterFormats.forEach(function (format) {
-      var id = format.attributes.id;
-=======
   const positions = {};
   formats.forEach((characterFormats, i) => {
     characterFormats = characterFormats || [];
@@ -267,7 +208,6 @@
       let {
         id
       } = format.attributes;
->>>>>>> 3c2c27c6
       id = id.replace(ANNOTATION_ATTRIBUTE_PREFIX, '');
 
       if (!positions.hasOwnProperty(id)) {
@@ -295,20 +235,12 @@
  */
 
 
-<<<<<<< HEAD
-function updateAnnotationsWithPositions(annotations, positions, _ref) {
-  var removeAnnotation = _ref.removeAnnotation,
-      updateAnnotationRange = _ref.updateAnnotationRange;
-  annotations.forEach(function (currentAnnotation) {
-    var position = positions[currentAnnotation.id]; // If we cannot find an annotation, delete it.
-=======
 function updateAnnotationsWithPositions(annotations, positions, {
   removeAnnotation,
   updateAnnotationRange
 }) {
   annotations.forEach(currentAnnotation => {
     const position = positions[currentAnnotation.id]; // If we cannot find an annotation, delete it.
->>>>>>> 3c2c27c6
 
     if (!position) {
       // Apparently the annotation has been removed, so remove it from the state:
@@ -317,15 +249,10 @@
       return;
     }
 
-<<<<<<< HEAD
-    var start = currentAnnotation.start,
-        end = currentAnnotation.end;
-=======
     const {
       start,
       end
     } = currentAnnotation;
->>>>>>> 3c2c27c6
 
     if (start !== position.start || end !== position.end) {
       updateAnnotationRange(currentAnnotation.id, position.start, position.end);
@@ -333,11 +260,7 @@
   });
 }
 
-<<<<<<< HEAD
-var annotation_annotation = {
-=======
 const annotation_annotation = {
->>>>>>> 3c2c27c6
   name: FORMAT_NAME,
   title: Object(external_wp_i18n_["__"])('Annotation'),
   tagName: 'mark',
@@ -346,14 +269,6 @@
     className: 'class',
     id: 'id'
   },
-<<<<<<< HEAD
-  edit: function edit() {
-    return null;
-  },
-  __experimentalGetPropsForEditableTreePreparation: function __experimentalGetPropsForEditableTreePreparation(select, _ref2) {
-    var richTextIdentifier = _ref2.richTextIdentifier,
-        blockClientId = _ref2.blockClientId;
-=======
 
   edit() {
     return null;
@@ -363,62 +278,34 @@
     richTextIdentifier,
     blockClientId
   }) {
->>>>>>> 3c2c27c6
     return {
       annotations: select(STORE_NAME).__experimentalGetAnnotationsForRichText(blockClientId, richTextIdentifier)
     };
   },
-<<<<<<< HEAD
-  __experimentalCreatePrepareEditableTree: function __experimentalCreatePrepareEditableTree(_ref3) {
-    var annotations = _ref3.annotations;
-    return function (formats, text) {
-=======
 
   __experimentalCreatePrepareEditableTree({
     annotations
   }) {
     return (formats, text) => {
->>>>>>> 3c2c27c6
       if (annotations.length === 0) {
         return formats;
       }
 
-<<<<<<< HEAD
-      var record = {
-        formats: formats,
-        text: text
-=======
       let record = {
         formats,
         text
->>>>>>> 3c2c27c6
       };
       record = applyAnnotations(record, annotations);
       return record.formats;
     };
   },
-<<<<<<< HEAD
-  __experimentalGetPropsForEditableTreeChangeHandler: function __experimentalGetPropsForEditableTreeChangeHandler(dispatch) {
-=======
 
   __experimentalGetPropsForEditableTreeChangeHandler(dispatch) {
->>>>>>> 3c2c27c6
     return {
       removeAnnotation: dispatch(STORE_NAME).__experimentalRemoveAnnotation,
       updateAnnotationRange: dispatch(STORE_NAME).__experimentalUpdateAnnotationRange
     };
   },
-<<<<<<< HEAD
-  __experimentalCreateOnChangeEditableValue: function __experimentalCreateOnChangeEditableValue(props) {
-    return function (formats) {
-      var positions = retrieveAnnotationPositions(formats);
-      var removeAnnotation = props.removeAnnotation,
-          updateAnnotationRange = props.updateAnnotationRange,
-          annotations = props.annotations;
-      updateAnnotationsWithPositions(annotations, positions, {
-        removeAnnotation: removeAnnotation,
-        updateAnnotationRange: updateAnnotationRange
-=======
 
   __experimentalCreateOnChangeEditableValue(props) {
     return formats => {
@@ -431,21 +318,13 @@
       updateAnnotationsWithPositions(annotations, positions, {
         removeAnnotation,
         updateAnnotationRange
->>>>>>> 3c2c27c6
       });
     };
   }
+
 };
 
-<<<<<<< HEAD
 // CONCATENATED MODULE: ./node_modules/@wordpress/annotations/build-module/format/index.js
-
-
-=======
-};
-
-// CONCATENATED MODULE: ./node_modules/@wordpress/annotations/build-module/format/index.js
->>>>>>> 3c2c27c6
 /**
  * WordPress dependencies
  */
@@ -453,73 +332,6 @@
 /**
  * Internal dependencies
  */
-<<<<<<< HEAD
-
-
-
-var format_name = annotation_annotation.name,
-    settings = Object(objectWithoutProperties["a" /* default */])(annotation_annotation, ["name"]);
-
-Object(external_wp_richText_["registerFormatType"])(format_name, settings);
-
-// EXTERNAL MODULE: external ["wp","hooks"]
-var external_wp_hooks_ = __webpack_require__("g56x");
-
-// EXTERNAL MODULE: external ["wp","data"]
-var external_wp_data_ = __webpack_require__("1ZqX");
-
-// CONCATENATED MODULE: ./node_modules/@wordpress/annotations/build-module/block/index.js
-/**
- * WordPress dependencies
- */
-
-
-/**
- * Internal dependencies
- */
-
-
-/**
- * Adds annotation className to the block-list-block component.
- *
- * @param {Object} OriginalComponent The original BlockListBlock component.
- * @return {Object} The enhanced component.
- */
-
-var block_addAnnotationClassName = function addAnnotationClassName(OriginalComponent) {
-  return Object(external_wp_data_["withSelect"])(function (select, _ref) {
-    var clientId = _ref.clientId,
-        className = _ref.className;
-
-    var annotations = select(STORE_NAME).__experimentalGetAnnotationsForBlock(clientId);
-
-    return {
-      className: annotations.map(function (annotation) {
-        return 'is-annotated-by-' + annotation.source;
-      }).concat(className).filter(Boolean).join(' ')
-    };
-  })(OriginalComponent);
-};
-
-Object(external_wp_hooks_["addFilter"])('editor.BlockListBlock', 'core/annotations', block_addAnnotationClassName);
-
-// EXTERNAL MODULE: ./node_modules/@babel/runtime/helpers/esm/toConsumableArray.js + 2 modules
-var toConsumableArray = __webpack_require__("KQm4");
-
-// EXTERNAL MODULE: ./node_modules/@babel/runtime/helpers/esm/defineProperty.js
-var defineProperty = __webpack_require__("rePB");
-
-// EXTERNAL MODULE: external "lodash"
-var external_lodash_ = __webpack_require__("YLtl");
-
-// CONCATENATED MODULE: ./node_modules/@wordpress/annotations/build-module/store/reducer.js
-
-
-
-function ownKeys(object, enumerableOnly) { var keys = Object.keys(object); if (Object.getOwnPropertySymbols) { var symbols = Object.getOwnPropertySymbols(object); if (enumerableOnly) symbols = symbols.filter(function (sym) { return Object.getOwnPropertyDescriptor(object, sym).enumerable; }); keys.push.apply(keys, symbols); } return keys; }
-
-function _objectSpread(target) { for (var i = 1; i < arguments.length; i++) { var source = arguments[i] != null ? arguments[i] : {}; if (i % 2) { ownKeys(Object(source), true).forEach(function (key) { Object(defineProperty["a" /* default */])(target, key, source[key]); }); } else if (Object.getOwnPropertyDescriptors) { Object.defineProperties(target, Object.getOwnPropertyDescriptors(source)); } else { ownKeys(Object(source)).forEach(function (key) { Object.defineProperty(target, key, Object.getOwnPropertyDescriptor(source, key)); }); } } return target; }
-=======
 
 
 const {
@@ -676,393 +488,11 @@
 
 // EXTERNAL MODULE: ./node_modules/rememo/es/rememo.js
 var rememo = __webpack_require__("pPDe");
->>>>>>> 3c2c27c6
 
 // CONCATENATED MODULE: ./node_modules/@wordpress/annotations/build-module/store/selectors.js
 /**
  * External dependencies
  */
-<<<<<<< HEAD
-
-/**
- * Filters an array based on the predicate, but keeps the reference the same if
- * the array hasn't changed.
- *
- * @param {Array}    collection The collection to filter.
- * @param {Function} predicate  Function that determines if the item should stay
- *                              in the array.
- * @return {Array} Filtered array.
- */
-
-function filterWithReference(collection, predicate) {
-  var filteredCollection = collection.filter(predicate);
-  return collection.length === filteredCollection.length ? collection : filteredCollection;
-}
-/**
- * Verifies whether the given annotations is a valid annotation.
- *
- * @param {Object} annotation The annotation to verify.
- * @return {boolean} Whether the given annotation is valid.
- */
-
-
-function isValidAnnotationRange(annotation) {
-  return Object(external_lodash_["isNumber"])(annotation.start) && Object(external_lodash_["isNumber"])(annotation.end) && annotation.start <= annotation.end;
-}
-/**
- * Reducer managing annotations.
- *
- * @param {Object} state  The annotations currently shown in the editor.
- * @param {Object} action Dispatched action.
- *
- * @return {Array} Updated state.
- */
-
-
-function reducer_annotations() {
-  var _state$blockClientId;
-
-  var state = arguments.length > 0 && arguments[0] !== undefined ? arguments[0] : {};
-  var action = arguments.length > 1 ? arguments[1] : undefined;
-
-  switch (action.type) {
-    case 'ANNOTATION_ADD':
-      var blockClientId = action.blockClientId;
-      var newAnnotation = {
-        id: action.id,
-        blockClientId: blockClientId,
-        richTextIdentifier: action.richTextIdentifier,
-        source: action.source,
-        selector: action.selector,
-        range: action.range
-      };
-
-      if (newAnnotation.selector === 'range' && !isValidAnnotationRange(newAnnotation.range)) {
-        return state;
-      }
-
-      var previousAnnotationsForBlock = (_state$blockClientId = state === null || state === void 0 ? void 0 : state[blockClientId]) !== null && _state$blockClientId !== void 0 ? _state$blockClientId : [];
-      return _objectSpread(_objectSpread({}, state), {}, Object(defineProperty["a" /* default */])({}, blockClientId, [].concat(Object(toConsumableArray["a" /* default */])(previousAnnotationsForBlock), [newAnnotation])));
-
-    case 'ANNOTATION_REMOVE':
-      return Object(external_lodash_["mapValues"])(state, function (annotationsForBlock) {
-        return filterWithReference(annotationsForBlock, function (annotation) {
-          return annotation.id !== action.annotationId;
-        });
-      });
-
-    case 'ANNOTATION_UPDATE_RANGE':
-      return Object(external_lodash_["mapValues"])(state, function (annotationsForBlock) {
-        var hasChangedRange = false;
-        var newAnnotations = annotationsForBlock.map(function (annotation) {
-          if (annotation.id === action.annotationId) {
-            hasChangedRange = true;
-            return _objectSpread(_objectSpread({}, annotation), {}, {
-              range: {
-                start: action.start,
-                end: action.end
-              }
-            });
-          }
-
-          return annotation;
-        });
-        return hasChangedRange ? newAnnotations : annotationsForBlock;
-      });
-
-    case 'ANNOTATION_REMOVE_SOURCE':
-      return Object(external_lodash_["mapValues"])(state, function (annotationsForBlock) {
-        return filterWithReference(annotationsForBlock, function (annotation) {
-          return annotation.source !== action.source;
-        });
-      });
-  }
-
-  return state;
-}
-/* harmony default export */ var reducer = (reducer_annotations);
-
-// EXTERNAL MODULE: ./node_modules/rememo/es/rememo.js
-var rememo = __webpack_require__("pPDe");
-
-// CONCATENATED MODULE: ./node_modules/@wordpress/annotations/build-module/store/selectors.js
-
-
-
-function selectors_ownKeys(object, enumerableOnly) { var keys = Object.keys(object); if (Object.getOwnPropertySymbols) { var symbols = Object.getOwnPropertySymbols(object); if (enumerableOnly) symbols = symbols.filter(function (sym) { return Object.getOwnPropertyDescriptor(object, sym).enumerable; }); keys.push.apply(keys, symbols); } return keys; }
-
-function selectors_objectSpread(target) { for (var i = 1; i < arguments.length; i++) { var source = arguments[i] != null ? arguments[i] : {}; if (i % 2) { selectors_ownKeys(Object(source), true).forEach(function (key) { Object(defineProperty["a" /* default */])(target, key, source[key]); }); } else if (Object.getOwnPropertyDescriptors) { Object.defineProperties(target, Object.getOwnPropertyDescriptors(source)); } else { selectors_ownKeys(Object(source)).forEach(function (key) { Object.defineProperty(target, key, Object.getOwnPropertyDescriptor(source, key)); }); } } return target; }
-
-/**
- * External dependencies
- */
-
-
-/**
- * Shared reference to an empty array for cases where it is important to avoid
- * returning a new array reference on every invocation, as in a connected or
- * other pure component which performs `shouldComponentUpdate` check on props.
- * This should be used as a last resort, since the normalized data should be
- * maintained by the reducer result in state.
- *
- * @type {Array}
- */
-
-var EMPTY_ARRAY = [];
-/**
- * Returns the annotations for a specific client ID.
- *
- * @param {Object} state Editor state.
- * @param {string} clientId The ID of the block to get the annotations for.
- *
- * @return {Array} The annotations applicable to this block.
- */
-
-var __experimentalGetAnnotationsForBlock = Object(rememo["a" /* default */])(function (state, blockClientId) {
-  var _state$blockClientId;
-
-  return ((_state$blockClientId = state === null || state === void 0 ? void 0 : state[blockClientId]) !== null && _state$blockClientId !== void 0 ? _state$blockClientId : []).filter(function (annotation) {
-    return annotation.selector === 'block';
-  });
-}, function (state, blockClientId) {
-  var _state$blockClientId2;
-
-  return [(_state$blockClientId2 = state === null || state === void 0 ? void 0 : state[blockClientId]) !== null && _state$blockClientId2 !== void 0 ? _state$blockClientId2 : EMPTY_ARRAY];
-});
-function __experimentalGetAllAnnotationsForBlock(state, blockClientId) {
-  var _state$blockClientId3;
-
-  return (_state$blockClientId3 = state === null || state === void 0 ? void 0 : state[blockClientId]) !== null && _state$blockClientId3 !== void 0 ? _state$blockClientId3 : EMPTY_ARRAY;
-}
-/**
- * Returns the annotations that apply to the given RichText instance.
- *
- * Both a blockClientId and a richTextIdentifier are required. This is because
- * a block might have multiple `RichText` components. This does mean that every
- * block needs to implement annotations itself.
- *
- * @param {Object} state              Editor state.
- * @param {string} blockClientId      The client ID for the block.
- * @param {string} richTextIdentifier Unique identifier that identifies the given RichText.
- * @return {Array} All the annotations relevant for the `RichText`.
- */
-
-var __experimentalGetAnnotationsForRichText = Object(rememo["a" /* default */])(function (state, blockClientId, richTextIdentifier) {
-  var _state$blockClientId4;
-
-  return ((_state$blockClientId4 = state === null || state === void 0 ? void 0 : state[blockClientId]) !== null && _state$blockClientId4 !== void 0 ? _state$blockClientId4 : []).filter(function (annotation) {
-    return annotation.selector === 'range' && richTextIdentifier === annotation.richTextIdentifier;
-  }).map(function (annotation) {
-    var range = annotation.range,
-        other = Object(objectWithoutProperties["a" /* default */])(annotation, ["range"]);
-
-    return selectors_objectSpread(selectors_objectSpread({}, range), other);
-  });
-}, function (state, blockClientId) {
-  var _state$blockClientId5;
-
-  return [(_state$blockClientId5 = state === null || state === void 0 ? void 0 : state[blockClientId]) !== null && _state$blockClientId5 !== void 0 ? _state$blockClientId5 : EMPTY_ARRAY];
-});
-/**
- * Returns all annotations in the editor state.
- *
- * @param {Object} state Editor state.
- * @return {Array} All annotations currently applied.
- */
-
-function __experimentalGetAnnotations(state) {
-  return Object(external_lodash_["flatMap"])(state, function (annotations) {
-    return annotations;
-  });
-}
-
-// EXTERNAL MODULE: ./node_modules/uuid/dist/esm-browser/v4.js + 4 modules
-var v4 = __webpack_require__("7Cbv");
-
-// CONCATENATED MODULE: ./node_modules/@wordpress/annotations/build-module/store/actions.js
-/**
- * External dependencies
- */
-
-/**
- * @typedef WPAnnotationRange
- *
- * @property {number} start The offset where the annotation should start.
- * @property {number} end   The offset where the annotation should end.
- */
-
-/**
- * Adds an annotation to a block.
- *
- * The `block` attribute refers to a block ID that needs to be annotated.
- * `isBlockAnnotation` controls whether or not the annotation is a block
- * annotation. The `source` is the source of the annotation, this will be used
- * to identity groups of annotations.
- *
- * The `range` property is only relevant if the selector is 'range'.
- *
- * @param {Object}            annotation                    The annotation to add.
- * @param {string}            annotation.blockClientId      The blockClientId to add the annotation to.
- * @param {string}            annotation.richTextIdentifier Identifier for the RichText instance the annotation applies to.
- * @param {WPAnnotationRange} annotation.range              The range at which to apply this annotation.
- * @param {string}            [annotation.selector="range"] The way to apply this annotation.
- * @param {string}            [annotation.source="default"] The source that added the annotation.
- * @param {string}            [annotation.id]               The ID the annotation should have. Generates a UUID by default.
- *
- * @return {Object} Action object.
- */
-
-function __experimentalAddAnnotation(_ref) {
-  var blockClientId = _ref.blockClientId,
-      _ref$richTextIdentifi = _ref.richTextIdentifier,
-      richTextIdentifier = _ref$richTextIdentifi === void 0 ? null : _ref$richTextIdentifi,
-      _ref$range = _ref.range,
-      range = _ref$range === void 0 ? null : _ref$range,
-      _ref$selector = _ref.selector,
-      selector = _ref$selector === void 0 ? 'range' : _ref$selector,
-      _ref$source = _ref.source,
-      source = _ref$source === void 0 ? 'default' : _ref$source,
-      _ref$id = _ref.id,
-      id = _ref$id === void 0 ? Object(v4["a" /* default */])() : _ref$id;
-  var action = {
-    type: 'ANNOTATION_ADD',
-    id: id,
-    blockClientId: blockClientId,
-    richTextIdentifier: richTextIdentifier,
-    source: source,
-    selector: selector
-  };
-
-  if (selector === 'range') {
-    action.range = range;
-  }
-
-  return action;
-}
-/**
- * Removes an annotation with a specific ID.
- *
- * @param {string} annotationId The annotation to remove.
- *
- * @return {Object} Action object.
- */
-
-function __experimentalRemoveAnnotation(annotationId) {
-  return {
-    type: 'ANNOTATION_REMOVE',
-    annotationId: annotationId
-  };
-}
-/**
- * Updates the range of an annotation.
- *
- * @param {string} annotationId ID of the annotation to update.
- * @param {number} start The start of the new range.
- * @param {number} end The end of the new range.
- *
- * @return {Object} Action object.
- */
-
-function __experimentalUpdateAnnotationRange(annotationId, start, end) {
-  return {
-    type: 'ANNOTATION_UPDATE_RANGE',
-    annotationId: annotationId,
-    start: start,
-    end: end
-  };
-}
-/**
- * Removes all annotations of a specific source.
- *
- * @param {string} source The source to remove.
- *
- * @return {Object} Action object.
- */
-
-function __experimentalRemoveAnnotationsBySource(source) {
-  return {
-    type: 'ANNOTATION_REMOVE_SOURCE',
-    source: source
-  };
-}
-
-// CONCATENATED MODULE: ./node_modules/@wordpress/annotations/build-module/store/index.js
-/**
- * WordPress dependencies
- */
-
-/**
- * Internal dependencies
- */
-
-
-
-
-/**
- * Module Constants
- */
-
-
-/**
- * Store definition for the annotations namespace.
- *
- * @see https://github.com/WordPress/gutenberg/blob/HEAD/packages/data/README.md#createReduxStore
- *
- * @type {Object}
- */
-
-var store = Object(external_wp_data_["createReduxStore"])(STORE_NAME, {
-  reducer: reducer,
-  selectors: selectors_namespaceObject,
-  actions: actions_namespaceObject
-});
-Object(external_wp_data_["register"])(store);
-
-// CONCATENATED MODULE: ./node_modules/@wordpress/annotations/build-module/index.js
-/**
- * Internal dependencies
- */
-
-
-
-
-
-/***/ }),
-
-/***/ "25BE":
-/***/ (function(module, __webpack_exports__, __webpack_require__) {
-
-"use strict";
-/* harmony export (binding) */ __webpack_require__.d(__webpack_exports__, "a", function() { return _iterableToArray; });
-function _iterableToArray(iter) {
-  if (typeof Symbol !== "undefined" && Symbol.iterator in Object(iter)) return Array.from(iter);
-}
-
-/***/ }),
-
-/***/ "7Cbv":
-/***/ (function(module, __webpack_exports__, __webpack_require__) {
-
-"use strict";
-
-// CONCATENATED MODULE: ./node_modules/uuid/dist/esm-browser/rng.js
-// Unique ID creation requires a high quality random # generator. In the browser we therefore
-// require the crypto API and do not support built-in fallback to lower quality random number
-// generators (like Math.random()).
-var getRandomValues;
-var rnds8 = new Uint8Array(16);
-function rng() {
-  // lazy load so that environments that need to polyfill have a chance to do so
-  if (!getRandomValues) {
-    // getRandomValues needs to be invoked in a context where "this" is a Crypto implementation. Also,
-    // find the complete implementation of crypto (msCrypto) on IE11.
-    getRandomValues = typeof crypto !== 'undefined' && crypto.getRandomValues && crypto.getRandomValues.bind(crypto) || typeof msCrypto !== 'undefined' && typeof msCrypto.getRandomValues === 'function' && msCrypto.getRandomValues.bind(msCrypto);
-
-    if (!getRandomValues) {
-      throw new Error('crypto.getRandomValues() not supported. See https://github.com/uuidjs/uuid#getrandomvalues-not-supported');
-    }
-  }
-=======
 
 
 /**
@@ -1363,54 +793,6 @@
 /* harmony default export */ var esm_browser_stringify = (stringify);
 // CONCATENATED MODULE: ./node_modules/uuid/dist/esm-browser/v4.js
 
->>>>>>> 3c2c27c6
-
-  return getRandomValues(rnds8);
-}
-// CONCATENATED MODULE: ./node_modules/uuid/dist/esm-browser/regex.js
-/* harmony default export */ var regex = (/^(?:[0-9a-f]{8}-[0-9a-f]{4}-[1-5][0-9a-f]{3}-[89ab][0-9a-f]{3}-[0-9a-f]{12}|00000000-0000-0000-0000-000000000000)$/i);
-// CONCATENATED MODULE: ./node_modules/uuid/dist/esm-browser/validate.js
-
-<<<<<<< HEAD
-
-function validate(uuid) {
-  return typeof uuid === 'string' && regex.test(uuid);
-}
-
-/* harmony default export */ var esm_browser_validate = (validate);
-// CONCATENATED MODULE: ./node_modules/uuid/dist/esm-browser/stringify.js
-
-/**
- * Convert array of 16 byte values to UUID string format of the form:
- * XXXXXXXX-XXXX-XXXX-XXXX-XXXXXXXXXXXX
- */
-
-var byteToHex = [];
-
-for (var stringify_i = 0; stringify_i < 256; ++stringify_i) {
-  byteToHex.push((stringify_i + 0x100).toString(16).substr(1));
-}
-
-function stringify(arr) {
-  var offset = arguments.length > 1 && arguments[1] !== undefined ? arguments[1] : 0;
-  // Note: Be careful editing this code!  It's been tuned for performance
-  // and works in ways you may not expect. See https://github.com/uuidjs/uuid/pull/434
-  var uuid = (byteToHex[arr[offset + 0]] + byteToHex[arr[offset + 1]] + byteToHex[arr[offset + 2]] + byteToHex[arr[offset + 3]] + '-' + byteToHex[arr[offset + 4]] + byteToHex[arr[offset + 5]] + '-' + byteToHex[arr[offset + 6]] + byteToHex[arr[offset + 7]] + '-' + byteToHex[arr[offset + 8]] + byteToHex[arr[offset + 9]] + '-' + byteToHex[arr[offset + 10]] + byteToHex[arr[offset + 11]] + byteToHex[arr[offset + 12]] + byteToHex[arr[offset + 13]] + byteToHex[arr[offset + 14]] + byteToHex[arr[offset + 15]]).toLowerCase(); // Consistency check for valid UUID.  If this throws, it's likely due to one
-  // of the following:
-  // - One or more input array values don't map to a hex octet (leading to
-  // "undefined" in the uuid)
-  // - Invalid input values for the RFC `version` or `variant` fields
-
-  if (!esm_browser_validate(uuid)) {
-    throw TypeError('Stringified UUID is invalid');
-  }
-
-  return uuid;
-}
-
-/* harmony default export */ var esm_browser_stringify = (stringify);
-// CONCATENATED MODULE: ./node_modules/uuid/dist/esm-browser/v4.js
-
 
 
 function v4(options, buf, offset) {
@@ -1437,110 +819,10 @@
 
 /***/ }),
 
-/***/ "BsWD":
-/***/ (function(module, __webpack_exports__, __webpack_require__) {
-
-"use strict";
-/* harmony export (binding) */ __webpack_require__.d(__webpack_exports__, "a", function() { return _unsupportedIterableToArray; });
-/* harmony import */ var _babel_runtime_helpers_esm_arrayLikeToArray__WEBPACK_IMPORTED_MODULE_0__ = __webpack_require__("a3WO");
-
-function _unsupportedIterableToArray(o, minLen) {
-  if (!o) return;
-  if (typeof o === "string") return Object(_babel_runtime_helpers_esm_arrayLikeToArray__WEBPACK_IMPORTED_MODULE_0__[/* default */ "a"])(o, minLen);
-  var n = Object.prototype.toString.call(o).slice(8, -1);
-  if (n === "Object" && o.constructor) n = o.constructor.name;
-  if (n === "Map" || n === "Set") return Array.from(o);
-  if (n === "Arguments" || /^(?:Ui|I)nt(?:8|16|32)(?:Clamped)?Array$/.test(n)) return Object(_babel_runtime_helpers_esm_arrayLikeToArray__WEBPACK_IMPORTED_MODULE_0__[/* default */ "a"])(o, minLen);
-}
-
-/***/ }),
-
-/***/ "Ff2n":
-/***/ (function(module, __webpack_exports__, __webpack_require__) {
-
-"use strict";
-/* harmony export (binding) */ __webpack_require__.d(__webpack_exports__, "a", function() { return _objectWithoutProperties; });
-/* harmony import */ var _babel_runtime_helpers_esm_objectWithoutPropertiesLoose__WEBPACK_IMPORTED_MODULE_0__ = __webpack_require__("zLVn");
-
-function _objectWithoutProperties(source, excluded) {
-  if (source == null) return {};
-  var target = Object(_babel_runtime_helpers_esm_objectWithoutPropertiesLoose__WEBPACK_IMPORTED_MODULE_0__[/* default */ "a"])(source, excluded);
-  var key, i;
-
-  if (Object.getOwnPropertySymbols) {
-    var sourceSymbolKeys = Object.getOwnPropertySymbols(source);
-
-    for (i = 0; i < sourceSymbolKeys.length; i++) {
-      key = sourceSymbolKeys[i];
-      if (excluded.indexOf(key) >= 0) continue;
-      if (!Object.prototype.propertyIsEnumerable.call(source, key)) continue;
-      target[key] = source[key];
-    }
-  }
-
-  return target;
-}
-
-/***/ }),
-
-/***/ "KQm4":
-/***/ (function(module, __webpack_exports__, __webpack_require__) {
-
-"use strict";
-
-// EXPORTS
-__webpack_require__.d(__webpack_exports__, "a", function() { return /* binding */ _toConsumableArray; });
-
-// EXTERNAL MODULE: ./node_modules/@babel/runtime/helpers/esm/arrayLikeToArray.js
-var arrayLikeToArray = __webpack_require__("a3WO");
-
-// CONCATENATED MODULE: ./node_modules/@babel/runtime/helpers/esm/arrayWithoutHoles.js
-
-function _arrayWithoutHoles(arr) {
-  if (Array.isArray(arr)) return Object(arrayLikeToArray["a" /* default */])(arr);
-}
-// EXTERNAL MODULE: ./node_modules/@babel/runtime/helpers/esm/iterableToArray.js
-var iterableToArray = __webpack_require__("25BE");
-
-// EXTERNAL MODULE: ./node_modules/@babel/runtime/helpers/esm/unsupportedIterableToArray.js
-var unsupportedIterableToArray = __webpack_require__("BsWD");
-
-// CONCATENATED MODULE: ./node_modules/@babel/runtime/helpers/esm/nonIterableSpread.js
-function _nonIterableSpread() {
-  throw new TypeError("Invalid attempt to spread non-iterable instance.\nIn order to be iterable, non-array objects must have a [Symbol.iterator]() method.");
-}
-// CONCATENATED MODULE: ./node_modules/@babel/runtime/helpers/esm/toConsumableArray.js
-
-
-
-
-function _toConsumableArray(arr) {
-  return _arrayWithoutHoles(arr) || Object(iterableToArray["a" /* default */])(arr) || Object(unsupportedIterableToArray["a" /* default */])(arr) || _nonIterableSpread();
-}
-
-/***/ }),
-
 /***/ "YLtl":
 /***/ (function(module, exports) {
 
 (function() { module.exports = window["lodash"]; }());
-
-/***/ }),
-
-/***/ "a3WO":
-/***/ (function(module, __webpack_exports__, __webpack_require__) {
-
-"use strict";
-/* harmony export (binding) */ __webpack_require__.d(__webpack_exports__, "a", function() { return _arrayLikeToArray; });
-function _arrayLikeToArray(arr, len) {
-  if (len == null || len > arr.length) len = arr.length;
-
-  for (var i = 0, arr2 = new Array(len); i < len; i++) {
-    arr2[i] = arr[i];
-  }
-
-  return arr2;
-}
 
 /***/ }),
 
@@ -1679,174 +961,6 @@
 	}
 
 	/**
-=======
-function v4(options, buf, offset) {
-  options = options || {};
-  var rnds = options.random || (options.rng || rng)(); // Per 4.4, set bits for version and `clock_seq_hi_and_reserved`
-
-  rnds[6] = rnds[6] & 0x0f | 0x40;
-  rnds[8] = rnds[8] & 0x3f | 0x80; // Copy bytes to buffer, if provided
-
-  if (buf) {
-    offset = offset || 0;
-
-    for (var i = 0; i < 16; ++i) {
-      buf[offset + i] = rnds[i];
-    }
-
-    return buf;
-  }
-
-  return esm_browser_stringify(rnds);
-}
-
-/* harmony default export */ var esm_browser_v4 = __webpack_exports__["a"] = (v4);
-
-/***/ }),
-
-/***/ "YLtl":
-/***/ (function(module, exports) {
-
-(function() { module.exports = window["lodash"]; }());
-
-/***/ }),
-
-/***/ "g56x":
-/***/ (function(module, exports) {
-
-(function() { module.exports = window["wp"]["hooks"]; }());
-
-/***/ }),
-
-/***/ "l3Sj":
-/***/ (function(module, exports) {
-
-(function() { module.exports = window["wp"]["i18n"]; }());
-
-/***/ }),
-
-/***/ "pPDe":
-/***/ (function(module, __webpack_exports__, __webpack_require__) {
-
-"use strict";
-
-
-var LEAF_KEY, hasWeakMap;
-
-/**
- * Arbitrary value used as key for referencing cache object in WeakMap tree.
- *
- * @type {Object}
- */
-LEAF_KEY = {};
-
-/**
- * Whether environment supports WeakMap.
- *
- * @type {boolean}
- */
-hasWeakMap = typeof WeakMap !== 'undefined';
-
-/**
- * Returns the first argument as the sole entry in an array.
- *
- * @param {*} value Value to return.
- *
- * @return {Array} Value returned as entry in array.
- */
-function arrayOf( value ) {
-	return [ value ];
-}
-
-/**
- * Returns true if the value passed is object-like, or false otherwise. A value
- * is object-like if it can support property assignment, e.g. object or array.
- *
- * @param {*} value Value to test.
- *
- * @return {boolean} Whether value is object-like.
- */
-function isObjectLike( value ) {
-	return !! value && 'object' === typeof value;
-}
-
-/**
- * Creates and returns a new cache object.
- *
- * @return {Object} Cache object.
- */
-function createCache() {
-	var cache = {
-		clear: function() {
-			cache.head = null;
-		},
-	};
-
-	return cache;
-}
-
-/**
- * Returns true if entries within the two arrays are strictly equal by
- * reference from a starting index.
- *
- * @param {Array}  a         First array.
- * @param {Array}  b         Second array.
- * @param {number} fromIndex Index from which to start comparison.
- *
- * @return {boolean} Whether arrays are shallowly equal.
- */
-function isShallowEqual( a, b, fromIndex ) {
-	var i;
-
-	if ( a.length !== b.length ) {
-		return false;
-	}
-
-	for ( i = fromIndex; i < a.length; i++ ) {
-		if ( a[ i ] !== b[ i ] ) {
-			return false;
-		}
-	}
-
-	return true;
-}
-
-/**
- * Returns a memoized selector function. The getDependants function argument is
- * called before the memoized selector and is expected to return an immutable
- * reference or array of references on which the selector depends for computing
- * its own return value. The memoize cache is preserved only as long as those
- * dependant references remain the same. If getDependants returns a different
- * reference(s), the cache is cleared and the selector value regenerated.
- *
- * @param {Function} selector      Selector function.
- * @param {Function} getDependants Dependant getter returning an immutable
- *                                 reference or array of reference used in
- *                                 cache bust consideration.
- *
- * @return {Function} Memoized selector.
- */
-/* harmony default export */ __webpack_exports__["a"] = (function( selector, getDependants ) {
-	var rootCache, getCache;
-
-	// Use object source as dependant if getter not provided
-	if ( ! getDependants ) {
-		getDependants = arrayOf;
-	}
-
-	/**
-	 * Returns the root cache. If WeakMap is supported, this is assigned to the
-	 * root WeakMap cache set, otherwise it is a shared instance of the default
-	 * cache object.
-	 *
-	 * @return {(WeakMap|Object)} Root cache object.
-	 */
-	function getRootCache() {
-		return rootCache;
-	}
-
-	/**
->>>>>>> 3c2c27c6
 	 * Returns the cache for a given dependants array. When possible, a WeakMap
 	 * will be used to create a unique cache for each set of dependants. This
 	 * is feasible due to the nature of WeakMap in allowing garbage collection
@@ -1868,7 +982,6 @@
 		var caches = rootCache,
 			isUniqueByDependants = true,
 			i, dependant, map, cache;
-<<<<<<< HEAD
 
 		for ( i = 0; i < dependants.length; i++ ) {
 			dependant = dependants[ i ];
@@ -2005,202 +1118,15 @@
 
 	return callSelector;
 });
-=======
-
-		for ( i = 0; i < dependants.length; i++ ) {
-			dependant = dependants[ i ];
-
-			// Can only compose WeakMap from object-like key.
-			if ( ! isObjectLike( dependant ) ) {
-				isUniqueByDependants = false;
-				break;
-			}
-
-			// Does current segment of cache already have a WeakMap?
-			if ( caches.has( dependant ) ) {
-				// Traverse into nested WeakMap.
-				caches = caches.get( dependant );
-			} else {
-				// Create, set, and traverse into a new one.
-				map = new WeakMap();
-				caches.set( dependant, map );
-				caches = map;
-			}
-		}
-
-		// We use an arbitrary (but consistent) object as key for the last item
-		// in the WeakMap to serve as our running cache.
-		if ( ! caches.has( LEAF_KEY ) ) {
-			cache = createCache();
-			cache.isUniqueByDependants = isUniqueByDependants;
-			caches.set( LEAF_KEY, cache );
-		}
-
-		return caches.get( LEAF_KEY );
-	}
-
-	// Assign cache handler by availability of WeakMap
-	getCache = hasWeakMap ? getWeakMapCache : getRootCache;
-
-	/**
-	 * Resets root memoization cache.
-	 */
-	function clear() {
-		rootCache = hasWeakMap ? new WeakMap() : createCache();
-	}
-
-	// eslint-disable-next-line jsdoc/check-param-names
-	/**
-	 * The augmented selector call, considering first whether dependants have
-	 * changed before passing it to underlying memoize function.
-	 *
-	 * @param {Object} source    Source object for derivation.
-	 * @param {...*}   extraArgs Additional arguments to pass to selector.
-	 *
-	 * @return {*} Selector result.
-	 */
-	function callSelector( /* source, ...extraArgs */ ) {
-		var len = arguments.length,
-			cache, node, i, args, dependants;
-
-		// Create copy of arguments (avoid leaking deoptimization).
-		args = new Array( len );
-		for ( i = 0; i < len; i++ ) {
-			args[ i ] = arguments[ i ];
-		}
-
-		dependants = getDependants.apply( null, args );
-		cache = getCache( dependants );
-
-		// If not guaranteed uniqueness by dependants (primitive type or lack
-		// of WeakMap support), shallow compare against last dependants and, if
-		// references have changed, destroy cache to recalculate result.
-		if ( ! cache.isUniqueByDependants ) {
-			if ( cache.lastDependants && ! isShallowEqual( dependants, cache.lastDependants, 0 ) ) {
-				cache.clear();
-			}
-
-			cache.lastDependants = dependants;
-		}
-
-		node = cache.head;
-		while ( node ) {
-			// Check whether node arguments match arguments
-			if ( ! isShallowEqual( node.args, args, 1 ) ) {
-				node = node.next;
-				continue;
-			}
-
-			// At this point we can assume we've found a match
-
-			// Surface matched node to head if not already
-			if ( node !== cache.head ) {
-				// Adjust siblings to point to each other.
-				node.prev.next = node.next;
-				if ( node.next ) {
-					node.next.prev = node.prev;
-				}
-
-				node.next = cache.head;
-				node.prev = null;
-				cache.head.prev = node;
-				cache.head = node;
-			}
-
-			// Return immediately
-			return node.val;
-		}
-
-		// No cached value found. Continue to insertion phase:
-
-		node = {
-			// Generate the result from original function
-			val: selector.apply( null, args ),
-		};
-
-		// Avoid including the source object in the cache.
-		args[ 0 ] = null;
-		node.args = args;
-
-		// Don't need to check whether node is already head, since it would
-		// have been returned above already if it was
-
-		// Shift existing head down list
-		if ( cache.head ) {
-			cache.head.prev = node;
-			node.next = cache.head;
-		}
-
-		cache.head = node;
->>>>>>> 3c2c27c6
-
-		return node.val;
-	}
-
-<<<<<<< HEAD
+
+
 /***/ }),
 
 /***/ "qRz9":
 /***/ (function(module, exports) {
-=======
-	callSelector.getDependants = getDependants;
-	callSelector.clear = clear;
-	clear();
-
-	return callSelector;
-});
->>>>>>> 3c2c27c6
 
 (function() { module.exports = window["wp"]["richText"]; }());
 
-/***/ }),
-
-<<<<<<< HEAD
-/***/ "rePB":
-/***/ (function(module, __webpack_exports__, __webpack_require__) {
-
-"use strict";
-/* harmony export (binding) */ __webpack_require__.d(__webpack_exports__, "a", function() { return _defineProperty; });
-function _defineProperty(obj, key, value) {
-  if (key in obj) {
-    Object.defineProperty(obj, key, {
-      value: value,
-      enumerable: true,
-      configurable: true,
-      writable: true
-    });
-  } else {
-    obj[key] = value;
-  }
-=======
-/***/ "qRz9":
-/***/ (function(module, exports) {
->>>>>>> 3c2c27c6
-
-(function() { module.exports = window["wp"]["richText"]; }());
-
-/***/ }),
-
-/***/ "zLVn":
-/***/ (function(module, __webpack_exports__, __webpack_require__) {
-
-"use strict";
-/* harmony export (binding) */ __webpack_require__.d(__webpack_exports__, "a", function() { return _objectWithoutPropertiesLoose; });
-function _objectWithoutPropertiesLoose(source, excluded) {
-  if (source == null) return {};
-  var target = {};
-  var sourceKeys = Object.keys(source);
-  var key, i;
-
-  for (i = 0; i < sourceKeys.length; i++) {
-    key = sourceKeys[i];
-    if (excluded.indexOf(key) >= 0) continue;
-    target[key] = source[key];
-  }
-
-  return target;
-}
-
 /***/ })
 
 /******/ });