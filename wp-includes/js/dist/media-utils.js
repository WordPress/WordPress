this["wp"] = this["wp"] || {}; this["wp"]["mediaUtils"] =
/******/ (function(modules) { // webpackBootstrap
/******/ 	// The module cache
/******/ 	var installedModules = {};
/******/
/******/ 	// The require function
/******/ 	function __webpack_require__(moduleId) {
/******/
/******/ 		// Check if module is in cache
/******/ 		if(installedModules[moduleId]) {
/******/ 			return installedModules[moduleId].exports;
/******/ 		}
/******/ 		// Create a new module (and put it into the cache)
/******/ 		var module = installedModules[moduleId] = {
/******/ 			i: moduleId,
/******/ 			l: false,
/******/ 			exports: {}
/******/ 		};
/******/
/******/ 		// Execute the module function
/******/ 		modules[moduleId].call(module.exports, module, module.exports, __webpack_require__);
/******/
/******/ 		// Flag the module as loaded
/******/ 		module.l = true;
/******/
/******/ 		// Return the exports of the module
/******/ 		return module.exports;
/******/ 	}
/******/
/******/
/******/ 	// expose the modules object (__webpack_modules__)
/******/ 	__webpack_require__.m = modules;
/******/
/******/ 	// expose the module cache
/******/ 	__webpack_require__.c = installedModules;
/******/
/******/ 	// define getter function for harmony exports
/******/ 	__webpack_require__.d = function(exports, name, getter) {
/******/ 		if(!__webpack_require__.o(exports, name)) {
/******/ 			Object.defineProperty(exports, name, { enumerable: true, get: getter });
/******/ 		}
/******/ 	};
/******/
/******/ 	// define __esModule on exports
/******/ 	__webpack_require__.r = function(exports) {
/******/ 		if(typeof Symbol !== 'undefined' && Symbol.toStringTag) {
/******/ 			Object.defineProperty(exports, Symbol.toStringTag, { value: 'Module' });
/******/ 		}
/******/ 		Object.defineProperty(exports, '__esModule', { value: true });
/******/ 	};
/******/
/******/ 	// create a fake namespace object
/******/ 	// mode & 1: value is a module id, require it
/******/ 	// mode & 2: merge all properties of value into the ns
/******/ 	// mode & 4: return value when already ns object
/******/ 	// mode & 8|1: behave like require
/******/ 	__webpack_require__.t = function(value, mode) {
/******/ 		if(mode & 1) value = __webpack_require__(value);
/******/ 		if(mode & 8) return value;
/******/ 		if((mode & 4) && typeof value === 'object' && value && value.__esModule) return value;
/******/ 		var ns = Object.create(null);
/******/ 		__webpack_require__.r(ns);
/******/ 		Object.defineProperty(ns, 'default', { enumerable: true, value: value });
/******/ 		if(mode & 2 && typeof value != 'string') for(var key in value) __webpack_require__.d(ns, key, function(key) { return value[key]; }.bind(null, key));
/******/ 		return ns;
/******/ 	};
/******/
/******/ 	// getDefaultExport function for compatibility with non-harmony modules
/******/ 	__webpack_require__.n = function(module) {
/******/ 		var getter = module && module.__esModule ?
/******/ 			function getDefault() { return module['default']; } :
/******/ 			function getModuleExports() { return module; };
/******/ 		__webpack_require__.d(getter, 'a', getter);
/******/ 		return getter;
/******/ 	};
/******/
/******/ 	// Object.prototype.hasOwnProperty.call
/******/ 	__webpack_require__.o = function(object, property) { return Object.prototype.hasOwnProperty.call(object, property); };
/******/
/******/ 	// __webpack_public_path__
/******/ 	__webpack_require__.p = "";
/******/
/******/
/******/ 	// Load entry module and return exports
/******/ 	return __webpack_require__(__webpack_require__.s = "Lb+8");
/******/ })
/************************************************************************/
/******/ ({

<<<<<<< HEAD
/***/ "1OyB":
/***/ (function(module, __webpack_exports__, __webpack_require__) {

"use strict";
/* harmony export (binding) */ __webpack_require__.d(__webpack_exports__, "a", function() { return _classCallCheck; });
function _classCallCheck(instance, Constructor) {
  if (!(instance instanceof Constructor)) {
    throw new TypeError("Cannot call a class as a function");
  }
}

/***/ }),

/***/ "25BE":
/***/ (function(module, __webpack_exports__, __webpack_require__) {

"use strict";
/* harmony export (binding) */ __webpack_require__.d(__webpack_exports__, "a", function() { return _iterableToArray; });
function _iterableToArray(iter) {
  if (typeof Symbol !== "undefined" && Symbol.iterator in Object(iter)) return Array.from(iter);
}

/***/ }),

/***/ "BsWD":
/***/ (function(module, __webpack_exports__, __webpack_require__) {

"use strict";
/* harmony export (binding) */ __webpack_require__.d(__webpack_exports__, "a", function() { return _unsupportedIterableToArray; });
/* harmony import */ var _babel_runtime_helpers_esm_arrayLikeToArray__WEBPACK_IMPORTED_MODULE_0__ = __webpack_require__("a3WO");

function _unsupportedIterableToArray(o, minLen) {
  if (!o) return;
  if (typeof o === "string") return Object(_babel_runtime_helpers_esm_arrayLikeToArray__WEBPACK_IMPORTED_MODULE_0__[/* default */ "a"])(o, minLen);
  var n = Object.prototype.toString.call(o).slice(8, -1);
  if (n === "Object" && o.constructor) n = o.constructor.name;
  if (n === "Map" || n === "Set") return Array.from(o);
  if (n === "Arguments" || /^(?:Ui|I)nt(?:8|16|32)(?:Clamped)?Array$/.test(n)) return Object(_babel_runtime_helpers_esm_arrayLikeToArray__WEBPACK_IMPORTED_MODULE_0__[/* default */ "a"])(o, minLen);
}

/***/ }),

/***/ "DSFK":
/***/ (function(module, __webpack_exports__, __webpack_require__) {

"use strict";
/* harmony export (binding) */ __webpack_require__.d(__webpack_exports__, "a", function() { return _arrayWithHoles; });
function _arrayWithHoles(arr) {
  if (Array.isArray(arr)) return arr;
}

/***/ }),

=======
>>>>>>> 3c2c27c6
/***/ "GRId":
/***/ (function(module, exports) {

(function() { module.exports = window["wp"]["element"]; }());

/***/ }),

<<<<<<< HEAD
/***/ "HaE+":
/***/ (function(module, __webpack_exports__, __webpack_require__) {

"use strict";
/* harmony export (binding) */ __webpack_require__.d(__webpack_exports__, "a", function() { return _asyncToGenerator; });
function asyncGeneratorStep(gen, resolve, reject, _next, _throw, key, arg) {
  try {
    var info = gen[key](arg);
    var value = info.value;
  } catch (error) {
    reject(error);
    return;
  }

  if (info.done) {
    resolve(value);
  } else {
    Promise.resolve(value).then(_next, _throw);
  }
}

function _asyncToGenerator(fn) {
  return function () {
    var self = this,
        args = arguments;
    return new Promise(function (resolve, reject) {
      var gen = fn.apply(self, args);

      function _next(value) {
        asyncGeneratorStep(gen, resolve, reject, _next, _throw, "next", value);
      }

      function _throw(err) {
        asyncGeneratorStep(gen, resolve, reject, _next, _throw, "throw", err);
      }

      _next(undefined);
    });
  };
}

/***/ }),

/***/ "JX7q":
/***/ (function(module, __webpack_exports__, __webpack_require__) {

"use strict";
/* harmony export (binding) */ __webpack_require__.d(__webpack_exports__, "a", function() { return _assertThisInitialized; });
function _assertThisInitialized(self) {
  if (self === void 0) {
    throw new ReferenceError("this hasn't been initialised - super() hasn't been called");
  }

  return self;
}

/***/ }),

/***/ "Ji7U":
/***/ (function(module, __webpack_exports__, __webpack_require__) {

"use strict";
/* harmony export (binding) */ __webpack_require__.d(__webpack_exports__, "a", function() { return _inherits; });
/* harmony import */ var _babel_runtime_helpers_esm_setPrototypeOf__WEBPACK_IMPORTED_MODULE_0__ = __webpack_require__("s4An");

function _inherits(subClass, superClass) {
  if (typeof superClass !== "function" && superClass !== null) {
    throw new TypeError("Super expression must either be null or a function");
  }

  subClass.prototype = Object.create(superClass && superClass.prototype, {
    constructor: {
      value: subClass,
      writable: true,
      configurable: true
    }
  });
  if (superClass) Object(_babel_runtime_helpers_esm_setPrototypeOf__WEBPACK_IMPORTED_MODULE_0__[/* default */ "a"])(subClass, superClass);
}

/***/ }),

/***/ "KQm4":
/***/ (function(module, __webpack_exports__, __webpack_require__) {

"use strict";

// EXPORTS
__webpack_require__.d(__webpack_exports__, "a", function() { return /* binding */ _toConsumableArray; });

// EXTERNAL MODULE: ./node_modules/@babel/runtime/helpers/esm/arrayLikeToArray.js
var arrayLikeToArray = __webpack_require__("a3WO");

// CONCATENATED MODULE: ./node_modules/@babel/runtime/helpers/esm/arrayWithoutHoles.js

function _arrayWithoutHoles(arr) {
  if (Array.isArray(arr)) return Object(arrayLikeToArray["a" /* default */])(arr);
}
// EXTERNAL MODULE: ./node_modules/@babel/runtime/helpers/esm/iterableToArray.js
var iterableToArray = __webpack_require__("25BE");

// EXTERNAL MODULE: ./node_modules/@babel/runtime/helpers/esm/unsupportedIterableToArray.js
var unsupportedIterableToArray = __webpack_require__("BsWD");

// CONCATENATED MODULE: ./node_modules/@babel/runtime/helpers/esm/nonIterableSpread.js
function _nonIterableSpread() {
  throw new TypeError("Invalid attempt to spread non-iterable instance.\nIn order to be iterable, non-array objects must have a [Symbol.iterator]() method.");
}
// CONCATENATED MODULE: ./node_modules/@babel/runtime/helpers/esm/toConsumableArray.js




function _toConsumableArray(arr) {
  return _arrayWithoutHoles(arr) || Object(iterableToArray["a" /* default */])(arr) || Object(unsupportedIterableToArray["a" /* default */])(arr) || _nonIterableSpread();
}

/***/ }),

=======
>>>>>>> 3c2c27c6
/***/ "Lb+8":
/***/ (function(module, __webpack_exports__, __webpack_require__) {

"use strict";
// ESM COMPAT FLAG
__webpack_require__.r(__webpack_exports__);

// EXPORTS
__webpack_require__.d(__webpack_exports__, "MediaUpload", function() { return /* reexport */ media_upload; });
__webpack_require__.d(__webpack_exports__, "uploadMedia", function() { return /* reexport */ uploadMedia; });

<<<<<<< HEAD
// EXTERNAL MODULE: ./node_modules/@babel/runtime/helpers/esm/classCallCheck.js
var classCallCheck = __webpack_require__("1OyB");

// EXTERNAL MODULE: ./node_modules/@babel/runtime/helpers/esm/createClass.js
var createClass = __webpack_require__("vuIU");

// EXTERNAL MODULE: ./node_modules/@babel/runtime/helpers/esm/assertThisInitialized.js
var assertThisInitialized = __webpack_require__("JX7q");

// EXTERNAL MODULE: ./node_modules/@babel/runtime/helpers/esm/inherits.js
var inherits = __webpack_require__("Ji7U");

// EXTERNAL MODULE: ./node_modules/@babel/runtime/helpers/esm/possibleConstructorReturn.js
var possibleConstructorReturn = __webpack_require__("md7G");

// EXTERNAL MODULE: ./node_modules/@babel/runtime/helpers/esm/getPrototypeOf.js
var getPrototypeOf = __webpack_require__("foSv");

=======
>>>>>>> 3c2c27c6
// EXTERNAL MODULE: external "lodash"
var external_lodash_ = __webpack_require__("YLtl");

// EXTERNAL MODULE: external ["wp","element"]
var external_wp_element_ = __webpack_require__("GRId");

// EXTERNAL MODULE: external ["wp","i18n"]
var external_wp_i18n_ = __webpack_require__("l3Sj");

// CONCATENATED MODULE: ./node_modules/@wordpress/media-utils/build-module/components/media-upload/index.js
/**
 * External dependencies
 */

/**
 * WordPress dependencies
 */



const {
  wp
} = window;
const DEFAULT_EMPTY_GALLERY = [];
/**
 * Prepares the Featured Image toolbars and frames.
 *
 * @return {wp.media.view.MediaFrame.Select} The default media workflow.
 */

const getFeaturedImageMediaFrame = () => {
  return wp.media.view.MediaFrame.Select.extend({
    /**
     * Enables the Set Featured Image Button.
     *
     * @param {Object} toolbar toolbar for featured image state
     * @return {void}
     */
    featuredImageToolbar(toolbar) {
      this.createSelectToolbar(toolbar, {
        text: wp.media.view.l10n.setFeaturedImage,
        state: this.options.state
      });
    },

    /**
     * Handle the edit state requirements of selected media item.
     *
     * @return {void}
     */
    editState() {
      const selection = this.state('featured-image').get('selection');
      const view = new wp.media.view.EditImage({
        model: selection.single(),
        controller: this
      }).render(); // Set the view to the EditImage frame using the selected image.

      this.content.set(view); // After bringing in the frame, load the actual editor via an ajax call.

      view.loadEditor();
    },

    /**
     * Create the default states.
     *
     * @return {void}
     */
    createStates: function createStates() {
      this.on('toolbar:create:featured-image', this.featuredImageToolbar, this);
      this.on('content:render:edit-image', this.editState, this);
      this.states.add([new wp.media.controller.FeaturedImage(), new wp.media.controller.EditImage({
        model: this.options.editImage
      })]);
    }
  });
};
/**
 * Prepares the Gallery toolbars and frames.
 *
 * @return {wp.media.view.MediaFrame.Post} The default media workflow.
 */


const getGalleryDetailsMediaFrame = () => {
  /**
   * Custom gallery details frame.
   *
   * @see https://github.com/xwp/wp-core-media-widgets/blob/905edbccfc2a623b73a93dac803c5335519d7837/wp-admin/js/widgets/media-gallery-widget.js
   * @class GalleryDetailsMediaFrame
   * @class
   */
  return wp.media.view.MediaFrame.Post.extend({
    /**
     * Set up gallery toolbar.
     *
     * @return {void}
     */
    galleryToolbar() {
      const editing = this.state().get('editing');
      this.toolbar.set(new wp.media.view.Toolbar({
        controller: this,
        items: {
          insert: {
            style: 'primary',
            text: editing ? wp.media.view.l10n.updateGallery : wp.media.view.l10n.insertGallery,
            priority: 80,
            requires: {
              library: true
            },

            /**
             * @fires wp.media.controller.State#update
             */
            click() {
              const controller = this.controller,
                    state = controller.state();
              controller.close();
              state.trigger('update', state.get('library')); // Restore and reset the default state.

              controller.setState(controller.options.state);
              controller.reset();
            }

          }
        }
      }));
    },

    /**
     * Handle the edit state requirements of selected media item.
     *
     * @return {void}
     */
    editState() {
      const selection = this.state('gallery').get('selection');
      const view = new wp.media.view.EditImage({
        model: selection.single(),
        controller: this
      }).render(); // Set the view to the EditImage frame using the selected image.

      this.content.set(view); // After bringing in the frame, load the actual editor via an ajax call.

      view.loadEditor();
    },

    /**
     * Create the default states.
     *
     * @return {void}
     */
    createStates: function createStates() {
      this.on('toolbar:create:main-gallery', this.galleryToolbar, this);
      this.on('content:render:edit-image', this.editState, this);
      this.states.add([new wp.media.controller.Library({
        id: 'gallery',
        title: wp.media.view.l10n.createGalleryTitle,
        priority: 40,
        toolbar: 'main-gallery',
        filterable: 'uploaded',
        multiple: 'add',
        editable: false,
        library: wp.media.query(Object(external_lodash_["defaults"])({
          type: 'image'
        }, this.options.library))
      }), new wp.media.controller.EditImage({
        model: this.options.editImage
      }), new wp.media.controller.GalleryEdit({
        library: this.options.selection,
        editing: this.options.editing,
        menu: 'gallery',
        displaySettings: false,
        multiple: true
      }), new wp.media.controller.GalleryAdd()]);
    }
  });
}; // the media library image object contains numerous attributes
// we only need this set to display the image in the library


const slimImageObject = img => {
  const attrSet = ['sizes', 'mime', 'type', 'subtype', 'id', 'url', 'alt', 'link', 'caption'];
  return Object(external_lodash_["pick"])(img, attrSet);
};

const getAttachmentsCollection = ids => {
  return wp.media.query({
    order: 'ASC',
    orderby: 'post__in',
    post__in: ids,
    posts_per_page: -1,
    query: true,
    type: 'image'
  });
};

class media_upload_MediaUpload extends external_wp_element_["Component"] {
  constructor({
    allowedTypes,
    gallery = false,
    unstableFeaturedImageFlow = false,
    modalClass,
    multiple = false,
    title = Object(external_wp_i18n_["__"])('Select or Upload Media')
  }) {
    super(...arguments);
    this.openModal = this.openModal.bind(this);
    this.onOpen = this.onOpen.bind(this);
    this.onSelect = this.onSelect.bind(this);
    this.onUpdate = this.onUpdate.bind(this);
    this.onClose = this.onClose.bind(this);

    if (gallery) {
      this.buildAndSetGalleryFrame();
    } else {
      const frameConfig = {
        title,
        multiple
      };

      if (!!allowedTypes) {
        frameConfig.library = {
          type: allowedTypes
        };
      }

      this.frame = wp.media(frameConfig);
    }

    if (modalClass) {
      this.frame.$el.addClass(modalClass);
    }

    if (unstableFeaturedImageFlow) {
      this.buildAndSetFeatureImageFrame();
    }

    this.initializeListeners();
  }

  initializeListeners() {
    // When an image is selected in the media frame...
    this.frame.on('select', this.onSelect);
    this.frame.on('update', this.onUpdate);
    this.frame.on('open', this.onOpen);
    this.frame.on('close', this.onClose);
  }
  /**
   * Sets the Gallery frame and initializes listeners.
   *
   * @return {void}
   */


  buildAndSetGalleryFrame() {
    const {
      addToGallery = false,
      allowedTypes,
      multiple = false,
      value = DEFAULT_EMPTY_GALLERY
    } = this.props; // If the value did not changed there is no need to rebuild the frame,
    // we can continue to use the existing one.

    if (value === this.lastGalleryValue) {
      return;
    }

    this.lastGalleryValue = value; // If a frame already existed remove it.

    if (this.frame) {
      this.frame.remove();
    }

    let currentState;

    if (addToGallery) {
      currentState = 'gallery-library';
    } else {
      currentState = value && value.length ? 'gallery-edit' : 'gallery';
    }

    if (!this.GalleryDetailsMediaFrame) {
      this.GalleryDetailsMediaFrame = getGalleryDetailsMediaFrame();
    }

    const attachments = getAttachmentsCollection(value);
    const selection = new wp.media.model.Selection(attachments.models, {
      props: attachments.props.toJSON(),
      multiple
    });
    this.frame = new this.GalleryDetailsMediaFrame({
      mimeType: allowedTypes,
      state: currentState,
      multiple,
      selection,
      editing: value && value.length ? true : false
    });
    wp.media.frame = this.frame;
    this.initializeListeners();
  }
  /**
   * Initializes the Media Library requirements for the featured image flow.
   *
   * @return {void}
   */


  buildAndSetFeatureImageFrame() {
    const featuredImageFrame = getFeaturedImageMediaFrame();
    const attachments = getAttachmentsCollection(this.props.value);
    const selection = new wp.media.model.Selection(attachments.models, {
      props: attachments.props.toJSON()
    });
    this.frame = new featuredImageFrame({
      mimeType: this.props.allowedTypes,
      state: 'featured-image',
      multiple: this.props.multiple,
      selection,
      editing: this.props.value ? true : false
    });
    wp.media.frame = this.frame;
  }

  componentWillUnmount() {
    this.frame.remove();
  }

  onUpdate(selections) {
    const {
      onSelect,
      multiple = false
    } = this.props;
    const state = this.frame.state();
    const selectedImages = selections || state.get('selection');

    if (!selectedImages || !selectedImages.models.length) {
      return;
    }

    if (multiple) {
      onSelect(selectedImages.models.map(model => slimImageObject(model.toJSON())));
    } else {
      onSelect(slimImageObject(selectedImages.models[0].toJSON()));
    }
  }

  onSelect() {
    const {
      onSelect,
      multiple = false
    } = this.props; // Get media attachment details from the frame state

    const attachment = this.frame.state().get('selection').toJSON();
    onSelect(multiple ? attachment : attachment[0]);
  }

  onOpen() {
    var _this$props$value;

    this.updateCollection(); // Handle both this.props.value being either (number[]) multiple ids
    // (for galleries) or a (number) singular id (e.g. image block).

    const hasMedia = Array.isArray(this.props.value) ? !!((_this$props$value = this.props.value) !== null && _this$props$value !== void 0 && _this$props$value.length) : !!this.props.value;

    if (!hasMedia) {
      return;
    }

    if (!this.props.gallery) {
      const selection = this.frame.state().get('selection');
      Object(external_lodash_["castArray"])(this.props.value).forEach(id => {
        selection.add(wp.media.attachment(id));
      });
    } // load the images so they are available in the media modal.


<<<<<<< HEAD
// EXTERNAL MODULE: external "regeneratorRuntime"
var external_regeneratorRuntime_ = __webpack_require__("dvlR");
var external_regeneratorRuntime_default = /*#__PURE__*/__webpack_require__.n(external_regeneratorRuntime_);

// EXTERNAL MODULE: ./node_modules/@babel/runtime/helpers/esm/defineProperty.js
var defineProperty = __webpack_require__("rePB");

// EXTERNAL MODULE: ./node_modules/@babel/runtime/helpers/esm/asyncToGenerator.js
var asyncToGenerator = __webpack_require__("HaE+");

// EXTERNAL MODULE: ./node_modules/@babel/runtime/helpers/esm/toConsumableArray.js + 2 modules
var toConsumableArray = __webpack_require__("KQm4");

// EXTERNAL MODULE: ./node_modules/@babel/runtime/helpers/esm/slicedToArray.js + 1 modules
var slicedToArray = __webpack_require__("ODXe");

// EXTERNAL MODULE: external ["wp","apiFetch"]
var external_wp_apiFetch_ = __webpack_require__("ywyh");
var external_wp_apiFetch_default = /*#__PURE__*/__webpack_require__.n(external_wp_apiFetch_);

// EXTERNAL MODULE: external ["wp","blob"]
var external_wp_blob_ = __webpack_require__("xTGt");
=======
    getAttachmentsCollection(Object(external_lodash_["castArray"])(this.props.value)).more();
  }

  onClose() {
    const {
      onClose
    } = this.props;

    if (onClose) {
      onClose();
    }
  }

  updateCollection() {
    const frameContent = this.frame.content.get();

    if (frameContent && frameContent.collection) {
      const collection = frameContent.collection; // clean all attachments we have in memory.

      collection.toArray().forEach(model => model.trigger('destroy', model)); // reset has more flag, if library had small amount of items all items may have been loaded before.

      collection.mirroring._hasMore = true; // request items
>>>>>>> 3c2c27c6

      collection.more();
    }
  }

  openModal() {
    if (this.props.gallery) {
      this.buildAndSetGalleryFrame();
    }

    this.frame.open();
  }

  render() {
    return this.props.render({
      open: this.openModal
    });
  }

}

/* harmony default export */ var media_upload = (media_upload_MediaUpload);

// CONCATENATED MODULE: ./node_modules/@wordpress/media-utils/build-module/components/index.js


// EXTERNAL MODULE: external ["wp","apiFetch"]
var external_wp_apiFetch_ = __webpack_require__("ywyh");
var external_wp_apiFetch_default = /*#__PURE__*/__webpack_require__.n(external_wp_apiFetch_);

// EXTERNAL MODULE: external ["wp","blob"]
var external_wp_blob_ = __webpack_require__("xTGt");

// CONCATENATED MODULE: ./node_modules/@wordpress/media-utils/build-module/utils/upload-media.js


/**
 * External dependencies
 */

/**
 * WordPress dependencies
 */




/**
 * Browsers may use unexpected mime types, and they differ from browser to browser.
 * This function computes a flexible array of mime types from the mime type structured provided by the server.
 * Converts { jpg|jpeg|jpe: "image/jpeg" } into [ "image/jpeg", "image/jpg", "image/jpeg", "image/jpe" ]
 * The computation of this array instead of directly using the object,
 * solves the problem in chrome where mp3 files have audio/mp3 as mime type instead of audio/mpeg.
 * https://bugs.chromium.org/p/chromium/issues/detail?id=227004
 *
 * @param {?Object} wpMimeTypesObject Mime type object received from the server.
 *                                    Extensions are keys separated by '|' and values are mime types associated with an extension.
 *
 * @return {?Array} An array of mime types or the parameter passed if it was "falsy".
 */

function getMimeTypesArray(wpMimeTypesObject) {
  if (!wpMimeTypesObject) {
    return wpMimeTypesObject;
  }

  return Object(external_lodash_["flatMap"])(wpMimeTypesObject, (mime, extensionsString) => {
    const [type] = mime.split('/');
    const extensions = extensionsString.split('|');
    return [mime, ...Object(external_lodash_["map"])(extensions, extension => `${type}/${extension}`)];
  });
}
/**
 *	Media Upload is used by audio, image, gallery, video, and file blocks to
 *	handle uploading a media file when a file upload button is activated.
 *
 *	TODO: future enhancement to add an upload indicator.
 *
 * @param   {Object}   $0                    Parameters object passed to the function.
 * @param   {?Array}   $0.allowedTypes       Array with the types of media that can be uploaded, if unset all types are allowed.
 * @param   {?Object}  $0.additionalData     Additional data to include in the request.
 * @param   {Array}    $0.filesList          List of files.
 * @param   {?number}  $0.maxUploadFileSize  Maximum upload size in bytes allowed for the site.
 * @param   {Function} $0.onError            Function called when an error happens.
 * @param   {Function} $0.onFileChange       Function called each time a file or a temporary representation of the file is available.
 * @param   {?Object}  $0.wpAllowedMimeTypes List of allowed mime types and file extensions.
 */

async function uploadMedia({
  allowedTypes,
  additionalData = {},
  filesList,
  maxUploadFileSize,
  onError = external_lodash_["noop"],
  onFileChange,
  wpAllowedMimeTypes = null
}) {
  // Cast filesList to array
  const files = [...filesList];
  const filesSet = [];

  const setAndUpdateFiles = (idx, value) => {
    Object(external_wp_blob_["revokeBlobURL"])(Object(external_lodash_["get"])(filesSet, [idx, 'url']));
    filesSet[idx] = value;
    onFileChange(Object(external_lodash_["compact"])(filesSet));
  }; // Allowed type specified by consumer


  const isAllowedType = fileType => {
    if (!allowedTypes) {
      return true;
    }

    return Object(external_lodash_["some"])(allowedTypes, allowedType => {
      // If a complete mimetype is specified verify if it matches exactly the mime type of the file.
      if (Object(external_lodash_["includes"])(allowedType, '/')) {
        return allowedType === fileType;
      } // Otherwise a general mime type is used and we should verify if the file mimetype starts with it.


      return Object(external_lodash_["startsWith"])(fileType, `${allowedType}/`);
    });
  }; // Allowed types for the current WP_User


  const allowedMimeTypesForUser = getMimeTypesArray(wpAllowedMimeTypes);

  const isAllowedMimeTypeForUser = fileType => {
    return Object(external_lodash_["includes"])(allowedMimeTypesForUser, fileType);
  }; // Build the error message including the filename


  const triggerError = error => {
    error.message = [Object(external_wp_element_["createElement"])("strong", {
      key: "filename"
    }, error.file.name), ': ', error.message];
    onError(error);
  };

  const validFiles = [];

  for (const mediaFile of files) {
    // Verify if user is allowed to upload this mime type.
    // Defer to the server when type not detected.
    if (allowedMimeTypesForUser && mediaFile.type && !isAllowedMimeTypeForUser(mediaFile.type)) {
      triggerError({
        code: 'MIME_TYPE_NOT_ALLOWED_FOR_USER',
        message: Object(external_wp_i18n_["__"])('Sorry, this file type is not permitted for security reasons.'),
        file: mediaFile
      });
      continue;
    } // Check if the block supports this mime type.
    // Defer to the server when type not detected.


    if (mediaFile.type && !isAllowedType(mediaFile.type)) {
      triggerError({
        code: 'MIME_TYPE_NOT_SUPPORTED',
        message: Object(external_wp_i18n_["__"])('Sorry, this file type is not supported here.'),
        file: mediaFile
      });
      continue;
    } // verify if file is greater than the maximum file upload size allowed for the site.


    if (maxUploadFileSize && mediaFile.size > maxUploadFileSize) {
      triggerError({
        code: 'SIZE_ABOVE_LIMIT',
        message: Object(external_wp_i18n_["__"])('This file exceeds the maximum upload size for this site.'),
        file: mediaFile
      });
      continue;
    } // Don't allow empty files to be uploaded.


    if (mediaFile.size <= 0) {
      triggerError({
        code: 'EMPTY_FILE',
        message: Object(external_wp_i18n_["__"])('This file is empty.'),
        file: mediaFile
      });
      continue;
    }

    validFiles.push(mediaFile); // Set temporary URL to create placeholder media file, this is replaced
    // with final file from media gallery when upload is `done` below

    filesSet.push({
      url: Object(external_wp_blob_["createBlobURL"])(mediaFile)
    });
    onFileChange(filesSet);
  }

  for (let idx = 0; idx < validFiles.length; ++idx) {
    const mediaFile = validFiles[idx];

    try {
      const savedMedia = await createMediaFromFile(mediaFile, additionalData);
      const mediaObject = { ...Object(external_lodash_["omit"])(savedMedia, ['alt_text', 'source_url']),
        alt: savedMedia.alt_text,
        caption: Object(external_lodash_["get"])(savedMedia, ['caption', 'raw'], ''),
        title: savedMedia.title.raw,
        url: savedMedia.source_url
      };
      setAndUpdateFiles(idx, mediaObject);
    } catch (error) {
      // Reset to empty on failure.
      setAndUpdateFiles(idx, null);
      let message;

      if (Object(external_lodash_["has"])(error, ['message'])) {
        message = Object(external_lodash_["get"])(error, ['message']);
      } else {
        message = Object(external_wp_i18n_["sprintf"])( // translators: %s: file name
        Object(external_wp_i18n_["__"])('Error while uploading file %s to the media library.'), mediaFile.name);
      }

      onError({
        code: 'GENERAL',
        message,
        file: mediaFile
      });
    }
  }
}
/**
 * @param {File}    file           Media File to Save.
 * @param {?Object} additionalData Additional data to include in the request.
 *
 * @return {Promise} Media Object Promise.
 */

function createMediaFromFile(file, additionalData) {
  // Create upload payload
  const data = new window.FormData();
  data.append('file', file, file.name || file.type.replace('/', '.'));
  Object(external_lodash_["forEach"])(additionalData, (value, key) => data.append(key, value));
  return external_wp_apiFetch_default()({
    path: '/wp/v2/media',
    body: data,
    method: 'POST'
  });
}

// CONCATENATED MODULE: ./node_modules/@wordpress/media-utils/build-module/utils/index.js


// CONCATENATED MODULE: ./node_modules/@wordpress/media-utils/build-module/index.js




/***/ }),

<<<<<<< HEAD
/***/ "ODXe":
/***/ (function(module, __webpack_exports__, __webpack_require__) {

"use strict";

// EXPORTS
__webpack_require__.d(__webpack_exports__, "a", function() { return /* binding */ _slicedToArray; });

// EXTERNAL MODULE: ./node_modules/@babel/runtime/helpers/esm/arrayWithHoles.js
var arrayWithHoles = __webpack_require__("DSFK");

// CONCATENATED MODULE: ./node_modules/@babel/runtime/helpers/esm/iterableToArrayLimit.js
function _iterableToArrayLimit(arr, i) {
  if (typeof Symbol === "undefined" || !(Symbol.iterator in Object(arr))) return;
  var _arr = [];
  var _n = true;
  var _d = false;
  var _e = undefined;

  try {
    for (var _i = arr[Symbol.iterator](), _s; !(_n = (_s = _i.next()).done); _n = true) {
      _arr.push(_s.value);

      if (i && _arr.length === i) break;
    }
  } catch (err) {
    _d = true;
    _e = err;
  } finally {
    try {
      if (!_n && _i["return"] != null) _i["return"]();
    } finally {
      if (_d) throw _e;
    }
  }

  return _arr;
}
// EXTERNAL MODULE: ./node_modules/@babel/runtime/helpers/esm/unsupportedIterableToArray.js
var unsupportedIterableToArray = __webpack_require__("BsWD");

// EXTERNAL MODULE: ./node_modules/@babel/runtime/helpers/esm/nonIterableRest.js
var nonIterableRest = __webpack_require__("PYwp");

// CONCATENATED MODULE: ./node_modules/@babel/runtime/helpers/esm/slicedToArray.js




function _slicedToArray(arr, i) {
  return Object(arrayWithHoles["a" /* default */])(arr) || _iterableToArrayLimit(arr, i) || Object(unsupportedIterableToArray["a" /* default */])(arr, i) || Object(nonIterableRest["a" /* default */])();
}

/***/ }),

/***/ "PYwp":
/***/ (function(module, __webpack_exports__, __webpack_require__) {

"use strict";
/* harmony export (binding) */ __webpack_require__.d(__webpack_exports__, "a", function() { return _nonIterableRest; });
function _nonIterableRest() {
  throw new TypeError("Invalid attempt to destructure non-iterable instance.\nIn order to be iterable, non-array objects must have a [Symbol.iterator]() method.");
}

/***/ }),

/***/ "U8pU":
/***/ (function(module, __webpack_exports__, __webpack_require__) {

"use strict";
/* harmony export (binding) */ __webpack_require__.d(__webpack_exports__, "a", function() { return _typeof; });
function _typeof(obj) {
  "@babel/helpers - typeof";

  if (typeof Symbol === "function" && typeof Symbol.iterator === "symbol") {
    _typeof = function _typeof(obj) {
      return typeof obj;
    };
  } else {
    _typeof = function _typeof(obj) {
      return obj && typeof Symbol === "function" && obj.constructor === Symbol && obj !== Symbol.prototype ? "symbol" : typeof obj;
    };
  }

  return _typeof(obj);
}

/***/ }),

/***/ "YLtl":
/***/ (function(module, exports) {

(function() { module.exports = window["lodash"]; }());

/***/ }),

/***/ "a3WO":
/***/ (function(module, __webpack_exports__, __webpack_require__) {

"use strict";
/* harmony export (binding) */ __webpack_require__.d(__webpack_exports__, "a", function() { return _arrayLikeToArray; });
function _arrayLikeToArray(arr, len) {
  if (len == null || len > arr.length) len = arr.length;

  for (var i = 0, arr2 = new Array(len); i < len; i++) {
    arr2[i] = arr[i];
  }

  return arr2;
}

/***/ }),

/***/ "dvlR":
/***/ (function(module, exports) {

(function() { module.exports = window["regeneratorRuntime"]; }());

/***/ }),

/***/ "foSv":
/***/ (function(module, __webpack_exports__, __webpack_require__) {

"use strict";
/* harmony export (binding) */ __webpack_require__.d(__webpack_exports__, "a", function() { return _getPrototypeOf; });
function _getPrototypeOf(o) {
  _getPrototypeOf = Object.setPrototypeOf ? Object.getPrototypeOf : function _getPrototypeOf(o) {
    return o.__proto__ || Object.getPrototypeOf(o);
  };
  return _getPrototypeOf(o);
}

/***/ }),

/***/ "l3Sj":
/***/ (function(module, exports) {

(function() { module.exports = window["wp"]["i18n"]; }());

/***/ }),

/***/ "md7G":
/***/ (function(module, __webpack_exports__, __webpack_require__) {

"use strict";
/* harmony export (binding) */ __webpack_require__.d(__webpack_exports__, "a", function() { return _possibleConstructorReturn; });
/* harmony import */ var _babel_runtime_helpers_esm_typeof__WEBPACK_IMPORTED_MODULE_0__ = __webpack_require__("U8pU");
/* harmony import */ var _babel_runtime_helpers_esm_assertThisInitialized__WEBPACK_IMPORTED_MODULE_1__ = __webpack_require__("JX7q");


function _possibleConstructorReturn(self, call) {
  if (call && (Object(_babel_runtime_helpers_esm_typeof__WEBPACK_IMPORTED_MODULE_0__[/* default */ "a"])(call) === "object" || typeof call === "function")) {
    return call;
  }

  return Object(_babel_runtime_helpers_esm_assertThisInitialized__WEBPACK_IMPORTED_MODULE_1__[/* default */ "a"])(self);
}

/***/ }),

/***/ "rePB":
/***/ (function(module, __webpack_exports__, __webpack_require__) {

"use strict";
/* harmony export (binding) */ __webpack_require__.d(__webpack_exports__, "a", function() { return _defineProperty; });
function _defineProperty(obj, key, value) {
  if (key in obj) {
    Object.defineProperty(obj, key, {
      value: value,
      enumerable: true,
      configurable: true,
      writable: true
    });
  } else {
    obj[key] = value;
  }
=======
/***/ "YLtl":
/***/ (function(module, exports) {
>>>>>>> 3c2c27c6

(function() { module.exports = window["lodash"]; }());

/***/ }),

<<<<<<< HEAD
/***/ "s4An":
/***/ (function(module, __webpack_exports__, __webpack_require__) {
=======
/***/ "l3Sj":
/***/ (function(module, exports) {

(function() { module.exports = window["wp"]["i18n"]; }());

/***/ }),

/***/ "xTGt":
/***/ (function(module, exports) {
>>>>>>> 3c2c27c6

(function() { module.exports = window["wp"]["blob"]; }());

/***/ }),

/***/ "ywyh":
/***/ (function(module, exports) {

(function() { module.exports = window["wp"]["apiFetch"]; }());

/***/ }),

/***/ "vuIU":
/***/ (function(module, __webpack_exports__, __webpack_require__) {

"use strict";
/* harmony export (binding) */ __webpack_require__.d(__webpack_exports__, "a", function() { return _createClass; });
function _defineProperties(target, props) {
  for (var i = 0; i < props.length; i++) {
    var descriptor = props[i];
    descriptor.enumerable = descriptor.enumerable || false;
    descriptor.configurable = true;
    if ("value" in descriptor) descriptor.writable = true;
    Object.defineProperty(target, descriptor.key, descriptor);
  }
}

function _createClass(Constructor, protoProps, staticProps) {
  if (protoProps) _defineProperties(Constructor.prototype, protoProps);
  if (staticProps) _defineProperties(Constructor, staticProps);
  return Constructor;
}

/***/ }),

/***/ "xTGt":
/***/ (function(module, exports) {

(function() { module.exports = window["wp"]["blob"]; }());

/***/ }),

/***/ "ywyh":
/***/ (function(module, exports) {

(function() { module.exports = window["wp"]["apiFetch"]; }());

/***/ })

/******/ });<|MERGE_RESOLUTION|>--- conflicted
+++ resolved
@@ -87,62 +87,6 @@
 /************************************************************************/
 /******/ ({
 
-<<<<<<< HEAD
-/***/ "1OyB":
-/***/ (function(module, __webpack_exports__, __webpack_require__) {
-
-"use strict";
-/* harmony export (binding) */ __webpack_require__.d(__webpack_exports__, "a", function() { return _classCallCheck; });
-function _classCallCheck(instance, Constructor) {
-  if (!(instance instanceof Constructor)) {
-    throw new TypeError("Cannot call a class as a function");
-  }
-}
-
-/***/ }),
-
-/***/ "25BE":
-/***/ (function(module, __webpack_exports__, __webpack_require__) {
-
-"use strict";
-/* harmony export (binding) */ __webpack_require__.d(__webpack_exports__, "a", function() { return _iterableToArray; });
-function _iterableToArray(iter) {
-  if (typeof Symbol !== "undefined" && Symbol.iterator in Object(iter)) return Array.from(iter);
-}
-
-/***/ }),
-
-/***/ "BsWD":
-/***/ (function(module, __webpack_exports__, __webpack_require__) {
-
-"use strict";
-/* harmony export (binding) */ __webpack_require__.d(__webpack_exports__, "a", function() { return _unsupportedIterableToArray; });
-/* harmony import */ var _babel_runtime_helpers_esm_arrayLikeToArray__WEBPACK_IMPORTED_MODULE_0__ = __webpack_require__("a3WO");
-
-function _unsupportedIterableToArray(o, minLen) {
-  if (!o) return;
-  if (typeof o === "string") return Object(_babel_runtime_helpers_esm_arrayLikeToArray__WEBPACK_IMPORTED_MODULE_0__[/* default */ "a"])(o, minLen);
-  var n = Object.prototype.toString.call(o).slice(8, -1);
-  if (n === "Object" && o.constructor) n = o.constructor.name;
-  if (n === "Map" || n === "Set") return Array.from(o);
-  if (n === "Arguments" || /^(?:Ui|I)nt(?:8|16|32)(?:Clamped)?Array$/.test(n)) return Object(_babel_runtime_helpers_esm_arrayLikeToArray__WEBPACK_IMPORTED_MODULE_0__[/* default */ "a"])(o, minLen);
-}
-
-/***/ }),
-
-/***/ "DSFK":
-/***/ (function(module, __webpack_exports__, __webpack_require__) {
-
-"use strict";
-/* harmony export (binding) */ __webpack_require__.d(__webpack_exports__, "a", function() { return _arrayWithHoles; });
-function _arrayWithHoles(arr) {
-  if (Array.isArray(arr)) return arr;
-}
-
-/***/ }),
-
-=======
->>>>>>> 3c2c27c6
 /***/ "GRId":
 /***/ (function(module, exports) {
 
@@ -150,128 +94,6 @@
 
 /***/ }),
 
-<<<<<<< HEAD
-/***/ "HaE+":
-/***/ (function(module, __webpack_exports__, __webpack_require__) {
-
-"use strict";
-/* harmony export (binding) */ __webpack_require__.d(__webpack_exports__, "a", function() { return _asyncToGenerator; });
-function asyncGeneratorStep(gen, resolve, reject, _next, _throw, key, arg) {
-  try {
-    var info = gen[key](arg);
-    var value = info.value;
-  } catch (error) {
-    reject(error);
-    return;
-  }
-
-  if (info.done) {
-    resolve(value);
-  } else {
-    Promise.resolve(value).then(_next, _throw);
-  }
-}
-
-function _asyncToGenerator(fn) {
-  return function () {
-    var self = this,
-        args = arguments;
-    return new Promise(function (resolve, reject) {
-      var gen = fn.apply(self, args);
-
-      function _next(value) {
-        asyncGeneratorStep(gen, resolve, reject, _next, _throw, "next", value);
-      }
-
-      function _throw(err) {
-        asyncGeneratorStep(gen, resolve, reject, _next, _throw, "throw", err);
-      }
-
-      _next(undefined);
-    });
-  };
-}
-
-/***/ }),
-
-/***/ "JX7q":
-/***/ (function(module, __webpack_exports__, __webpack_require__) {
-
-"use strict";
-/* harmony export (binding) */ __webpack_require__.d(__webpack_exports__, "a", function() { return _assertThisInitialized; });
-function _assertThisInitialized(self) {
-  if (self === void 0) {
-    throw new ReferenceError("this hasn't been initialised - super() hasn't been called");
-  }
-
-  return self;
-}
-
-/***/ }),
-
-/***/ "Ji7U":
-/***/ (function(module, __webpack_exports__, __webpack_require__) {
-
-"use strict";
-/* harmony export (binding) */ __webpack_require__.d(__webpack_exports__, "a", function() { return _inherits; });
-/* harmony import */ var _babel_runtime_helpers_esm_setPrototypeOf__WEBPACK_IMPORTED_MODULE_0__ = __webpack_require__("s4An");
-
-function _inherits(subClass, superClass) {
-  if (typeof superClass !== "function" && superClass !== null) {
-    throw new TypeError("Super expression must either be null or a function");
-  }
-
-  subClass.prototype = Object.create(superClass && superClass.prototype, {
-    constructor: {
-      value: subClass,
-      writable: true,
-      configurable: true
-    }
-  });
-  if (superClass) Object(_babel_runtime_helpers_esm_setPrototypeOf__WEBPACK_IMPORTED_MODULE_0__[/* default */ "a"])(subClass, superClass);
-}
-
-/***/ }),
-
-/***/ "KQm4":
-/***/ (function(module, __webpack_exports__, __webpack_require__) {
-
-"use strict";
-
-// EXPORTS
-__webpack_require__.d(__webpack_exports__, "a", function() { return /* binding */ _toConsumableArray; });
-
-// EXTERNAL MODULE: ./node_modules/@babel/runtime/helpers/esm/arrayLikeToArray.js
-var arrayLikeToArray = __webpack_require__("a3WO");
-
-// CONCATENATED MODULE: ./node_modules/@babel/runtime/helpers/esm/arrayWithoutHoles.js
-
-function _arrayWithoutHoles(arr) {
-  if (Array.isArray(arr)) return Object(arrayLikeToArray["a" /* default */])(arr);
-}
-// EXTERNAL MODULE: ./node_modules/@babel/runtime/helpers/esm/iterableToArray.js
-var iterableToArray = __webpack_require__("25BE");
-
-// EXTERNAL MODULE: ./node_modules/@babel/runtime/helpers/esm/unsupportedIterableToArray.js
-var unsupportedIterableToArray = __webpack_require__("BsWD");
-
-// CONCATENATED MODULE: ./node_modules/@babel/runtime/helpers/esm/nonIterableSpread.js
-function _nonIterableSpread() {
-  throw new TypeError("Invalid attempt to spread non-iterable instance.\nIn order to be iterable, non-array objects must have a [Symbol.iterator]() method.");
-}
-// CONCATENATED MODULE: ./node_modules/@babel/runtime/helpers/esm/toConsumableArray.js
-
-
-
-
-function _toConsumableArray(arr) {
-  return _arrayWithoutHoles(arr) || Object(iterableToArray["a" /* default */])(arr) || Object(unsupportedIterableToArray["a" /* default */])(arr) || _nonIterableSpread();
-}
-
-/***/ }),
-
-=======
->>>>>>> 3c2c27c6
 /***/ "Lb+8":
 /***/ (function(module, __webpack_exports__, __webpack_require__) {
 
@@ -283,27 +105,6 @@
 __webpack_require__.d(__webpack_exports__, "MediaUpload", function() { return /* reexport */ media_upload; });
 __webpack_require__.d(__webpack_exports__, "uploadMedia", function() { return /* reexport */ uploadMedia; });
 
-<<<<<<< HEAD
-// EXTERNAL MODULE: ./node_modules/@babel/runtime/helpers/esm/classCallCheck.js
-var classCallCheck = __webpack_require__("1OyB");
-
-// EXTERNAL MODULE: ./node_modules/@babel/runtime/helpers/esm/createClass.js
-var createClass = __webpack_require__("vuIU");
-
-// EXTERNAL MODULE: ./node_modules/@babel/runtime/helpers/esm/assertThisInitialized.js
-var assertThisInitialized = __webpack_require__("JX7q");
-
-// EXTERNAL MODULE: ./node_modules/@babel/runtime/helpers/esm/inherits.js
-var inherits = __webpack_require__("Ji7U");
-
-// EXTERNAL MODULE: ./node_modules/@babel/runtime/helpers/esm/possibleConstructorReturn.js
-var possibleConstructorReturn = __webpack_require__("md7G");
-
-// EXTERNAL MODULE: ./node_modules/@babel/runtime/helpers/esm/getPrototypeOf.js
-var getPrototypeOf = __webpack_require__("foSv");
-
-=======
->>>>>>> 3c2c27c6
 // EXTERNAL MODULE: external "lodash"
 var external_lodash_ = __webpack_require__("YLtl");
 
@@ -679,30 +480,6 @@
     } // load the images so they are available in the media modal.
 
 
-<<<<<<< HEAD
-// EXTERNAL MODULE: external "regeneratorRuntime"
-var external_regeneratorRuntime_ = __webpack_require__("dvlR");
-var external_regeneratorRuntime_default = /*#__PURE__*/__webpack_require__.n(external_regeneratorRuntime_);
-
-// EXTERNAL MODULE: ./node_modules/@babel/runtime/helpers/esm/defineProperty.js
-var defineProperty = __webpack_require__("rePB");
-
-// EXTERNAL MODULE: ./node_modules/@babel/runtime/helpers/esm/asyncToGenerator.js
-var asyncToGenerator = __webpack_require__("HaE+");
-
-// EXTERNAL MODULE: ./node_modules/@babel/runtime/helpers/esm/toConsumableArray.js + 2 modules
-var toConsumableArray = __webpack_require__("KQm4");
-
-// EXTERNAL MODULE: ./node_modules/@babel/runtime/helpers/esm/slicedToArray.js + 1 modules
-var slicedToArray = __webpack_require__("ODXe");
-
-// EXTERNAL MODULE: external ["wp","apiFetch"]
-var external_wp_apiFetch_ = __webpack_require__("ywyh");
-var external_wp_apiFetch_default = /*#__PURE__*/__webpack_require__.n(external_wp_apiFetch_);
-
-// EXTERNAL MODULE: external ["wp","blob"]
-var external_wp_blob_ = __webpack_require__("xTGt");
-=======
     getAttachmentsCollection(Object(external_lodash_["castArray"])(this.props.value)).more();
   }
 
@@ -725,7 +502,6 @@
       collection.toArray().forEach(model => model.trigger('destroy', model)); // reset has more flag, if library had small amount of items all items may have been loaded before.
 
       collection.mirroring._hasMore = true; // request items
->>>>>>> 3c2c27c6
 
       collection.more();
     }
@@ -980,96 +756,6 @@
 
 /***/ }),
 
-<<<<<<< HEAD
-/***/ "ODXe":
-/***/ (function(module, __webpack_exports__, __webpack_require__) {
-
-"use strict";
-
-// EXPORTS
-__webpack_require__.d(__webpack_exports__, "a", function() { return /* binding */ _slicedToArray; });
-
-// EXTERNAL MODULE: ./node_modules/@babel/runtime/helpers/esm/arrayWithHoles.js
-var arrayWithHoles = __webpack_require__("DSFK");
-
-// CONCATENATED MODULE: ./node_modules/@babel/runtime/helpers/esm/iterableToArrayLimit.js
-function _iterableToArrayLimit(arr, i) {
-  if (typeof Symbol === "undefined" || !(Symbol.iterator in Object(arr))) return;
-  var _arr = [];
-  var _n = true;
-  var _d = false;
-  var _e = undefined;
-
-  try {
-    for (var _i = arr[Symbol.iterator](), _s; !(_n = (_s = _i.next()).done); _n = true) {
-      _arr.push(_s.value);
-
-      if (i && _arr.length === i) break;
-    }
-  } catch (err) {
-    _d = true;
-    _e = err;
-  } finally {
-    try {
-      if (!_n && _i["return"] != null) _i["return"]();
-    } finally {
-      if (_d) throw _e;
-    }
-  }
-
-  return _arr;
-}
-// EXTERNAL MODULE: ./node_modules/@babel/runtime/helpers/esm/unsupportedIterableToArray.js
-var unsupportedIterableToArray = __webpack_require__("BsWD");
-
-// EXTERNAL MODULE: ./node_modules/@babel/runtime/helpers/esm/nonIterableRest.js
-var nonIterableRest = __webpack_require__("PYwp");
-
-// CONCATENATED MODULE: ./node_modules/@babel/runtime/helpers/esm/slicedToArray.js
-
-
-
-
-function _slicedToArray(arr, i) {
-  return Object(arrayWithHoles["a" /* default */])(arr) || _iterableToArrayLimit(arr, i) || Object(unsupportedIterableToArray["a" /* default */])(arr, i) || Object(nonIterableRest["a" /* default */])();
-}
-
-/***/ }),
-
-/***/ "PYwp":
-/***/ (function(module, __webpack_exports__, __webpack_require__) {
-
-"use strict";
-/* harmony export (binding) */ __webpack_require__.d(__webpack_exports__, "a", function() { return _nonIterableRest; });
-function _nonIterableRest() {
-  throw new TypeError("Invalid attempt to destructure non-iterable instance.\nIn order to be iterable, non-array objects must have a [Symbol.iterator]() method.");
-}
-
-/***/ }),
-
-/***/ "U8pU":
-/***/ (function(module, __webpack_exports__, __webpack_require__) {
-
-"use strict";
-/* harmony export (binding) */ __webpack_require__.d(__webpack_exports__, "a", function() { return _typeof; });
-function _typeof(obj) {
-  "@babel/helpers - typeof";
-
-  if (typeof Symbol === "function" && typeof Symbol.iterator === "symbol") {
-    _typeof = function _typeof(obj) {
-      return typeof obj;
-    };
-  } else {
-    _typeof = function _typeof(obj) {
-      return obj && typeof Symbol === "function" && obj.constructor === Symbol && obj !== Symbol.prototype ? "symbol" : typeof obj;
-    };
-  }
-
-  return _typeof(obj);
-}
-
-/***/ }),
-
 /***/ "YLtl":
 /***/ (function(module, exports) {
 
@@ -1077,44 +763,6 @@
 
 /***/ }),
 
-/***/ "a3WO":
-/***/ (function(module, __webpack_exports__, __webpack_require__) {
-
-"use strict";
-/* harmony export (binding) */ __webpack_require__.d(__webpack_exports__, "a", function() { return _arrayLikeToArray; });
-function _arrayLikeToArray(arr, len) {
-  if (len == null || len > arr.length) len = arr.length;
-
-  for (var i = 0, arr2 = new Array(len); i < len; i++) {
-    arr2[i] = arr[i];
-  }
-
-  return arr2;
-}
-
-/***/ }),
-
-/***/ "dvlR":
-/***/ (function(module, exports) {
-
-(function() { module.exports = window["regeneratorRuntime"]; }());
-
-/***/ }),
-
-/***/ "foSv":
-/***/ (function(module, __webpack_exports__, __webpack_require__) {
-
-"use strict";
-/* harmony export (binding) */ __webpack_require__.d(__webpack_exports__, "a", function() { return _getPrototypeOf; });
-function _getPrototypeOf(o) {
-  _getPrototypeOf = Object.setPrototypeOf ? Object.getPrototypeOf : function _getPrototypeOf(o) {
-    return o.__proto__ || Object.getPrototypeOf(o);
-  };
-  return _getPrototypeOf(o);
-}
-
-/***/ }),
-
 /***/ "l3Sj":
 /***/ (function(module, exports) {
 
@@ -1122,64 +770,8 @@
 
 /***/ }),
 
-/***/ "md7G":
-/***/ (function(module, __webpack_exports__, __webpack_require__) {
-
-"use strict";
-/* harmony export (binding) */ __webpack_require__.d(__webpack_exports__, "a", function() { return _possibleConstructorReturn; });
-/* harmony import */ var _babel_runtime_helpers_esm_typeof__WEBPACK_IMPORTED_MODULE_0__ = __webpack_require__("U8pU");
-/* harmony import */ var _babel_runtime_helpers_esm_assertThisInitialized__WEBPACK_IMPORTED_MODULE_1__ = __webpack_require__("JX7q");
-
-
-function _possibleConstructorReturn(self, call) {
-  if (call && (Object(_babel_runtime_helpers_esm_typeof__WEBPACK_IMPORTED_MODULE_0__[/* default */ "a"])(call) === "object" || typeof call === "function")) {
-    return call;
-  }
-
-  return Object(_babel_runtime_helpers_esm_assertThisInitialized__WEBPACK_IMPORTED_MODULE_1__[/* default */ "a"])(self);
-}
-
-/***/ }),
-
-/***/ "rePB":
-/***/ (function(module, __webpack_exports__, __webpack_require__) {
-
-"use strict";
-/* harmony export (binding) */ __webpack_require__.d(__webpack_exports__, "a", function() { return _defineProperty; });
-function _defineProperty(obj, key, value) {
-  if (key in obj) {
-    Object.defineProperty(obj, key, {
-      value: value,
-      enumerable: true,
-      configurable: true,
-      writable: true
-    });
-  } else {
-    obj[key] = value;
-  }
-=======
-/***/ "YLtl":
-/***/ (function(module, exports) {
->>>>>>> 3c2c27c6
-
-(function() { module.exports = window["lodash"]; }());
-
-/***/ }),
-
-<<<<<<< HEAD
-/***/ "s4An":
-/***/ (function(module, __webpack_exports__, __webpack_require__) {
-=======
-/***/ "l3Sj":
-/***/ (function(module, exports) {
-
-(function() { module.exports = window["wp"]["i18n"]; }());
-
-/***/ }),
-
 /***/ "xTGt":
 /***/ (function(module, exports) {
->>>>>>> 3c2c27c6
 
 (function() { module.exports = window["wp"]["blob"]; }());
 
@@ -1190,43 +782,6 @@
 
 (function() { module.exports = window["wp"]["apiFetch"]; }());
 
-/***/ }),
-
-/***/ "vuIU":
-/***/ (function(module, __webpack_exports__, __webpack_require__) {
-
-"use strict";
-/* harmony export (binding) */ __webpack_require__.d(__webpack_exports__, "a", function() { return _createClass; });
-function _defineProperties(target, props) {
-  for (var i = 0; i < props.length; i++) {
-    var descriptor = props[i];
-    descriptor.enumerable = descriptor.enumerable || false;
-    descriptor.configurable = true;
-    if ("value" in descriptor) descriptor.writable = true;
-    Object.defineProperty(target, descriptor.key, descriptor);
-  }
-}
-
-function _createClass(Constructor, protoProps, staticProps) {
-  if (protoProps) _defineProperties(Constructor.prototype, protoProps);
-  if (staticProps) _defineProperties(Constructor, staticProps);
-  return Constructor;
-}
-
-/***/ }),
-
-/***/ "xTGt":
-/***/ (function(module, exports) {
-
-(function() { module.exports = window["wp"]["blob"]; }());
-
-/***/ }),
-
-/***/ "ywyh":
-/***/ (function(module, exports) {
-
-(function() { module.exports = window["wp"]["apiFetch"]; }());
-
 /***/ })
 
 /******/ });