this["wp"] = this["wp"] || {}; this["wp"]["serverSideRender"] =
/******/ (function(modules) { // webpackBootstrap
/******/ 	// The module cache
/******/ 	var installedModules = {};
/******/
/******/ 	// The require function
/******/ 	function __webpack_require__(moduleId) {
/******/
/******/ 		// Check if module is in cache
/******/ 		if(installedModules[moduleId]) {
/******/ 			return installedModules[moduleId].exports;
/******/ 		}
/******/ 		// Create a new module (and put it into the cache)
/******/ 		var module = installedModules[moduleId] = {
/******/ 			i: moduleId,
/******/ 			l: false,
/******/ 			exports: {}
/******/ 		};
/******/
/******/ 		// Execute the module function
/******/ 		modules[moduleId].call(module.exports, module, module.exports, __webpack_require__);
/******/
/******/ 		// Flag the module as loaded
/******/ 		module.l = true;
/******/
/******/ 		// Return the exports of the module
/******/ 		return module.exports;
/******/ 	}
/******/
/******/
/******/ 	// expose the modules object (__webpack_modules__)
/******/ 	__webpack_require__.m = modules;
/******/
/******/ 	// expose the module cache
/******/ 	__webpack_require__.c = installedModules;
/******/
/******/ 	// define getter function for harmony exports
/******/ 	__webpack_require__.d = function(exports, name, getter) {
/******/ 		if(!__webpack_require__.o(exports, name)) {
/******/ 			Object.defineProperty(exports, name, { enumerable: true, get: getter });
/******/ 		}
/******/ 	};
/******/
/******/ 	// define __esModule on exports
/******/ 	__webpack_require__.r = function(exports) {
/******/ 		if(typeof Symbol !== 'undefined' && Symbol.toStringTag) {
/******/ 			Object.defineProperty(exports, Symbol.toStringTag, { value: 'Module' });
/******/ 		}
/******/ 		Object.defineProperty(exports, '__esModule', { value: true });
/******/ 	};
/******/
/******/ 	// create a fake namespace object
/******/ 	// mode & 1: value is a module id, require it
/******/ 	// mode & 2: merge all properties of value into the ns
/******/ 	// mode & 4: return value when already ns object
/******/ 	// mode & 8|1: behave like require
/******/ 	__webpack_require__.t = function(value, mode) {
/******/ 		if(mode & 1) value = __webpack_require__(value);
/******/ 		if(mode & 8) return value;
/******/ 		if((mode & 4) && typeof value === 'object' && value && value.__esModule) return value;
/******/ 		var ns = Object.create(null);
/******/ 		__webpack_require__.r(ns);
/******/ 		Object.defineProperty(ns, 'default', { enumerable: true, value: value });
/******/ 		if(mode & 2 && typeof value != 'string') for(var key in value) __webpack_require__.d(ns, key, function(key) { return value[key]; }.bind(null, key));
/******/ 		return ns;
/******/ 	};
/******/
/******/ 	// getDefaultExport function for compatibility with non-harmony modules
/******/ 	__webpack_require__.n = function(module) {
/******/ 		var getter = module && module.__esModule ?
/******/ 			function getDefault() { return module['default']; } :
/******/ 			function getModuleExports() { return module; };
/******/ 		__webpack_require__.d(getter, 'a', getter);
/******/ 		return getter;
/******/ 	};
/******/
/******/ 	// Object.prototype.hasOwnProperty.call
/******/ 	__webpack_require__.o = function(object, property) { return Object.prototype.hasOwnProperty.call(object, property); };
/******/
/******/ 	// __webpack_public_path__
/******/ 	__webpack_require__.p = "";
/******/
/******/
/******/ 	// Load entry module and return exports
/******/ 	return __webpack_require__(__webpack_require__.s = "4dqW");
/******/ })
/************************************************************************/
/******/ ({

<<<<<<< HEAD
/***/ "1OyB":
/***/ (function(module, __webpack_exports__, __webpack_require__) {

"use strict";
/* harmony export (binding) */ __webpack_require__.d(__webpack_exports__, "a", function() { return _classCallCheck; });
function _classCallCheck(instance, Constructor) {
  if (!(instance instanceof Constructor)) {
    throw new TypeError("Cannot call a class as a function");
  }
}

/***/ }),

=======
>>>>>>> 3c2c27c6
/***/ "1ZqX":
/***/ (function(module, exports) {

(function() { module.exports = window["wp"]["data"]; }());

/***/ }),

/***/ "4dqW":
/***/ (function(module, __webpack_exports__, __webpack_require__) {

"use strict";
// ESM COMPAT FLAG
__webpack_require__.r(__webpack_exports__);

// EXTERNAL MODULE: ./node_modules/@babel/runtime/helpers/esm/extends.js
var esm_extends = __webpack_require__("wx14");
<<<<<<< HEAD

// EXTERNAL MODULE: ./node_modules/@babel/runtime/helpers/esm/defineProperty.js
var defineProperty = __webpack_require__("rePB");

// EXTERNAL MODULE: ./node_modules/@babel/runtime/helpers/esm/objectWithoutProperties.js
var objectWithoutProperties = __webpack_require__("Ff2n");
=======
>>>>>>> 3c2c27c6

// EXTERNAL MODULE: external ["wp","element"]
var external_wp_element_ = __webpack_require__("GRId");

// EXTERNAL MODULE: external ["wp","data"]
var external_wp_data_ = __webpack_require__("1ZqX");

// EXTERNAL MODULE: external ["wp","deprecated"]
var external_wp_deprecated_ = __webpack_require__("NMb1");
var external_wp_deprecated_default = /*#__PURE__*/__webpack_require__.n(external_wp_deprecated_);

<<<<<<< HEAD
// EXTERNAL MODULE: ./node_modules/@babel/runtime/helpers/esm/classCallCheck.js
var classCallCheck = __webpack_require__("1OyB");

// EXTERNAL MODULE: ./node_modules/@babel/runtime/helpers/esm/createClass.js
var createClass = __webpack_require__("vuIU");

// EXTERNAL MODULE: ./node_modules/@babel/runtime/helpers/esm/inherits.js
var inherits = __webpack_require__("Ji7U");

// EXTERNAL MODULE: ./node_modules/@babel/runtime/helpers/esm/possibleConstructorReturn.js
var possibleConstructorReturn = __webpack_require__("md7G");

// EXTERNAL MODULE: ./node_modules/@babel/runtime/helpers/esm/getPrototypeOf.js
var getPrototypeOf = __webpack_require__("foSv");

// EXTERNAL MODULE: external "lodash"
var external_lodash_ = __webpack_require__("YLtl");
=======
// EXTERNAL MODULE: external "lodash"
var external_lodash_ = __webpack_require__("YLtl");

// EXTERNAL MODULE: external ["wp","compose"]
var external_wp_compose_ = __webpack_require__("K9lf");
>>>>>>> 3c2c27c6

// EXTERNAL MODULE: external ["wp","i18n"]
var external_wp_i18n_ = __webpack_require__("l3Sj");

// EXTERNAL MODULE: external ["wp","apiFetch"]
var external_wp_apiFetch_ = __webpack_require__("ywyh");
var external_wp_apiFetch_default = /*#__PURE__*/__webpack_require__.n(external_wp_apiFetch_);

// EXTERNAL MODULE: external ["wp","url"]
var external_wp_url_ = __webpack_require__("Mmq9");

// EXTERNAL MODULE: external ["wp","components"]
var external_wp_components_ = __webpack_require__("tI+e");
<<<<<<< HEAD

// CONCATENATED MODULE: ./node_modules/@wordpress/server-side-render/build-module/server-side-render.js


=======
>>>>>>> 3c2c27c6

// EXTERNAL MODULE: external ["wp","blocks"]
var external_wp_blocks_ = __webpack_require__("HSyU");

// CONCATENATED MODULE: ./node_modules/@wordpress/server-side-render/build-module/server-side-render.js



/**
 * External dependencies
 */

/**
 * WordPress dependencies
 */








function rendererPath(block, attributes = null, urlQueryArgs = {}) {
  return Object(external_wp_url_["addQueryArgs"])(`/wp/v2/block-renderer/${block}`, {
    context: 'edit',
    ...(null !== attributes ? {
      attributes
    } : {}),
    ...urlQueryArgs
  });
}

function DefaultEmptyResponsePlaceholder({
  className
}) {
  return Object(external_wp_element_["createElement"])(external_wp_components_["Placeholder"], {
    className: className
  }, Object(external_wp_i18n_["__"])('Block rendered as empty.'));
}

function DefaultErrorResponsePlaceholder({
  response,
  className
}) {
  const errorMessage = Object(external_wp_i18n_["sprintf"])( // translators: %s: error message describing the problem
  Object(external_wp_i18n_["__"])('Error loading block: %s'), response.errorMsg);
  return Object(external_wp_element_["createElement"])(external_wp_components_["Placeholder"], {
    className: className
  }, errorMessage);
}

function DefaultLoadingResponsePlaceholder({
  className
}) {
  return Object(external_wp_element_["createElement"])(external_wp_components_["Placeholder"], {
    className: className
  }, Object(external_wp_element_["createElement"])(external_wp_components_["Spinner"], null));
}

function ServerSideRender(props) {
  const {
    attributes,
    block,
    className,
    httpMethod = 'GET',
    urlQueryArgs,
    EmptyResponsePlaceholder = DefaultEmptyResponsePlaceholder,
    ErrorResponsePlaceholder = DefaultErrorResponsePlaceholder,
    LoadingResponsePlaceholder = DefaultLoadingResponsePlaceholder
  } = props;
  const isMountedRef = Object(external_wp_element_["useRef"])(true);
  const fetchRequestRef = Object(external_wp_element_["useRef"])();
  const [response, setResponse] = Object(external_wp_element_["useState"])(null);
  const prevProps = Object(external_wp_compose_["usePrevious"])(props);

  function fetchData() {
    if (!isMountedRef.current) {
      return;
    }

    if (null !== response) {
      setResponse(null);
    }

    const sanitizedAttributes = attributes && Object(external_wp_blocks_["__experimentalSanitizeBlockAttributes"])(block, attributes); // If httpMethod is 'POST', send the attributes in the request body instead of the URL.
    // This allows sending a larger attributes object than in a GET request, where the attributes are in the URL.


    const isPostRequest = 'POST' === httpMethod;
    const urlAttributes = isPostRequest ? null : sanitizedAttributes !== null && sanitizedAttributes !== void 0 ? sanitizedAttributes : null;
    const path = rendererPath(block, urlAttributes, urlQueryArgs);
    const data = isPostRequest ? {
      attributes: sanitizedAttributes !== null && sanitizedAttributes !== void 0 ? sanitizedAttributes : null
    } : null; // Store the latest fetch request so that when we process it, we can
    // check if it is the current request, to avoid race conditions on slow networks.

    const fetchRequest = fetchRequestRef.current = external_wp_apiFetch_default()({
      path,
      data,
      method: isPostRequest ? 'POST' : 'GET'
    }).then(fetchResponse => {
      if (isMountedRef.current && fetchRequest === fetchRequestRef.current && fetchResponse) {
        setResponse(fetchResponse.rendered);
      }
    }).catch(error => {
      if (isMountedRef.current && fetchRequest === fetchRequestRef.current) {
        setResponse({
          error: true,
          errorMsg: error.message
        });
      }
    });
    return fetchRequest;
  }

  const debouncedFetchData = Object(external_wp_compose_["useDebounce"])(fetchData, 500); // When the component unmounts, set isMountedRef to false. This will
  // let the async fetch callbacks know when to stop.

  Object(external_wp_element_["useEffect"])(() => () => {
    isMountedRef.current = false;
  }, []);
  Object(external_wp_element_["useEffect"])(() => {
    // Don't debounce the first fetch. This ensures that the first render
    // shows data as soon as possible
    if (prevProps === undefined) {
      fetchData();
    } else if (!Object(external_lodash_["isEqual"])(prevProps, props)) {
      debouncedFetchData();
    }
  });

  if (response === '') {
    return Object(external_wp_element_["createElement"])(EmptyResponsePlaceholder, props);
  } else if (!response) {
    return Object(external_wp_element_["createElement"])(LoadingResponsePlaceholder, props);
  } else if (response.error) {
    return Object(external_wp_element_["createElement"])(ErrorResponsePlaceholder, Object(esm_extends["a" /* default */])({
      response: response
    }, props));
  }

  return Object(external_wp_element_["createElement"])(external_wp_element_["RawHTML"], {
    className: className
  }, response);
}

// CONCATENATED MODULE: ./node_modules/@wordpress/server-side-render/build-module/index.js



/**
 * WordPress dependencies
 */



/**
 * Internal dependencies
 */


/**
 * Constants
 */

const EMPTY_OBJECT = {};
const ExportedServerSideRender = Object(external_wp_data_["withSelect"])(select => {
  const coreEditorSelect = select('core/editor');

  if (coreEditorSelect) {
    const currentPostId = coreEditorSelect.getCurrentPostId(); // For templates and template parts we use a custom ID format.
    // Since they aren't real posts, we don't want to use their ID
    // for server-side rendering. Since they use a string based ID,
    // we can assume real post IDs are numbers.

    if (currentPostId && typeof currentPostId === 'number') {
      return {
        currentPostId
      };
    }
  }

  return EMPTY_OBJECT;
})(({
  urlQueryArgs = EMPTY_OBJECT,
  currentPostId,
  ...props
}) => {
  const newUrlQueryArgs = Object(external_wp_element_["useMemo"])(() => {
    if (!currentPostId) {
      return urlQueryArgs;
    }

    return {
      post_id: currentPostId,
      ...urlQueryArgs
    };
  }, [currentPostId, urlQueryArgs]);
  return Object(external_wp_element_["createElement"])(ServerSideRender, Object(esm_extends["a" /* default */])({
    urlQueryArgs: newUrlQueryArgs
  }, props));
});

if (window && window.wp && window.wp.components) {
  window.wp.components.ServerSideRender = Object(external_wp_element_["forwardRef"])((props, ref) => {
    external_wp_deprecated_default()('wp.components.ServerSideRender', {
      since: '5.3',
      alternative: 'wp.serverSideRender'
    });
    return Object(external_wp_element_["createElement"])(ExportedServerSideRender, Object(esm_extends["a" /* default */])({}, props, {
      ref: ref
    }));
  });
}

/* harmony default export */ var build_module = __webpack_exports__["default"] = (ExportedServerSideRender);


/***/ }),

<<<<<<< HEAD
/***/ "Ff2n":
/***/ (function(module, __webpack_exports__, __webpack_require__) {

"use strict";
/* harmony export (binding) */ __webpack_require__.d(__webpack_exports__, "a", function() { return _objectWithoutProperties; });
/* harmony import */ var _babel_runtime_helpers_esm_objectWithoutPropertiesLoose__WEBPACK_IMPORTED_MODULE_0__ = __webpack_require__("zLVn");

function _objectWithoutProperties(source, excluded) {
  if (source == null) return {};
  var target = Object(_babel_runtime_helpers_esm_objectWithoutPropertiesLoose__WEBPACK_IMPORTED_MODULE_0__[/* default */ "a"])(source, excluded);
  var key, i;

  if (Object.getOwnPropertySymbols) {
    var sourceSymbolKeys = Object.getOwnPropertySymbols(source);

    for (i = 0; i < sourceSymbolKeys.length; i++) {
      key = sourceSymbolKeys[i];
      if (excluded.indexOf(key) >= 0) continue;
      if (!Object.prototype.propertyIsEnumerable.call(source, key)) continue;
      target[key] = source[key];
    }
  }

  return target;
}

/***/ }),

/***/ "GRId":
/***/ (function(module, exports) {

(function() { module.exports = window["wp"]["element"]; }());

/***/ }),

/***/ "JX7q":
/***/ (function(module, __webpack_exports__, __webpack_require__) {

"use strict";
/* harmony export (binding) */ __webpack_require__.d(__webpack_exports__, "a", function() { return _assertThisInitialized; });
function _assertThisInitialized(self) {
  if (self === void 0) {
    throw new ReferenceError("this hasn't been initialised - super() hasn't been called");
  }

  return self;
}

/***/ }),

/***/ "Ji7U":
/***/ (function(module, __webpack_exports__, __webpack_require__) {

"use strict";
/* harmony export (binding) */ __webpack_require__.d(__webpack_exports__, "a", function() { return _inherits; });
/* harmony import */ var _babel_runtime_helpers_esm_setPrototypeOf__WEBPACK_IMPORTED_MODULE_0__ = __webpack_require__("s4An");

function _inherits(subClass, superClass) {
  if (typeof superClass !== "function" && superClass !== null) {
    throw new TypeError("Super expression must either be null or a function");
  }

  subClass.prototype = Object.create(superClass && superClass.prototype, {
    constructor: {
      value: subClass,
      writable: true,
      configurable: true
    }
  });
  if (superClass) Object(_babel_runtime_helpers_esm_setPrototypeOf__WEBPACK_IMPORTED_MODULE_0__[/* default */ "a"])(subClass, superClass);
}

/***/ }),

/***/ "Mmq9":
/***/ (function(module, exports) {

(function() { module.exports = window["wp"]["url"]; }());

/***/ }),

/***/ "NMb1":
/***/ (function(module, exports) {

(function() { module.exports = window["wp"]["deprecated"]; }());

/***/ }),

/***/ "U8pU":
/***/ (function(module, __webpack_exports__, __webpack_require__) {

"use strict";
/* harmony export (binding) */ __webpack_require__.d(__webpack_exports__, "a", function() { return _typeof; });
function _typeof(obj) {
  "@babel/helpers - typeof";

  if (typeof Symbol === "function" && typeof Symbol.iterator === "symbol") {
    _typeof = function _typeof(obj) {
      return typeof obj;
    };
  } else {
    _typeof = function _typeof(obj) {
      return obj && typeof Symbol === "function" && obj.constructor === Symbol && obj !== Symbol.prototype ? "symbol" : typeof obj;
    };
  }

  return _typeof(obj);
}

/***/ }),

/***/ "YLtl":
/***/ (function(module, exports) {

(function() { module.exports = window["lodash"]; }());

/***/ }),

/***/ "foSv":
/***/ (function(module, __webpack_exports__, __webpack_require__) {

"use strict";
/* harmony export (binding) */ __webpack_require__.d(__webpack_exports__, "a", function() { return _getPrototypeOf; });
function _getPrototypeOf(o) {
  _getPrototypeOf = Object.setPrototypeOf ? Object.getPrototypeOf : function _getPrototypeOf(o) {
    return o.__proto__ || Object.getPrototypeOf(o);
  };
  return _getPrototypeOf(o);
}

/***/ }),

/***/ "l3Sj":
/***/ (function(module, exports) {

(function() { module.exports = window["wp"]["i18n"]; }());

/***/ }),

/***/ "md7G":
/***/ (function(module, __webpack_exports__, __webpack_require__) {

"use strict";
/* harmony export (binding) */ __webpack_require__.d(__webpack_exports__, "a", function() { return _possibleConstructorReturn; });
/* harmony import */ var _babel_runtime_helpers_esm_typeof__WEBPACK_IMPORTED_MODULE_0__ = __webpack_require__("U8pU");
/* harmony import */ var _babel_runtime_helpers_esm_assertThisInitialized__WEBPACK_IMPORTED_MODULE_1__ = __webpack_require__("JX7q");


function _possibleConstructorReturn(self, call) {
  if (call && (Object(_babel_runtime_helpers_esm_typeof__WEBPACK_IMPORTED_MODULE_0__[/* default */ "a"])(call) === "object" || typeof call === "function")) {
    return call;
  }

  return Object(_babel_runtime_helpers_esm_assertThisInitialized__WEBPACK_IMPORTED_MODULE_1__[/* default */ "a"])(self);
}

/***/ }),

/***/ "rePB":
/***/ (function(module, __webpack_exports__, __webpack_require__) {
=======
/***/ "GRId":
/***/ (function(module, exports) {
>>>>>>> 3c2c27c6

(function() { module.exports = window["wp"]["element"]; }());

/***/ }),

/***/ "HSyU":
/***/ (function(module, exports) {

(function() { module.exports = window["wp"]["blocks"]; }());

/***/ }),

<<<<<<< HEAD
/***/ "s4An":
/***/ (function(module, __webpack_exports__, __webpack_require__) {
=======
/***/ "K9lf":
/***/ (function(module, exports) {

(function() { module.exports = window["wp"]["compose"]; }());

/***/ }),

/***/ "Mmq9":
/***/ (function(module, exports) {
>>>>>>> 3c2c27c6

(function() { module.exports = window["wp"]["url"]; }());

/***/ }),

/***/ "NMb1":
/***/ (function(module, exports) {

(function() { module.exports = window["wp"]["deprecated"]; }());

/***/ }),

/***/ "YLtl":
/***/ (function(module, exports) {

(function() { module.exports = window["lodash"]; }());

/***/ }),

<<<<<<< HEAD
/***/ "tI+e":
/***/ (function(module, exports) {

(function() { module.exports = window["wp"]["components"]; }());

/***/ }),

/***/ "vuIU":
/***/ (function(module, __webpack_exports__, __webpack_require__) {

"use strict";
/* harmony export (binding) */ __webpack_require__.d(__webpack_exports__, "a", function() { return _createClass; });
function _defineProperties(target, props) {
  for (var i = 0; i < props.length; i++) {
    var descriptor = props[i];
    descriptor.enumerable = descriptor.enumerable || false;
    descriptor.configurable = true;
    if ("value" in descriptor) descriptor.writable = true;
    Object.defineProperty(target, descriptor.key, descriptor);
  }
}

function _createClass(Constructor, protoProps, staticProps) {
  if (protoProps) _defineProperties(Constructor.prototype, protoProps);
  if (staticProps) _defineProperties(Constructor, staticProps);
  return Constructor;
}
=======
/***/ "l3Sj":
/***/ (function(module, exports) {

(function() { module.exports = window["wp"]["i18n"]; }());

/***/ }),

/***/ "tI+e":
/***/ (function(module, exports) {

(function() { module.exports = window["wp"]["components"]; }());
>>>>>>> 3c2c27c6

/***/ }),

/***/ "wx14":
/***/ (function(module, __webpack_exports__, __webpack_require__) {

"use strict";
/* harmony export (binding) */ __webpack_require__.d(__webpack_exports__, "a", function() { return _extends; });
function _extends() {
  _extends = Object.assign || function (target) {
    for (var i = 1; i < arguments.length; i++) {
      var source = arguments[i];

      for (var key in source) {
        if (Object.prototype.hasOwnProperty.call(source, key)) {
          target[key] = source[key];
        }
      }
    }

    return target;
  };

  return _extends.apply(this, arguments);
}

/***/ }),

/***/ "ywyh":
/***/ (function(module, exports) {

(function() { module.exports = window["wp"]["apiFetch"]; }());

<<<<<<< HEAD
/***/ }),

/***/ "zLVn":
/***/ (function(module, __webpack_exports__, __webpack_require__) {

"use strict";
/* harmony export (binding) */ __webpack_require__.d(__webpack_exports__, "a", function() { return _objectWithoutPropertiesLoose; });
function _objectWithoutPropertiesLoose(source, excluded) {
  if (source == null) return {};
  var target = {};
  var sourceKeys = Object.keys(source);
  var key, i;

  for (i = 0; i < sourceKeys.length; i++) {
    key = sourceKeys[i];
    if (excluded.indexOf(key) >= 0) continue;
    target[key] = source[key];
  }

  return target;
}

=======
>>>>>>> 3c2c27c6
/***/ })

/******/ })["default"];<|MERGE_RESOLUTION|>--- conflicted
+++ resolved
@@ -87,22 +87,6 @@
 /************************************************************************/
 /******/ ({
 
-<<<<<<< HEAD
-/***/ "1OyB":
-/***/ (function(module, __webpack_exports__, __webpack_require__) {
-
-"use strict";
-/* harmony export (binding) */ __webpack_require__.d(__webpack_exports__, "a", function() { return _classCallCheck; });
-function _classCallCheck(instance, Constructor) {
-  if (!(instance instanceof Constructor)) {
-    throw new TypeError("Cannot call a class as a function");
-  }
-}
-
-/***/ }),
-
-=======
->>>>>>> 3c2c27c6
 /***/ "1ZqX":
 /***/ (function(module, exports) {
 
@@ -119,15 +103,6 @@
 
 // EXTERNAL MODULE: ./node_modules/@babel/runtime/helpers/esm/extends.js
 var esm_extends = __webpack_require__("wx14");
-<<<<<<< HEAD
-
-// EXTERNAL MODULE: ./node_modules/@babel/runtime/helpers/esm/defineProperty.js
-var defineProperty = __webpack_require__("rePB");
-
-// EXTERNAL MODULE: ./node_modules/@babel/runtime/helpers/esm/objectWithoutProperties.js
-var objectWithoutProperties = __webpack_require__("Ff2n");
-=======
->>>>>>> 3c2c27c6
 
 // EXTERNAL MODULE: external ["wp","element"]
 var external_wp_element_ = __webpack_require__("GRId");
@@ -139,31 +114,11 @@
 var external_wp_deprecated_ = __webpack_require__("NMb1");
 var external_wp_deprecated_default = /*#__PURE__*/__webpack_require__.n(external_wp_deprecated_);
 
-<<<<<<< HEAD
-// EXTERNAL MODULE: ./node_modules/@babel/runtime/helpers/esm/classCallCheck.js
-var classCallCheck = __webpack_require__("1OyB");
-
-// EXTERNAL MODULE: ./node_modules/@babel/runtime/helpers/esm/createClass.js
-var createClass = __webpack_require__("vuIU");
-
-// EXTERNAL MODULE: ./node_modules/@babel/runtime/helpers/esm/inherits.js
-var inherits = __webpack_require__("Ji7U");
-
-// EXTERNAL MODULE: ./node_modules/@babel/runtime/helpers/esm/possibleConstructorReturn.js
-var possibleConstructorReturn = __webpack_require__("md7G");
-
-// EXTERNAL MODULE: ./node_modules/@babel/runtime/helpers/esm/getPrototypeOf.js
-var getPrototypeOf = __webpack_require__("foSv");
-
 // EXTERNAL MODULE: external "lodash"
 var external_lodash_ = __webpack_require__("YLtl");
-=======
-// EXTERNAL MODULE: external "lodash"
-var external_lodash_ = __webpack_require__("YLtl");
 
 // EXTERNAL MODULE: external ["wp","compose"]
 var external_wp_compose_ = __webpack_require__("K9lf");
->>>>>>> 3c2c27c6
 
 // EXTERNAL MODULE: external ["wp","i18n"]
 var external_wp_i18n_ = __webpack_require__("l3Sj");
@@ -177,13 +132,6 @@
 
 // EXTERNAL MODULE: external ["wp","components"]
 var external_wp_components_ = __webpack_require__("tI+e");
-<<<<<<< HEAD
-
-// CONCATENATED MODULE: ./node_modules/@wordpress/server-side-render/build-module/server-side-render.js
-
-
-=======
->>>>>>> 3c2c27c6
 
 // EXTERNAL MODULE: external ["wp","blocks"]
 var external_wp_blocks_ = __webpack_require__("HSyU");
@@ -405,35 +353,6 @@
 
 /***/ }),
 
-<<<<<<< HEAD
-/***/ "Ff2n":
-/***/ (function(module, __webpack_exports__, __webpack_require__) {
-
-"use strict";
-/* harmony export (binding) */ __webpack_require__.d(__webpack_exports__, "a", function() { return _objectWithoutProperties; });
-/* harmony import */ var _babel_runtime_helpers_esm_objectWithoutPropertiesLoose__WEBPACK_IMPORTED_MODULE_0__ = __webpack_require__("zLVn");
-
-function _objectWithoutProperties(source, excluded) {
-  if (source == null) return {};
-  var target = Object(_babel_runtime_helpers_esm_objectWithoutPropertiesLoose__WEBPACK_IMPORTED_MODULE_0__[/* default */ "a"])(source, excluded);
-  var key, i;
-
-  if (Object.getOwnPropertySymbols) {
-    var sourceSymbolKeys = Object.getOwnPropertySymbols(source);
-
-    for (i = 0; i < sourceSymbolKeys.length; i++) {
-      key = sourceSymbolKeys[i];
-      if (excluded.indexOf(key) >= 0) continue;
-      if (!Object.prototype.propertyIsEnumerable.call(source, key)) continue;
-      target[key] = source[key];
-    }
-  }
-
-  return target;
-}
-
-/***/ }),
-
 /***/ "GRId":
 /***/ (function(module, exports) {
 
@@ -441,42 +360,17 @@
 
 /***/ }),
 
-/***/ "JX7q":
-/***/ (function(module, __webpack_exports__, __webpack_require__) {
-
-"use strict";
-/* harmony export (binding) */ __webpack_require__.d(__webpack_exports__, "a", function() { return _assertThisInitialized; });
-function _assertThisInitialized(self) {
-  if (self === void 0) {
-    throw new ReferenceError("this hasn't been initialised - super() hasn't been called");
-  }
-
-  return self;
-}
-
-/***/ }),
-
-/***/ "Ji7U":
-/***/ (function(module, __webpack_exports__, __webpack_require__) {
-
-"use strict";
-/* harmony export (binding) */ __webpack_require__.d(__webpack_exports__, "a", function() { return _inherits; });
-/* harmony import */ var _babel_runtime_helpers_esm_setPrototypeOf__WEBPACK_IMPORTED_MODULE_0__ = __webpack_require__("s4An");
-
-function _inherits(subClass, superClass) {
-  if (typeof superClass !== "function" && superClass !== null) {
-    throw new TypeError("Super expression must either be null or a function");
-  }
-
-  subClass.prototype = Object.create(superClass && superClass.prototype, {
-    constructor: {
-      value: subClass,
-      writable: true,
-      configurable: true
-    }
-  });
-  if (superClass) Object(_babel_runtime_helpers_esm_setPrototypeOf__WEBPACK_IMPORTED_MODULE_0__[/* default */ "a"])(subClass, superClass);
-}
+/***/ "HSyU":
+/***/ (function(module, exports) {
+
+(function() { module.exports = window["wp"]["blocks"]; }());
+
+/***/ }),
+
+/***/ "K9lf":
+/***/ (function(module, exports) {
+
+(function() { module.exports = window["wp"]["compose"]; }());
 
 /***/ }),
 
@@ -494,29 +388,6 @@
 
 /***/ }),
 
-/***/ "U8pU":
-/***/ (function(module, __webpack_exports__, __webpack_require__) {
-
-"use strict";
-/* harmony export (binding) */ __webpack_require__.d(__webpack_exports__, "a", function() { return _typeof; });
-function _typeof(obj) {
-  "@babel/helpers - typeof";
-
-  if (typeof Symbol === "function" && typeof Symbol.iterator === "symbol") {
-    _typeof = function _typeof(obj) {
-      return typeof obj;
-    };
-  } else {
-    _typeof = function _typeof(obj) {
-      return obj && typeof Symbol === "function" && obj.constructor === Symbol && obj !== Symbol.prototype ? "symbol" : typeof obj;
-    };
-  }
-
-  return _typeof(obj);
-}
-
-/***/ }),
-
 /***/ "YLtl":
 /***/ (function(module, exports) {
 
@@ -524,20 +395,6 @@
 
 /***/ }),
 
-/***/ "foSv":
-/***/ (function(module, __webpack_exports__, __webpack_require__) {
-
-"use strict";
-/* harmony export (binding) */ __webpack_require__.d(__webpack_exports__, "a", function() { return _getPrototypeOf; });
-function _getPrototypeOf(o) {
-  _getPrototypeOf = Object.setPrototypeOf ? Object.getPrototypeOf : function _getPrototypeOf(o) {
-    return o.__proto__ || Object.getPrototypeOf(o);
-  };
-  return _getPrototypeOf(o);
-}
-
-/***/ }),
-
 /***/ "l3Sj":
 /***/ (function(module, exports) {
 
@@ -545,117 +402,10 @@
 
 /***/ }),
 
-/***/ "md7G":
-/***/ (function(module, __webpack_exports__, __webpack_require__) {
-
-"use strict";
-/* harmony export (binding) */ __webpack_require__.d(__webpack_exports__, "a", function() { return _possibleConstructorReturn; });
-/* harmony import */ var _babel_runtime_helpers_esm_typeof__WEBPACK_IMPORTED_MODULE_0__ = __webpack_require__("U8pU");
-/* harmony import */ var _babel_runtime_helpers_esm_assertThisInitialized__WEBPACK_IMPORTED_MODULE_1__ = __webpack_require__("JX7q");
-
-
-function _possibleConstructorReturn(self, call) {
-  if (call && (Object(_babel_runtime_helpers_esm_typeof__WEBPACK_IMPORTED_MODULE_0__[/* default */ "a"])(call) === "object" || typeof call === "function")) {
-    return call;
-  }
-
-  return Object(_babel_runtime_helpers_esm_assertThisInitialized__WEBPACK_IMPORTED_MODULE_1__[/* default */ "a"])(self);
-}
-
-/***/ }),
-
-/***/ "rePB":
-/***/ (function(module, __webpack_exports__, __webpack_require__) {
-=======
-/***/ "GRId":
-/***/ (function(module, exports) {
->>>>>>> 3c2c27c6
-
-(function() { module.exports = window["wp"]["element"]; }());
-
-/***/ }),
-
-/***/ "HSyU":
-/***/ (function(module, exports) {
-
-(function() { module.exports = window["wp"]["blocks"]; }());
-
-/***/ }),
-
-<<<<<<< HEAD
-/***/ "s4An":
-/***/ (function(module, __webpack_exports__, __webpack_require__) {
-=======
-/***/ "K9lf":
-/***/ (function(module, exports) {
-
-(function() { module.exports = window["wp"]["compose"]; }());
-
-/***/ }),
-
-/***/ "Mmq9":
-/***/ (function(module, exports) {
->>>>>>> 3c2c27c6
-
-(function() { module.exports = window["wp"]["url"]; }());
-
-/***/ }),
-
-/***/ "NMb1":
-/***/ (function(module, exports) {
-
-(function() { module.exports = window["wp"]["deprecated"]; }());
-
-/***/ }),
-
-/***/ "YLtl":
-/***/ (function(module, exports) {
-
-(function() { module.exports = window["lodash"]; }());
-
-/***/ }),
-
-<<<<<<< HEAD
 /***/ "tI+e":
 /***/ (function(module, exports) {
 
 (function() { module.exports = window["wp"]["components"]; }());
-
-/***/ }),
-
-/***/ "vuIU":
-/***/ (function(module, __webpack_exports__, __webpack_require__) {
-
-"use strict";
-/* harmony export (binding) */ __webpack_require__.d(__webpack_exports__, "a", function() { return _createClass; });
-function _defineProperties(target, props) {
-  for (var i = 0; i < props.length; i++) {
-    var descriptor = props[i];
-    descriptor.enumerable = descriptor.enumerable || false;
-    descriptor.configurable = true;
-    if ("value" in descriptor) descriptor.writable = true;
-    Object.defineProperty(target, descriptor.key, descriptor);
-  }
-}
-
-function _createClass(Constructor, protoProps, staticProps) {
-  if (protoProps) _defineProperties(Constructor.prototype, protoProps);
-  if (staticProps) _defineProperties(Constructor, staticProps);
-  return Constructor;
-}
-=======
-/***/ "l3Sj":
-/***/ (function(module, exports) {
-
-(function() { module.exports = window["wp"]["i18n"]; }());
-
-/***/ }),
-
-/***/ "tI+e":
-/***/ (function(module, exports) {
-
-(function() { module.exports = window["wp"]["components"]; }());
->>>>>>> 3c2c27c6
 
 /***/ }),
 
@@ -689,31 +439,6 @@
 
 (function() { module.exports = window["wp"]["apiFetch"]; }());
 
-<<<<<<< HEAD
-/***/ }),
-
-/***/ "zLVn":
-/***/ (function(module, __webpack_exports__, __webpack_require__) {
-
-"use strict";
-/* harmony export (binding) */ __webpack_require__.d(__webpack_exports__, "a", function() { return _objectWithoutPropertiesLoose; });
-function _objectWithoutPropertiesLoose(source, excluded) {
-  if (source == null) return {};
-  var target = {};
-  var sourceKeys = Object.keys(source);
-  var key, i;
-
-  for (i = 0; i < sourceKeys.length; i++) {
-    key = sourceKeys[i];
-    if (excluded.indexOf(key) >= 0) continue;
-    target[key] = source[key];
-  }
-
-  return target;
-}
-
-=======
->>>>>>> 3c2c27c6
 /***/ })
 
 /******/ })["default"];