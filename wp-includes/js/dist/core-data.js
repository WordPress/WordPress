this["wp"] = this["wp"] || {}; this["wp"]["coreData"] =
/******/ (function(modules) { // webpackBootstrap
/******/ 	// The module cache
/******/ 	var installedModules = {};
/******/
/******/ 	// The require function
/******/ 	function __webpack_require__(moduleId) {
/******/
/******/ 		// Check if module is in cache
/******/ 		if(installedModules[moduleId]) {
/******/ 			return installedModules[moduleId].exports;
/******/ 		}
/******/ 		// Create a new module (and put it into the cache)
/******/ 		var module = installedModules[moduleId] = {
/******/ 			i: moduleId,
/******/ 			l: false,
/******/ 			exports: {}
/******/ 		};
/******/
/******/ 		// Execute the module function
/******/ 		modules[moduleId].call(module.exports, module, module.exports, __webpack_require__);
/******/
/******/ 		// Flag the module as loaded
/******/ 		module.l = true;
/******/
/******/ 		// Return the exports of the module
/******/ 		return module.exports;
/******/ 	}
/******/
/******/
/******/ 	// expose the modules object (__webpack_modules__)
/******/ 	__webpack_require__.m = modules;
/******/
/******/ 	// expose the module cache
/******/ 	__webpack_require__.c = installedModules;
/******/
/******/ 	// define getter function for harmony exports
/******/ 	__webpack_require__.d = function(exports, name, getter) {
/******/ 		if(!__webpack_require__.o(exports, name)) {
/******/ 			Object.defineProperty(exports, name, { enumerable: true, get: getter });
/******/ 		}
/******/ 	};
/******/
/******/ 	// define __esModule on exports
/******/ 	__webpack_require__.r = function(exports) {
/******/ 		if(typeof Symbol !== 'undefined' && Symbol.toStringTag) {
/******/ 			Object.defineProperty(exports, Symbol.toStringTag, { value: 'Module' });
/******/ 		}
/******/ 		Object.defineProperty(exports, '__esModule', { value: true });
/******/ 	};
/******/
/******/ 	// create a fake namespace object
/******/ 	// mode & 1: value is a module id, require it
/******/ 	// mode & 2: merge all properties of value into the ns
/******/ 	// mode & 4: return value when already ns object
/******/ 	// mode & 8|1: behave like require
/******/ 	__webpack_require__.t = function(value, mode) {
/******/ 		if(mode & 1) value = __webpack_require__(value);
/******/ 		if(mode & 8) return value;
/******/ 		if((mode & 4) && typeof value === 'object' && value && value.__esModule) return value;
/******/ 		var ns = Object.create(null);
/******/ 		__webpack_require__.r(ns);
/******/ 		Object.defineProperty(ns, 'default', { enumerable: true, value: value });
/******/ 		if(mode & 2 && typeof value != 'string') for(var key in value) __webpack_require__.d(ns, key, function(key) { return value[key]; }.bind(null, key));
/******/ 		return ns;
/******/ 	};
/******/
/******/ 	// getDefaultExport function for compatibility with non-harmony modules
/******/ 	__webpack_require__.n = function(module) {
/******/ 		var getter = module && module.__esModule ?
/******/ 			function getDefault() { return module['default']; } :
/******/ 			function getModuleExports() { return module; };
/******/ 		__webpack_require__.d(getter, 'a', getter);
/******/ 		return getter;
/******/ 	};
/******/
/******/ 	// Object.prototype.hasOwnProperty.call
/******/ 	__webpack_require__.o = function(object, property) { return Object.prototype.hasOwnProperty.call(object, property); };
/******/
/******/ 	// __webpack_public_path__
/******/ 	__webpack_require__.p = "";
/******/
/******/
/******/ 	// Load entry module and return exports
/******/ 	return __webpack_require__(__webpack_require__.s = "dsJ0");
/******/ })
/************************************************************************/
/******/ ({

<<<<<<< HEAD
/***/ "1OyB":
/***/ (function(module, __webpack_exports__, __webpack_require__) {

"use strict";
/* harmony export (binding) */ __webpack_require__.d(__webpack_exports__, "a", function() { return _classCallCheck; });
function _classCallCheck(instance, Constructor) {
  if (!(instance instanceof Constructor)) {
    throw new TypeError("Cannot call a class as a function");
  }
}

/***/ }),

=======
>>>>>>> 3c2c27c6
/***/ "1ZqX":
/***/ (function(module, exports) {

(function() { module.exports = window["wp"]["data"]; }());
<<<<<<< HEAD

/***/ }),

/***/ "25BE":
/***/ (function(module, __webpack_exports__, __webpack_require__) {

"use strict";
/* harmony export (binding) */ __webpack_require__.d(__webpack_exports__, "a", function() { return _iterableToArray; });
function _iterableToArray(iter) {
  if (typeof Symbol !== "undefined" && Symbol.iterator in Object(iter)) return Array.from(iter);
}
=======
>>>>>>> 3c2c27c6

/***/ }),

/***/ "51Zz":
/***/ (function(module, exports) {

(function() { module.exports = window["wp"]["dataControls"]; }());

/***/ }),

/***/ "7Cbv":
/***/ (function(module, __webpack_exports__, __webpack_require__) {

"use strict";

// CONCATENATED MODULE: ./node_modules/uuid/dist/esm-browser/rng.js
// Unique ID creation requires a high quality random # generator. In the browser we therefore
// require the crypto API and do not support built-in fallback to lower quality random number
// generators (like Math.random()).
var getRandomValues;
var rnds8 = new Uint8Array(16);
function rng() {
  // lazy load so that environments that need to polyfill have a chance to do so
  if (!getRandomValues) {
    // getRandomValues needs to be invoked in a context where "this" is a Crypto implementation. Also,
    // find the complete implementation of crypto (msCrypto) on IE11.
    getRandomValues = typeof crypto !== 'undefined' && crypto.getRandomValues && crypto.getRandomValues.bind(crypto) || typeof msCrypto !== 'undefined' && typeof msCrypto.getRandomValues === 'function' && msCrypto.getRandomValues.bind(msCrypto);

    if (!getRandomValues) {
      throw new Error('crypto.getRandomValues() not supported. See https://github.com/uuidjs/uuid#getrandomvalues-not-supported');
    }
  }

  return getRandomValues(rnds8);
}
// CONCATENATED MODULE: ./node_modules/uuid/dist/esm-browser/regex.js
/* harmony default export */ var regex = (/^(?:[0-9a-f]{8}-[0-9a-f]{4}-[1-5][0-9a-f]{3}-[89ab][0-9a-f]{3}-[0-9a-f]{12}|00000000-0000-0000-0000-000000000000)$/i);
// CONCATENATED MODULE: ./node_modules/uuid/dist/esm-browser/validate.js


function validate(uuid) {
  return typeof uuid === 'string' && regex.test(uuid);
}

/* harmony default export */ var esm_browser_validate = (validate);
// CONCATENATED MODULE: ./node_modules/uuid/dist/esm-browser/stringify.js

/**
 * Convert array of 16 byte values to UUID string format of the form:
 * XXXXXXXX-XXXX-XXXX-XXXX-XXXXXXXXXXXX
 */

var byteToHex = [];

for (var stringify_i = 0; stringify_i < 256; ++stringify_i) {
  byteToHex.push((stringify_i + 0x100).toString(16).substr(1));
}

function stringify(arr) {
  var offset = arguments.length > 1 && arguments[1] !== undefined ? arguments[1] : 0;
  // Note: Be careful editing this code!  It's been tuned for performance
  // and works in ways you may not expect. See https://github.com/uuidjs/uuid/pull/434
  var uuid = (byteToHex[arr[offset + 0]] + byteToHex[arr[offset + 1]] + byteToHex[arr[offset + 2]] + byteToHex[arr[offset + 3]] + '-' + byteToHex[arr[offset + 4]] + byteToHex[arr[offset + 5]] + '-' + byteToHex[arr[offset + 6]] + byteToHex[arr[offset + 7]] + '-' + byteToHex[arr[offset + 8]] + byteToHex[arr[offset + 9]] + '-' + byteToHex[arr[offset + 10]] + byteToHex[arr[offset + 11]] + byteToHex[arr[offset + 12]] + byteToHex[arr[offset + 13]] + byteToHex[arr[offset + 14]] + byteToHex[arr[offset + 15]]).toLowerCase(); // Consistency check for valid UUID.  If this throws, it's likely due to one
  // of the following:
  // - One or more input array values don't map to a hex octet (leading to
  // "undefined" in the uuid)
  // - Invalid input values for the RFC `version` or `variant` fields

  if (!esm_browser_validate(uuid)) {
    throw TypeError('Stringified UUID is invalid');
  }

  return uuid;
}

/* harmony default export */ var esm_browser_stringify = (stringify);
// CONCATENATED MODULE: ./node_modules/uuid/dist/esm-browser/v4.js



function v4(options, buf, offset) {
  options = options || {};
  var rnds = options.random || (options.rng || rng)(); // Per 4.4, set bits for version and `clock_seq_hi_and_reserved`

  rnds[6] = rnds[6] & 0x0f | 0x40;
  rnds[8] = rnds[8] & 0x3f | 0x80; // Copy bytes to buffer, if provided

  if (buf) {
    offset = offset || 0;

    for (var i = 0; i < 16; ++i) {
      buf[offset + i] = rnds[i];
    }

    return buf;
  }

  return esm_browser_stringify(rnds);
}

/* harmony default export */ var esm_browser_v4 = __webpack_exports__["a"] = (v4);
<<<<<<< HEAD

/***/ }),

/***/ "BsWD":
/***/ (function(module, __webpack_exports__, __webpack_require__) {

"use strict";
/* harmony export (binding) */ __webpack_require__.d(__webpack_exports__, "a", function() { return _unsupportedIterableToArray; });
/* harmony import */ var _babel_runtime_helpers_esm_arrayLikeToArray__WEBPACK_IMPORTED_MODULE_0__ = __webpack_require__("a3WO");

function _unsupportedIterableToArray(o, minLen) {
  if (!o) return;
  if (typeof o === "string") return Object(_babel_runtime_helpers_esm_arrayLikeToArray__WEBPACK_IMPORTED_MODULE_0__[/* default */ "a"])(o, minLen);
  var n = Object.prototype.toString.call(o).slice(8, -1);
  if (n === "Object" && o.constructor) n = o.constructor.name;
  if (n === "Map" || n === "Set") return Array.from(o);
  if (n === "Arguments" || /^(?:Ui|I)nt(?:8|16|32)(?:Clamped)?Array$/.test(n)) return Object(_babel_runtime_helpers_esm_arrayLikeToArray__WEBPACK_IMPORTED_MODULE_0__[/* default */ "a"])(o, minLen);
}

/***/ }),

/***/ "DSFK":
/***/ (function(module, __webpack_exports__, __webpack_require__) {

"use strict";
/* harmony export (binding) */ __webpack_require__.d(__webpack_exports__, "a", function() { return _arrayWithHoles; });
function _arrayWithHoles(arr) {
  if (Array.isArray(arr)) return arr;
}
=======
>>>>>>> 3c2c27c6

/***/ }),

/***/ "FtRg":
/***/ (function(module, exports, __webpack_require__) {

"use strict";


function _typeof(obj) {
  if (typeof Symbol === "function" && typeof Symbol.iterator === "symbol") {
    _typeof = function (obj) {
      return typeof obj;
    };
  } else {
    _typeof = function (obj) {
      return obj && typeof Symbol === "function" && obj.constructor === Symbol && obj !== Symbol.prototype ? "symbol" : typeof obj;
    };
  }

  return _typeof(obj);
}

function _classCallCheck(instance, Constructor) {
  if (!(instance instanceof Constructor)) {
    throw new TypeError("Cannot call a class as a function");
  }
}

function _defineProperties(target, props) {
  for (var i = 0; i < props.length; i++) {
    var descriptor = props[i];
    descriptor.enumerable = descriptor.enumerable || false;
    descriptor.configurable = true;
    if ("value" in descriptor) descriptor.writable = true;
    Object.defineProperty(target, descriptor.key, descriptor);
  }
}

function _createClass(Constructor, protoProps, staticProps) {
  if (protoProps) _defineProperties(Constructor.prototype, protoProps);
  if (staticProps) _defineProperties(Constructor, staticProps);
  return Constructor;
}

/**
 * Given an instance of EquivalentKeyMap, returns its internal value pair tuple
 * for a key, if one exists. The tuple members consist of the last reference
 * value for the key (used in efficient subsequent lookups) and the value
 * assigned for the key at the leaf node.
 *
 * @param {EquivalentKeyMap} instance EquivalentKeyMap instance.
 * @param {*} key                     The key for which to return value pair.
 *
 * @return {?Array} Value pair, if exists.
 */
function getValuePair(instance, key) {
  var _map = instance._map,
      _arrayTreeMap = instance._arrayTreeMap,
      _objectTreeMap = instance._objectTreeMap; // Map keeps a reference to the last object-like key used to set the
  // value, which can be used to shortcut immediately to the value.

  if (_map.has(key)) {
    return _map.get(key);
  } // Sort keys to ensure stable retrieval from tree.


  var properties = Object.keys(key).sort(); // Tree by type to avoid conflicts on numeric object keys, empty value.

  var map = Array.isArray(key) ? _arrayTreeMap : _objectTreeMap;

  for (var i = 0; i < properties.length; i++) {
    var property = properties[i];
    map = map.get(property);

    if (map === undefined) {
      return;
    }

    var propertyValue = key[property];
    map = map.get(propertyValue);

    if (map === undefined) {
      return;
    }
  }

  var valuePair = map.get('_ekm_value');

  if (!valuePair) {
    return;
  } // If reached, it implies that an object-like key was set with another
  // reference, so delete the reference and replace with the current.


  _map.delete(valuePair[0]);

  valuePair[0] = key;
  map.set('_ekm_value', valuePair);

  _map.set(key, valuePair);

  return valuePair;
}
/**
 * Variant of a Map object which enables lookup by equivalent (deeply equal)
 * object and array keys.
 */


var EquivalentKeyMap =
/*#__PURE__*/
function () {
  /**
   * Constructs a new instance of EquivalentKeyMap.
   *
   * @param {Iterable.<*>} iterable Initial pair of key, value for map.
   */
  function EquivalentKeyMap(iterable) {
    _classCallCheck(this, EquivalentKeyMap);

    this.clear();

    if (iterable instanceof EquivalentKeyMap) {
      // Map#forEach is only means of iterating with support for IE11.
      var iterablePairs = [];
      iterable.forEach(function (value, key) {
        iterablePairs.push([key, value]);
      });
      iterable = iterablePairs;
    }

    if (iterable != null) {
      for (var i = 0; i < iterable.length; i++) {
        this.set(iterable[i][0], iterable[i][1]);
      }
    }
  }
  /**
   * Accessor property returning the number of elements.
   *
   * @return {number} Number of elements.
   */


  _createClass(EquivalentKeyMap, [{
    key: "set",

    /**
     * Add or update an element with a specified key and value.
     *
     * @param {*} key   The key of the element to add.
     * @param {*} value The value of the element to add.
     *
     * @return {EquivalentKeyMap} Map instance.
     */
    value: function set(key, value) {
      // Shortcut non-object-like to set on internal Map.
      if (key === null || _typeof(key) !== 'object') {
        this._map.set(key, value);

        return this;
      } // Sort keys to ensure stable assignment into tree.


      var properties = Object.keys(key).sort();
      var valuePair = [key, value]; // Tree by type to avoid conflicts on numeric object keys, empty value.

      var map = Array.isArray(key) ? this._arrayTreeMap : this._objectTreeMap;

      for (var i = 0; i < properties.length; i++) {
        var property = properties[i];

        if (!map.has(property)) {
          map.set(property, new EquivalentKeyMap());
        }

        map = map.get(property);
        var propertyValue = key[property];

        if (!map.has(propertyValue)) {
          map.set(propertyValue, new EquivalentKeyMap());
        }

        map = map.get(propertyValue);
      } // If an _ekm_value exists, there was already an equivalent key. Before
      // overriding, ensure that the old key reference is removed from map to
      // avoid memory leak of accumulating equivalent keys. This is, in a
      // sense, a poor man's WeakMap, while still enabling iterability.


      var previousValuePair = map.get('_ekm_value');

      if (previousValuePair) {
        this._map.delete(previousValuePair[0]);
      }

      map.set('_ekm_value', valuePair);

      this._map.set(key, valuePair);

      return this;
    }
    /**
     * Returns a specified element.
     *
     * @param {*} key The key of the element to return.
     *
     * @return {?*} The element associated with the specified key or undefined
     *              if the key can't be found.
     */

  }, {
    key: "get",
    value: function get(key) {
      // Shortcut non-object-like to get from internal Map.
      if (key === null || _typeof(key) !== 'object') {
        return this._map.get(key);
      }

      var valuePair = getValuePair(this, key);

      if (valuePair) {
        return valuePair[1];
      }
    }
    /**
     * Returns a boolean indicating whether an element with the specified key
     * exists or not.
     *
     * @param {*} key The key of the element to test for presence.
     *
     * @return {boolean} Whether an element with the specified key exists.
     */

  }, {
    key: "has",
    value: function has(key) {
      if (key === null || _typeof(key) !== 'object') {
        return this._map.has(key);
      } // Test on the _presence_ of the pair, not its value, as even undefined
      // can be a valid member value for a key.


      return getValuePair(this, key) !== undefined;
    }
    /**
     * Removes the specified element.
     *
     * @param {*} key The key of the element to remove.
     *
     * @return {boolean} Returns true if an element existed and has been
     *                   removed, or false if the element does not exist.
     */

  }, {
    key: "delete",
    value: function _delete(key) {
      if (!this.has(key)) {
        return false;
      } // This naive implementation will leave orphaned child trees. A better
      // implementation should traverse and remove orphans.


      this.set(key, undefined);
      return true;
    }
    /**
     * Executes a provided function once per each key/value pair, in insertion
     * order.
     *
     * @param {Function} callback Function to execute for each element.
     * @param {*}        thisArg  Value to use as `this` when executing
     *                            `callback`.
     */

  }, {
    key: "forEach",
    value: function forEach(callback) {
      var _this = this;

      var thisArg = arguments.length > 1 && arguments[1] !== undefined ? arguments[1] : this;

      this._map.forEach(function (value, key) {
        // Unwrap value from object-like value pair.
        if (key !== null && _typeof(key) === 'object') {
          value = value[1];
        }

        callback.call(thisArg, value, key, _this);
      });
    }
    /**
     * Removes all elements.
     */

  }, {
    key: "clear",
    value: function clear() {
      this._map = new Map();
      this._arrayTreeMap = new Map();
      this._objectTreeMap = new Map();
    }
  }, {
    key: "size",
    get: function get() {
      return this._map.size;
    }
  }]);

  return EquivalentKeyMap;
}();

module.exports = EquivalentKeyMap;


/***/ }),

/***/ "GRId":
/***/ (function(module, exports) {

(function() { module.exports = window["wp"]["element"]; }());

/***/ }),

/***/ "HSyU":
/***/ (function(module, exports) {

(function() { module.exports = window["wp"]["blocks"]; }());

/***/ }),

<<<<<<< HEAD
/***/ "HaE+":
/***/ (function(module, __webpack_exports__, __webpack_require__) {

"use strict";
/* harmony export (binding) */ __webpack_require__.d(__webpack_exports__, "a", function() { return _asyncToGenerator; });
function asyncGeneratorStep(gen, resolve, reject, _next, _throw, key, arg) {
  try {
    var info = gen[key](arg);
    var value = info.value;
  } catch (error) {
    reject(error);
    return;
  }

  if (info.done) {
    resolve(value);
  } else {
    Promise.resolve(value).then(_next, _throw);
  }
}

function _asyncToGenerator(fn) {
  return function () {
    var self = this,
        args = arguments;
    return new Promise(function (resolve, reject) {
      var gen = fn.apply(self, args);

      function _next(value) {
        asyncGeneratorStep(gen, resolve, reject, _next, _throw, "next", value);
      }

      function _throw(err) {
        asyncGeneratorStep(gen, resolve, reject, _next, _throw, "throw", err);
      }

      _next(undefined);
    });
  };
}

/***/ }),

/***/ "KQm4":
=======
/***/ "Mmq9":
/***/ (function(module, exports) {

(function() { module.exports = window["wp"]["url"]; }());

/***/ }),

/***/ "YLtl":
/***/ (function(module, exports) {

(function() { module.exports = window["lodash"]; }());

/***/ }),

/***/ "dsJ0":
>>>>>>> 3c2c27c6
/***/ (function(module, __webpack_exports__, __webpack_require__) {

"use strict";
// ESM COMPAT FLAG
__webpack_require__.r(__webpack_exports__);

// EXPORTS
<<<<<<< HEAD
__webpack_require__.d(__webpack_exports__, "a", function() { return /* binding */ _toConsumableArray; });

// EXTERNAL MODULE: ./node_modules/@babel/runtime/helpers/esm/arrayLikeToArray.js
var arrayLikeToArray = __webpack_require__("a3WO");

// CONCATENATED MODULE: ./node_modules/@babel/runtime/helpers/esm/arrayWithoutHoles.js

function _arrayWithoutHoles(arr) {
  if (Array.isArray(arr)) return Object(arrayLikeToArray["a" /* default */])(arr);
}
// EXTERNAL MODULE: ./node_modules/@babel/runtime/helpers/esm/iterableToArray.js
var iterableToArray = __webpack_require__("25BE");

// EXTERNAL MODULE: ./node_modules/@babel/runtime/helpers/esm/unsupportedIterableToArray.js
var unsupportedIterableToArray = __webpack_require__("BsWD");
=======
__webpack_require__.d(__webpack_exports__, "store", function() { return /* binding */ build_module_store; });
__webpack_require__.d(__webpack_exports__, "EntityProvider", function() { return /* reexport */ EntityProvider; });
__webpack_require__.d(__webpack_exports__, "useEntityId", function() { return /* reexport */ useEntityId; });
__webpack_require__.d(__webpack_exports__, "useEntityProp", function() { return /* reexport */ useEntityProp; });
__webpack_require__.d(__webpack_exports__, "useEntityBlockEditor", function() { return /* reexport */ useEntityBlockEditor; });
__webpack_require__.d(__webpack_exports__, "__experimentalFetchLinkSuggestions", function() { return /* reexport */ _experimental_fetch_link_suggestions; });
__webpack_require__.d(__webpack_exports__, "__experimentalFetchRemoteUrlData", function() { return /* reexport */ _experimental_fetch_remote_url_data; });

// NAMESPACE OBJECT: ./node_modules/@wordpress/core-data/build-module/locks/actions.js
var locks_actions_namespaceObject = {};
__webpack_require__.r(locks_actions_namespaceObject);
__webpack_require__.d(locks_actions_namespaceObject, "__unstableAcquireStoreLock", function() { return __unstableAcquireStoreLock; });
__webpack_require__.d(locks_actions_namespaceObject, "__unstableEnqueueLockRequest", function() { return __unstableEnqueueLockRequest; });
__webpack_require__.d(locks_actions_namespaceObject, "__unstableReleaseStoreLock", function() { return __unstableReleaseStoreLock; });
__webpack_require__.d(locks_actions_namespaceObject, "__unstableProcessPendingLockRequests", function() { return __unstableProcessPendingLockRequests; });
>>>>>>> 3c2c27c6

// NAMESPACE OBJECT: ./node_modules/@wordpress/core-data/build-module/actions.js
var build_module_actions_namespaceObject = {};
__webpack_require__.r(build_module_actions_namespaceObject);
__webpack_require__.d(build_module_actions_namespaceObject, "receiveUserQuery", function() { return receiveUserQuery; });
__webpack_require__.d(build_module_actions_namespaceObject, "receiveCurrentUser", function() { return receiveCurrentUser; });
__webpack_require__.d(build_module_actions_namespaceObject, "addEntities", function() { return addEntities; });
__webpack_require__.d(build_module_actions_namespaceObject, "receiveEntityRecords", function() { return receiveEntityRecords; });
__webpack_require__.d(build_module_actions_namespaceObject, "receiveCurrentTheme", function() { return receiveCurrentTheme; });
__webpack_require__.d(build_module_actions_namespaceObject, "receiveThemeSupports", function() { return receiveThemeSupports; });
__webpack_require__.d(build_module_actions_namespaceObject, "receiveEmbedPreview", function() { return receiveEmbedPreview; });
__webpack_require__.d(build_module_actions_namespaceObject, "deleteEntityRecord", function() { return deleteEntityRecord; });
__webpack_require__.d(build_module_actions_namespaceObject, "editEntityRecord", function() { return actions_editEntityRecord; });
__webpack_require__.d(build_module_actions_namespaceObject, "undo", function() { return undo; });
__webpack_require__.d(build_module_actions_namespaceObject, "redo", function() { return redo; });
__webpack_require__.d(build_module_actions_namespaceObject, "__unstableCreateUndoLevel", function() { return actions_unstableCreateUndoLevel; });
__webpack_require__.d(build_module_actions_namespaceObject, "saveEntityRecord", function() { return saveEntityRecord; });
__webpack_require__.d(build_module_actions_namespaceObject, "__experimentalBatch", function() { return __experimentalBatch; });
__webpack_require__.d(build_module_actions_namespaceObject, "saveEditedEntityRecord", function() { return saveEditedEntityRecord; });
__webpack_require__.d(build_module_actions_namespaceObject, "__experimentalSaveSpecifiedEntityEdits", function() { return __experimentalSaveSpecifiedEntityEdits; });
__webpack_require__.d(build_module_actions_namespaceObject, "receiveUploadPermissions", function() { return receiveUploadPermissions; });
__webpack_require__.d(build_module_actions_namespaceObject, "receiveUserPermission", function() { return receiveUserPermission; });
__webpack_require__.d(build_module_actions_namespaceObject, "receiveAutosaves", function() { return receiveAutosaves; });

// NAMESPACE OBJECT: ./node_modules/@wordpress/core-data/build-module/selectors.js
var build_module_selectors_namespaceObject = {};
__webpack_require__.r(build_module_selectors_namespaceObject);
__webpack_require__.d(build_module_selectors_namespaceObject, "isRequestingEmbedPreview", function() { return isRequestingEmbedPreview; });
__webpack_require__.d(build_module_selectors_namespaceObject, "getAuthors", function() { return getAuthors; });
__webpack_require__.d(build_module_selectors_namespaceObject, "__unstableGetAuthor", function() { return __unstableGetAuthor; });
__webpack_require__.d(build_module_selectors_namespaceObject, "getCurrentUser", function() { return getCurrentUser; });
__webpack_require__.d(build_module_selectors_namespaceObject, "getUserQueryResults", function() { return getUserQueryResults; });
__webpack_require__.d(build_module_selectors_namespaceObject, "getEntitiesByKind", function() { return getEntitiesByKind; });
__webpack_require__.d(build_module_selectors_namespaceObject, "getEntity", function() { return getEntity; });
__webpack_require__.d(build_module_selectors_namespaceObject, "getEntityRecord", function() { return getEntityRecord; });
__webpack_require__.d(build_module_selectors_namespaceObject, "__experimentalGetEntityRecordNoResolver", function() { return __experimentalGetEntityRecordNoResolver; });
__webpack_require__.d(build_module_selectors_namespaceObject, "getRawEntityRecord", function() { return getRawEntityRecord; });
__webpack_require__.d(build_module_selectors_namespaceObject, "hasEntityRecords", function() { return hasEntityRecords; });
__webpack_require__.d(build_module_selectors_namespaceObject, "getEntityRecords", function() { return getEntityRecords; });
__webpack_require__.d(build_module_selectors_namespaceObject, "__experimentalGetDirtyEntityRecords", function() { return __experimentalGetDirtyEntityRecords; });
__webpack_require__.d(build_module_selectors_namespaceObject, "getEntityRecordEdits", function() { return getEntityRecordEdits; });
__webpack_require__.d(build_module_selectors_namespaceObject, "getEntityRecordNonTransientEdits", function() { return getEntityRecordNonTransientEdits; });
__webpack_require__.d(build_module_selectors_namespaceObject, "hasEditsForEntityRecord", function() { return hasEditsForEntityRecord; });
__webpack_require__.d(build_module_selectors_namespaceObject, "getEditedEntityRecord", function() { return getEditedEntityRecord; });
__webpack_require__.d(build_module_selectors_namespaceObject, "isAutosavingEntityRecord", function() { return isAutosavingEntityRecord; });
__webpack_require__.d(build_module_selectors_namespaceObject, "isSavingEntityRecord", function() { return isSavingEntityRecord; });
__webpack_require__.d(build_module_selectors_namespaceObject, "isDeletingEntityRecord", function() { return isDeletingEntityRecord; });
__webpack_require__.d(build_module_selectors_namespaceObject, "getLastEntitySaveError", function() { return getLastEntitySaveError; });
__webpack_require__.d(build_module_selectors_namespaceObject, "getLastEntityDeleteError", function() { return getLastEntityDeleteError; });
__webpack_require__.d(build_module_selectors_namespaceObject, "getUndoEdit", function() { return getUndoEdit; });
__webpack_require__.d(build_module_selectors_namespaceObject, "getRedoEdit", function() { return getRedoEdit; });
__webpack_require__.d(build_module_selectors_namespaceObject, "hasUndo", function() { return hasUndo; });
__webpack_require__.d(build_module_selectors_namespaceObject, "hasRedo", function() { return hasRedo; });
__webpack_require__.d(build_module_selectors_namespaceObject, "getCurrentTheme", function() { return getCurrentTheme; });
__webpack_require__.d(build_module_selectors_namespaceObject, "getThemeSupports", function() { return getThemeSupports; });
__webpack_require__.d(build_module_selectors_namespaceObject, "getEmbedPreview", function() { return getEmbedPreview; });
__webpack_require__.d(build_module_selectors_namespaceObject, "isPreviewEmbedFallback", function() { return isPreviewEmbedFallback; });
__webpack_require__.d(build_module_selectors_namespaceObject, "canUser", function() { return canUser; });
__webpack_require__.d(build_module_selectors_namespaceObject, "getAutosaves", function() { return getAutosaves; });
__webpack_require__.d(build_module_selectors_namespaceObject, "getAutosave", function() { return getAutosave; });
__webpack_require__.d(build_module_selectors_namespaceObject, "hasFetchedAutosaves", function() { return hasFetchedAutosaves; });
__webpack_require__.d(build_module_selectors_namespaceObject, "getReferenceByDistinctEdits", function() { return getReferenceByDistinctEdits; });
__webpack_require__.d(build_module_selectors_namespaceObject, "__experimentalGetTemplateForLink", function() { return __experimentalGetTemplateForLink; });

// NAMESPACE OBJECT: ./node_modules/@wordpress/core-data/build-module/resolvers.js
var resolvers_namespaceObject = {};
__webpack_require__.r(resolvers_namespaceObject);
__webpack_require__.d(resolvers_namespaceObject, "getAuthors", function() { return resolvers_getAuthors; });
__webpack_require__.d(resolvers_namespaceObject, "__unstableGetAuthor", function() { return resolvers_unstableGetAuthor; });
__webpack_require__.d(resolvers_namespaceObject, "getCurrentUser", function() { return resolvers_getCurrentUser; });
__webpack_require__.d(resolvers_namespaceObject, "getEntityRecord", function() { return resolvers_getEntityRecord; });
__webpack_require__.d(resolvers_namespaceObject, "getRawEntityRecord", function() { return resolvers_getRawEntityRecord; });
__webpack_require__.d(resolvers_namespaceObject, "getEditedEntityRecord", function() { return resolvers_getEditedEntityRecord; });
__webpack_require__.d(resolvers_namespaceObject, "getEntityRecords", function() { return resolvers_getEntityRecords; });
__webpack_require__.d(resolvers_namespaceObject, "getCurrentTheme", function() { return resolvers_getCurrentTheme; });
__webpack_require__.d(resolvers_namespaceObject, "getThemeSupports", function() { return resolvers_getThemeSupports; });
__webpack_require__.d(resolvers_namespaceObject, "getEmbedPreview", function() { return resolvers_getEmbedPreview; });
__webpack_require__.d(resolvers_namespaceObject, "canUser", function() { return resolvers_canUser; });
__webpack_require__.d(resolvers_namespaceObject, "getAutosaves", function() { return resolvers_getAutosaves; });
__webpack_require__.d(resolvers_namespaceObject, "getAutosave", function() { return resolvers_getAutosave; });
__webpack_require__.d(resolvers_namespaceObject, "__experimentalGetTemplateForLink", function() { return resolvers_experimentalGetTemplateForLink; });

// NAMESPACE OBJECT: ./node_modules/@wordpress/core-data/build-module/locks/selectors.js
var locks_selectors_namespaceObject = {};
__webpack_require__.r(locks_selectors_namespaceObject);
__webpack_require__.d(locks_selectors_namespaceObject, "__unstableGetPendingLockRequests", function() { return __unstableGetPendingLockRequests; });
__webpack_require__.d(locks_selectors_namespaceObject, "__unstableIsLockAvailable", function() { return __unstableIsLockAvailable; });

// EXTERNAL MODULE: external ["wp","data"]
var external_wp_data_ = __webpack_require__("1ZqX");

// EXTERNAL MODULE: external ["wp","dataControls"]
var external_wp_dataControls_ = __webpack_require__("51Zz");

<<<<<<< HEAD
/***/ "Mmq9":
/***/ (function(module, exports) {

(function() { module.exports = window["wp"]["url"]; }());
=======
// EXTERNAL MODULE: external "lodash"
var external_lodash_ = __webpack_require__("YLtl");

// EXTERNAL MODULE: external ["wp","isShallowEqual"]
var external_wp_isShallowEqual_ = __webpack_require__("rl8x");
var external_wp_isShallowEqual_default = /*#__PURE__*/__webpack_require__.n(external_wp_isShallowEqual_);
>>>>>>> 3c2c27c6

// CONCATENATED MODULE: ./node_modules/@wordpress/core-data/build-module/utils/if-matching-action.js
/**
 * A higher-order reducer creator which invokes the original reducer only if
 * the dispatching action matches the given predicate, **OR** if state is
 * initializing (undefined).
 *
 * @param {Function} isMatch Function predicate for allowing reducer call.
 *
 * @return {Function} Higher-order reducer.
 */
const ifMatchingAction = isMatch => reducer => (state, action) => {
  if (state === undefined || isMatch(action)) {
    return reducer(state, action);
  }

<<<<<<< HEAD
/***/ "NMb1":
/***/ (function(module, exports) {

(function() { module.exports = window["wp"]["deprecated"]; }());

/***/ }),

/***/ "ODXe":
/***/ (function(module, __webpack_exports__, __webpack_require__) {

"use strict";

// EXPORTS
__webpack_require__.d(__webpack_exports__, "a", function() { return /* binding */ _slicedToArray; });

// EXTERNAL MODULE: ./node_modules/@babel/runtime/helpers/esm/arrayWithHoles.js
var arrayWithHoles = __webpack_require__("DSFK");

// CONCATENATED MODULE: ./node_modules/@babel/runtime/helpers/esm/iterableToArrayLimit.js
function _iterableToArrayLimit(arr, i) {
  if (typeof Symbol === "undefined" || !(Symbol.iterator in Object(arr))) return;
  var _arr = [];
  var _n = true;
  var _d = false;
  var _e = undefined;

  try {
    for (var _i = arr[Symbol.iterator](), _s; !(_n = (_s = _i.next()).done); _n = true) {
      _arr.push(_s.value);

      if (i && _arr.length === i) break;
    }
  } catch (err) {
    _d = true;
    _e = err;
  } finally {
    try {
      if (!_n && _i["return"] != null) _i["return"]();
    } finally {
      if (_d) throw _e;
    }
  }

  return _arr;
}
// EXTERNAL MODULE: ./node_modules/@babel/runtime/helpers/esm/unsupportedIterableToArray.js
var unsupportedIterableToArray = __webpack_require__("BsWD");

// EXTERNAL MODULE: ./node_modules/@babel/runtime/helpers/esm/nonIterableRest.js
var nonIterableRest = __webpack_require__("PYwp");

// CONCATENATED MODULE: ./node_modules/@babel/runtime/helpers/esm/slicedToArray.js




function _slicedToArray(arr, i) {
  return Object(arrayWithHoles["a" /* default */])(arr) || _iterableToArrayLimit(arr, i) || Object(unsupportedIterableToArray["a" /* default */])(arr, i) || Object(nonIterableRest["a" /* default */])();
}

/***/ }),

/***/ "PYwp":
/***/ (function(module, __webpack_exports__, __webpack_require__) {

"use strict";
/* harmony export (binding) */ __webpack_require__.d(__webpack_exports__, "a", function() { return _nonIterableRest; });
function _nonIterableRest() {
  throw new TypeError("Invalid attempt to destructure non-iterable instance.\nIn order to be iterable, non-array objects must have a [Symbol.iterator]() method.");
}

/***/ }),

/***/ "T5bk":
/***/ (function(module, __webpack_exports__, __webpack_require__) {

"use strict";
/* harmony export (binding) */ __webpack_require__.d(__webpack_exports__, "a", function() { return _toArray; });
/* harmony import */ var _babel_runtime_helpers_esm_arrayWithHoles__WEBPACK_IMPORTED_MODULE_0__ = __webpack_require__("DSFK");
/* harmony import */ var _babel_runtime_helpers_esm_iterableToArray__WEBPACK_IMPORTED_MODULE_1__ = __webpack_require__("25BE");
/* harmony import */ var _babel_runtime_helpers_esm_unsupportedIterableToArray__WEBPACK_IMPORTED_MODULE_2__ = __webpack_require__("BsWD");
/* harmony import */ var _babel_runtime_helpers_esm_nonIterableRest__WEBPACK_IMPORTED_MODULE_3__ = __webpack_require__("PYwp");




function _toArray(arr) {
  return Object(_babel_runtime_helpers_esm_arrayWithHoles__WEBPACK_IMPORTED_MODULE_0__[/* default */ "a"])(arr) || Object(_babel_runtime_helpers_esm_iterableToArray__WEBPACK_IMPORTED_MODULE_1__[/* default */ "a"])(arr) || Object(_babel_runtime_helpers_esm_unsupportedIterableToArray__WEBPACK_IMPORTED_MODULE_2__[/* default */ "a"])(arr) || Object(_babel_runtime_helpers_esm_nonIterableRest__WEBPACK_IMPORTED_MODULE_3__[/* default */ "a"])();
}

/***/ }),

/***/ "YLtl":
/***/ (function(module, exports) {

(function() { module.exports = window["lodash"]; }());

/***/ }),

/***/ "a3WO":
/***/ (function(module, __webpack_exports__, __webpack_require__) {

"use strict";
/* harmony export (binding) */ __webpack_require__.d(__webpack_exports__, "a", function() { return _arrayLikeToArray; });
function _arrayLikeToArray(arr, len) {
  if (len == null || len > arr.length) len = arr.length;

  for (var i = 0, arr2 = new Array(len); i < len; i++) {
    arr2[i] = arr[i];
  }

  return arr2;
}

/***/ }),

/***/ "dsJ0":
/***/ (function(module, __webpack_exports__, __webpack_require__) {

"use strict";
// ESM COMPAT FLAG
__webpack_require__.r(__webpack_exports__);

// EXPORTS
__webpack_require__.d(__webpack_exports__, "store", function() { return /* binding */ build_module_store; });
__webpack_require__.d(__webpack_exports__, "EntityProvider", function() { return /* reexport */ EntityProvider; });
__webpack_require__.d(__webpack_exports__, "useEntityId", function() { return /* reexport */ useEntityId; });
__webpack_require__.d(__webpack_exports__, "useEntityProp", function() { return /* reexport */ useEntityProp; });
__webpack_require__.d(__webpack_exports__, "useEntityBlockEditor", function() { return /* reexport */ useEntityBlockEditor; });

// NAMESPACE OBJECT: ./node_modules/@wordpress/core-data/build-module/locks/actions.js
var locks_actions_namespaceObject = {};
__webpack_require__.r(locks_actions_namespaceObject);
__webpack_require__.d(locks_actions_namespaceObject, "__unstableAcquireStoreLock", function() { return __unstableAcquireStoreLock; });
__webpack_require__.d(locks_actions_namespaceObject, "__unstableEnqueueLockRequest", function() { return __unstableEnqueueLockRequest; });
__webpack_require__.d(locks_actions_namespaceObject, "__unstableReleaseStoreLock", function() { return __unstableReleaseStoreLock; });
__webpack_require__.d(locks_actions_namespaceObject, "__unstableProcessPendingLockRequests", function() { return __unstableProcessPendingLockRequests; });

// NAMESPACE OBJECT: ./node_modules/@wordpress/core-data/build-module/actions.js
var build_module_actions_namespaceObject = {};
__webpack_require__.r(build_module_actions_namespaceObject);
__webpack_require__.d(build_module_actions_namespaceObject, "receiveUserQuery", function() { return receiveUserQuery; });
__webpack_require__.d(build_module_actions_namespaceObject, "receiveCurrentUser", function() { return receiveCurrentUser; });
__webpack_require__.d(build_module_actions_namespaceObject, "addEntities", function() { return addEntities; });
__webpack_require__.d(build_module_actions_namespaceObject, "receiveEntityRecords", function() { return receiveEntityRecords; });
__webpack_require__.d(build_module_actions_namespaceObject, "receiveCurrentTheme", function() { return receiveCurrentTheme; });
__webpack_require__.d(build_module_actions_namespaceObject, "receiveThemeSupports", function() { return receiveThemeSupports; });
__webpack_require__.d(build_module_actions_namespaceObject, "receiveEmbedPreview", function() { return receiveEmbedPreview; });
__webpack_require__.d(build_module_actions_namespaceObject, "deleteEntityRecord", function() { return deleteEntityRecord; });
__webpack_require__.d(build_module_actions_namespaceObject, "editEntityRecord", function() { return actions_editEntityRecord; });
__webpack_require__.d(build_module_actions_namespaceObject, "undo", function() { return undo; });
__webpack_require__.d(build_module_actions_namespaceObject, "redo", function() { return redo; });
__webpack_require__.d(build_module_actions_namespaceObject, "__unstableCreateUndoLevel", function() { return actions_unstableCreateUndoLevel; });
__webpack_require__.d(build_module_actions_namespaceObject, "saveEntityRecord", function() { return saveEntityRecord; });
__webpack_require__.d(build_module_actions_namespaceObject, "__experimentalBatch", function() { return __experimentalBatch; });
__webpack_require__.d(build_module_actions_namespaceObject, "saveEditedEntityRecord", function() { return saveEditedEntityRecord; });
__webpack_require__.d(build_module_actions_namespaceObject, "receiveUploadPermissions", function() { return receiveUploadPermissions; });
__webpack_require__.d(build_module_actions_namespaceObject, "receiveUserPermission", function() { return receiveUserPermission; });
__webpack_require__.d(build_module_actions_namespaceObject, "receiveAutosaves", function() { return receiveAutosaves; });

// NAMESPACE OBJECT: ./node_modules/@wordpress/core-data/build-module/selectors.js
var build_module_selectors_namespaceObject = {};
__webpack_require__.r(build_module_selectors_namespaceObject);
__webpack_require__.d(build_module_selectors_namespaceObject, "isRequestingEmbedPreview", function() { return isRequestingEmbedPreview; });
__webpack_require__.d(build_module_selectors_namespaceObject, "getAuthors", function() { return getAuthors; });
__webpack_require__.d(build_module_selectors_namespaceObject, "__unstableGetAuthor", function() { return __unstableGetAuthor; });
__webpack_require__.d(build_module_selectors_namespaceObject, "getCurrentUser", function() { return getCurrentUser; });
__webpack_require__.d(build_module_selectors_namespaceObject, "getUserQueryResults", function() { return getUserQueryResults; });
__webpack_require__.d(build_module_selectors_namespaceObject, "getEntitiesByKind", function() { return getEntitiesByKind; });
__webpack_require__.d(build_module_selectors_namespaceObject, "getEntity", function() { return selectors_getEntity; });
__webpack_require__.d(build_module_selectors_namespaceObject, "getEntityRecord", function() { return getEntityRecord; });
__webpack_require__.d(build_module_selectors_namespaceObject, "__experimentalGetEntityRecordNoResolver", function() { return __experimentalGetEntityRecordNoResolver; });
__webpack_require__.d(build_module_selectors_namespaceObject, "getRawEntityRecord", function() { return getRawEntityRecord; });
__webpack_require__.d(build_module_selectors_namespaceObject, "hasEntityRecords", function() { return hasEntityRecords; });
__webpack_require__.d(build_module_selectors_namespaceObject, "getEntityRecords", function() { return getEntityRecords; });
__webpack_require__.d(build_module_selectors_namespaceObject, "__experimentalGetDirtyEntityRecords", function() { return __experimentalGetDirtyEntityRecords; });
__webpack_require__.d(build_module_selectors_namespaceObject, "getEntityRecordEdits", function() { return getEntityRecordEdits; });
__webpack_require__.d(build_module_selectors_namespaceObject, "getEntityRecordNonTransientEdits", function() { return getEntityRecordNonTransientEdits; });
__webpack_require__.d(build_module_selectors_namespaceObject, "hasEditsForEntityRecord", function() { return hasEditsForEntityRecord; });
__webpack_require__.d(build_module_selectors_namespaceObject, "getEditedEntityRecord", function() { return getEditedEntityRecord; });
__webpack_require__.d(build_module_selectors_namespaceObject, "isAutosavingEntityRecord", function() { return isAutosavingEntityRecord; });
__webpack_require__.d(build_module_selectors_namespaceObject, "isSavingEntityRecord", function() { return isSavingEntityRecord; });
__webpack_require__.d(build_module_selectors_namespaceObject, "isDeletingEntityRecord", function() { return isDeletingEntityRecord; });
__webpack_require__.d(build_module_selectors_namespaceObject, "getLastEntitySaveError", function() { return getLastEntitySaveError; });
__webpack_require__.d(build_module_selectors_namespaceObject, "getLastEntityDeleteError", function() { return getLastEntityDeleteError; });
__webpack_require__.d(build_module_selectors_namespaceObject, "getUndoEdit", function() { return getUndoEdit; });
__webpack_require__.d(build_module_selectors_namespaceObject, "getRedoEdit", function() { return getRedoEdit; });
__webpack_require__.d(build_module_selectors_namespaceObject, "hasUndo", function() { return hasUndo; });
__webpack_require__.d(build_module_selectors_namespaceObject, "hasRedo", function() { return hasRedo; });
__webpack_require__.d(build_module_selectors_namespaceObject, "getCurrentTheme", function() { return getCurrentTheme; });
__webpack_require__.d(build_module_selectors_namespaceObject, "getThemeSupports", function() { return getThemeSupports; });
__webpack_require__.d(build_module_selectors_namespaceObject, "getEmbedPreview", function() { return getEmbedPreview; });
__webpack_require__.d(build_module_selectors_namespaceObject, "isPreviewEmbedFallback", function() { return isPreviewEmbedFallback; });
__webpack_require__.d(build_module_selectors_namespaceObject, "hasUploadPermissions", function() { return hasUploadPermissions; });
__webpack_require__.d(build_module_selectors_namespaceObject, "canUser", function() { return canUser; });
__webpack_require__.d(build_module_selectors_namespaceObject, "getAutosaves", function() { return getAutosaves; });
__webpack_require__.d(build_module_selectors_namespaceObject, "getAutosave", function() { return getAutosave; });
__webpack_require__.d(build_module_selectors_namespaceObject, "hasFetchedAutosaves", function() { return hasFetchedAutosaves; });
__webpack_require__.d(build_module_selectors_namespaceObject, "getReferenceByDistinctEdits", function() { return getReferenceByDistinctEdits; });
__webpack_require__.d(build_module_selectors_namespaceObject, "__experimentalGetTemplateForLink", function() { return __experimentalGetTemplateForLink; });

// NAMESPACE OBJECT: ./node_modules/@wordpress/core-data/build-module/resolvers.js
var resolvers_namespaceObject = {};
__webpack_require__.r(resolvers_namespaceObject);
__webpack_require__.d(resolvers_namespaceObject, "getAuthors", function() { return resolvers_getAuthors; });
__webpack_require__.d(resolvers_namespaceObject, "__unstableGetAuthor", function() { return resolvers_unstableGetAuthor; });
__webpack_require__.d(resolvers_namespaceObject, "getCurrentUser", function() { return resolvers_getCurrentUser; });
__webpack_require__.d(resolvers_namespaceObject, "getEntityRecord", function() { return resolvers_getEntityRecord; });
__webpack_require__.d(resolvers_namespaceObject, "getRawEntityRecord", function() { return resolvers_getRawEntityRecord; });
__webpack_require__.d(resolvers_namespaceObject, "getEditedEntityRecord", function() { return resolvers_getEditedEntityRecord; });
__webpack_require__.d(resolvers_namespaceObject, "getEntityRecords", function() { return resolvers_getEntityRecords; });
__webpack_require__.d(resolvers_namespaceObject, "getCurrentTheme", function() { return resolvers_getCurrentTheme; });
__webpack_require__.d(resolvers_namespaceObject, "getThemeSupports", function() { return resolvers_getThemeSupports; });
__webpack_require__.d(resolvers_namespaceObject, "getEmbedPreview", function() { return resolvers_getEmbedPreview; });
__webpack_require__.d(resolvers_namespaceObject, "hasUploadPermissions", function() { return resolvers_hasUploadPermissions; });
__webpack_require__.d(resolvers_namespaceObject, "canUser", function() { return resolvers_canUser; });
__webpack_require__.d(resolvers_namespaceObject, "getAutosaves", function() { return resolvers_getAutosaves; });
__webpack_require__.d(resolvers_namespaceObject, "getAutosave", function() { return resolvers_getAutosave; });
__webpack_require__.d(resolvers_namespaceObject, "__experimentalGetTemplateForLink", function() { return resolvers_experimentalGetTemplateForLink; });

// NAMESPACE OBJECT: ./node_modules/@wordpress/core-data/build-module/locks/selectors.js
var locks_selectors_namespaceObject = {};
__webpack_require__.r(locks_selectors_namespaceObject);
__webpack_require__.d(locks_selectors_namespaceObject, "__unstableGetPendingLockRequests", function() { return __unstableGetPendingLockRequests; });
__webpack_require__.d(locks_selectors_namespaceObject, "__unstableIsLockAvailable", function() { return __unstableIsLockAvailable; });

// EXTERNAL MODULE: ./node_modules/@babel/runtime/helpers/esm/defineProperty.js
var defineProperty = __webpack_require__("rePB");

// EXTERNAL MODULE: external ["wp","data"]
var external_wp_data_ = __webpack_require__("1ZqX");

// EXTERNAL MODULE: external ["wp","dataControls"]
var external_wp_dataControls_ = __webpack_require__("51Zz");

// EXTERNAL MODULE: ./node_modules/@babel/runtime/helpers/esm/slicedToArray.js + 1 modules
var slicedToArray = __webpack_require__("ODXe");

// EXTERNAL MODULE: ./node_modules/@babel/runtime/helpers/esm/toConsumableArray.js + 2 modules
var toConsumableArray = __webpack_require__("KQm4");

// EXTERNAL MODULE: external "lodash"
var external_lodash_ = __webpack_require__("YLtl");

// EXTERNAL MODULE: external ["wp","isShallowEqual"]
var external_wp_isShallowEqual_ = __webpack_require__("rl8x");
var external_wp_isShallowEqual_default = /*#__PURE__*/__webpack_require__.n(external_wp_isShallowEqual_);

// CONCATENATED MODULE: ./node_modules/@wordpress/core-data/build-module/utils/if-matching-action.js
/**
 * A higher-order reducer creator which invokes the original reducer only if
 * the dispatching action matches the given predicate, **OR** if state is
 * initializing (undefined).
 *
 * @param {Function} isMatch Function predicate for allowing reducer call.
 *
 * @return {Function} Higher-order reducer.
 */
var ifMatchingAction = function ifMatchingAction(isMatch) {
  return function (reducer) {
    return function (state, action) {
      if (state === undefined || isMatch(action)) {
        return reducer(state, action);
      }

      return state;
    };
  };
};

=======
  return state;
};

>>>>>>> 3c2c27c6
/* harmony default export */ var if_matching_action = (ifMatchingAction);

// CONCATENATED MODULE: ./node_modules/@wordpress/core-data/build-module/utils/replace-action.js
/**
 * Higher-order reducer creator which substitutes the action object before
 * passing to the original reducer.
 *
 * @param {Function} replacer Function mapping original action to replacement.
 *
 * @return {Function} Higher-order reducer.
 */
const replaceAction = replacer => reducer => (state, action) => {
  return reducer(state, replacer(action));
};

/* harmony default export */ var replace_action = (replaceAction);

// CONCATENATED MODULE: ./node_modules/@wordpress/core-data/build-module/utils/conservative-map-item.js
/**
 * External dependencies
 */

/**
 * Given the current and next item entity, returns the minimally "modified"
 * result of the next item, preferring value references from the original item
 * if equal. If all values match, the original item is returned.
 *
 * @param {Object} item     Original item.
 * @param {Object} nextItem Next item.
 *
 * @return {Object} Minimally modified merged item.
 */

function conservativeMapItem(item, nextItem) {
  // Return next item in its entirety if there is no original item.
  if (!item) {
    return nextItem;
  }

  let hasChanges = false;
  const result = {};

  for (const key in nextItem) {
    if (Object(external_lodash_["isEqual"])(item[key], nextItem[key])) {
      result[key] = item[key];
    } else {
      hasChanges = true;
      result[key] = nextItem[key];
    }
  }

  if (!hasChanges) {
    return item;
  } // Only at this point, backfill properties from the original item which
  // weren't explicitly set into the result above. This is an optimization
  // to allow `hasChanges` to return early.


  for (const key in item) {
    if (!result.hasOwnProperty(key)) {
      result[key] = item[key];
    }
  }

  return result;
}

// CONCATENATED MODULE: ./node_modules/@wordpress/core-data/build-module/utils/on-sub-key.js
/**
 * Higher-order reducer creator which creates a combined reducer object, keyed
 * by a property on the action object.
 *
 * @param {string} actionProperty Action property by which to key object.
 *
 * @return {Function} Higher-order reducer.
 */
const onSubKey = actionProperty => reducer => (state = {}, action) => {
  // Retrieve subkey from action. Do not track if undefined; useful for cases
  // where reducer is scoped by action shape.
  const key = action[actionProperty];

  if (key === undefined) {
    return state;
  } // Avoid updating state if unchanged. Note that this also accounts for a
  // reducer which returns undefined on a key which is not yet tracked.


  const nextKeyState = reducer(state[key], action);

  if (nextKeyState === state[key]) {
    return state;
  }

  return { ...state,
    [key]: nextKeyState
  };
};
<<<<<<< HEAD
/* harmony default export */ var on_sub_key = (on_sub_key_onSubKey);

// EXTERNAL MODULE: external "regeneratorRuntime"
var external_regeneratorRuntime_ = __webpack_require__("dvlR");
var external_regeneratorRuntime_default = /*#__PURE__*/__webpack_require__.n(external_regeneratorRuntime_);

// EXTERNAL MODULE: external ["wp","i18n"]
var external_wp_i18n_ = __webpack_require__("l3Sj");

// EXTERNAL MODULE: ./node_modules/@babel/runtime/helpers/esm/toArray.js
var toArray = __webpack_require__("T5bk");
=======
/* harmony default export */ var on_sub_key = (onSubKey);

// EXTERNAL MODULE: external ["wp","i18n"]
var external_wp_i18n_ = __webpack_require__("l3Sj");
>>>>>>> 3c2c27c6

// EXTERNAL MODULE: ./node_modules/uuid/dist/esm-browser/v4.js + 4 modules
var v4 = __webpack_require__("7Cbv");

// EXTERNAL MODULE: external ["wp","url"]
var external_wp_url_ = __webpack_require__("Mmq9");

// CONCATENATED MODULE: ./node_modules/@wordpress/core-data/build-module/queried-data/actions.js
/**
 * External dependencies
 */

/**
 * Returns an action object used in signalling that items have been received.
 *
 * @param {Array}   items Items received.
 * @param {?Object} edits Optional edits to reset.
 *
 * @return {Object} Action object.
 */

function receiveItems(items, edits) {
  return {
    type: 'RECEIVE_ITEMS',
    items: Object(external_lodash_["castArray"])(items),
    persistedEdits: edits
  };
}
/**
 * Returns an action object used in signalling that entity records have been
 * deleted and they need to be removed from entities state.
 *
 * @param {string}       kind             Kind of the removed entities.
 * @param {string}       name             Name of the removed entities.
 * @param {Array|number} records          Record IDs of the removed entities.
 * @param {boolean}      invalidateCache  Controls whether we want to invalidate the cache.
 * @return {Object} Action object.
 */

function removeItems(kind, name, records, invalidateCache = false) {
  return {
    type: 'REMOVE_ITEMS',
    itemIds: Object(external_lodash_["castArray"])(records),
    kind,
    name,
    invalidateCache
  };
}
/**
 * Returns an action object used in signalling that queried data has been
 * received.
 *
 * @param {Array}   items Queried items received.
 * @param {?Object} query Optional query object.
 * @param {?Object} edits Optional edits to reset.
 *
 * @return {Object} Action object.
 */

function receiveQueriedItems(items, query = {}, edits) {
  return { ...receiveItems(items, edits),
    query
  };
}

// CONCATENATED MODULE: ./node_modules/@wordpress/core-data/build-module/locks/actions.js
/**
 * WordPress dependencies
 */


function* __unstableAcquireStoreLock(store, path, {
  exclusive
}) {
  const promise = yield* __unstableEnqueueLockRequest(store, path, {
    exclusive
  });
  yield* __unstableProcessPendingLockRequests();
  return yield Object(external_wp_dataControls_["__unstableAwaitPromise"])(promise);
}
function* __unstableEnqueueLockRequest(store, path, {
  exclusive
}) {
  let notifyAcquired;
  const promise = new Promise(resolve => {
    notifyAcquired = resolve;
  });
  yield {
    type: 'ENQUEUE_LOCK_REQUEST',
    request: {
      store,
      path,
      exclusive,
      notifyAcquired
    }
  };
  return promise;
}
function* __unstableReleaseStoreLock(lock) {
  yield {
    type: 'RELEASE_LOCK',
    lock
  };
  yield* __unstableProcessPendingLockRequests();
}
function* __unstableProcessPendingLockRequests() {
  yield {
    type: 'PROCESS_PENDING_LOCK_REQUESTS'
  };
  const lockRequests = yield external_wp_data_["controls"].select('core', '__unstableGetPendingLockRequests');

  for (const request of lockRequests) {
    const {
      store,
      path,
      exclusive,
      notifyAcquired
    } = request;
    const isAvailable = yield external_wp_data_["controls"].select('core', '__unstableIsLockAvailable', store, path, {
      exclusive
    });

    if (isAvailable) {
      const lock = {
        store,
        path,
        exclusive
      };
      yield {
        type: 'GRANT_LOCK_REQUEST',
        lock,
        request
      };
      notifyAcquired(lock);
    }
<<<<<<< HEAD
  }, _marked4, null, [[6, 23, 26, 29]]);
}

// EXTERNAL MODULE: ./node_modules/@babel/runtime/helpers/esm/setPrototypeOf.js
var setPrototypeOf = __webpack_require__("s4An");

// CONCATENATED MODULE: ./node_modules/@babel/runtime/helpers/esm/isNativeReflectConstruct.js
function _isNativeReflectConstruct() {
  if (typeof Reflect === "undefined" || !Reflect.construct) return false;
  if (Reflect.construct.sham) return false;
  if (typeof Proxy === "function") return true;

  try {
    Date.prototype.toString.call(Reflect.construct(Date, [], function () {}));
    return true;
  } catch (e) {
    return false;
  }
}
// CONCATENATED MODULE: ./node_modules/@babel/runtime/helpers/esm/construct.js


function construct_construct(Parent, args, Class) {
  if (_isNativeReflectConstruct()) {
    construct_construct = Reflect.construct;
  } else {
    construct_construct = function _construct(Parent, args, Class) {
      var a = [null];
      a.push.apply(a, args);
      var Constructor = Function.bind.apply(Parent, a);
      var instance = new Constructor();
      if (Class) Object(setPrototypeOf["a" /* default */])(instance, Class.prototype);
      return instance;
    };
=======
>>>>>>> 3c2c27c6
  }
}
<<<<<<< HEAD
// EXTERNAL MODULE: ./node_modules/@babel/runtime/helpers/esm/classCallCheck.js
var classCallCheck = __webpack_require__("1OyB");

// EXTERNAL MODULE: ./node_modules/@babel/runtime/helpers/esm/createClass.js
var createClass = __webpack_require__("vuIU");

// EXTERNAL MODULE: ./node_modules/@babel/runtime/helpers/esm/asyncToGenerator.js
var asyncToGenerator = __webpack_require__("HaE+");
=======
>>>>>>> 3c2c27c6

// EXTERNAL MODULE: external ["wp","apiFetch"]
var external_wp_apiFetch_ = __webpack_require__("ywyh");
var external_wp_apiFetch_default = /*#__PURE__*/__webpack_require__.n(external_wp_apiFetch_);

// CONCATENATED MODULE: ./node_modules/@wordpress/core-data/build-module/batch/default-processor.js
/**
 * WordPress dependencies
 */

/**
 * Default batch processor. Sends its input requests to /v1/batch.
 *
 * @param {Array} requests List of API requests to perform at once.
 *
 * @return {Promise} Promise that resolves to a list of objects containing
 *                   either `output` (if that request was succesful) or `error`
 *                   (if not ).
 */

async function defaultProcessor(requests) {
  const batchResponse = await external_wp_apiFetch_default()({
    path: '/batch/v1',
    method: 'POST',
    data: {
      validation: 'require-all-validate',
      requests: requests.map(request => ({
        path: request.path,
        body: request.data,
        // Rename 'data' to 'body'.
        method: request.method,
        headers: request.headers
      }))
    }
  });

  if (batchResponse.failed) {
    return batchResponse.responses.map(response => ({
      error: response === null || response === void 0 ? void 0 : response.body
    }));
  }

  return batchResponse.responses.map(response => {
    const result = {};

    if (response.status >= 200 && response.status < 300) {
      result.output = response.body;
    } else {
      result.error = response.body;
    }

    return result;
  });
}

// CONCATENATED MODULE: ./node_modules/@wordpress/core-data/build-module/batch/create-batch.js
/**
 * External dependencies
 */

/**
 * Internal dependencies
 */


/**
 * Creates a batch, which can be used to combine multiple API requests into one
 * API request using the WordPress batch processing API (/v1/batch).
 *
 * ```
 * const batch = createBatch();
 * const dunePromise = batch.add( {
 *   path: '/v1/books',
 *   method: 'POST',
 *   data: { title: 'Dune' }
 * } );
 * const lotrPromise = batch.add( {
 *   path: '/v1/books',
 *   method: 'POST',
 *   data: { title: 'Lord of the Rings' }
 * } );
 * const isSuccess = await batch.run(); // Sends one POST to /v1/batch.
 * if ( isSuccess ) {
 *   console.log(
 *     'Saved two books:',
 *     await dunePromise,
 *     await lotrPromise
 *   );
 * }
 * ```
 *
 * @param {Function} [processor] Processor function. Can be used to replace the
 *                               default functionality which is to send an API
 *                               request to /v1/batch. Is given an array of
 *                               inputs and must return a promise that
 *                               resolves to an array of objects containing
 *                               either `output` or `error`.
 */

function createBatch(processor = defaultProcessor) {
  let lastId = 0;
  let queue = [];
  const pending = new ObservableSet();
  return {
    /**
     * Adds an input to the batch and returns a promise that is resolved or
     * rejected when the input is processed by `batch.run()`.
     *
     * You may also pass a thunk which allows inputs to be added
     * asychronously.
     *
     * ```
     * // Both are allowed:
     * batch.add( { path: '/v1/books', ... } );
     * batch.add( ( add ) => add( { path: '/v1/books', ... } ) );
     * ```
     *
     * If a thunk is passed, `batch.run()` will pause until either:
     *
     * - The thunk calls its `add` argument, or;
     * - The thunk returns a promise and that promise resolves, or;
     * - The thunk returns a non-promise.
     *
     * @param {any|Function} inputOrThunk Input to add or thunk to execute.
     
     * @return {Promise|any} If given an input, returns a promise that
     *                       is resolved or rejected when the batch is
     *                       processed. If given a thunk, returns the return
     *                       value of that thunk.
     */
    add(inputOrThunk) {
      const id = ++lastId;
      pending.add(id);

      const add = input => new Promise((resolve, reject) => {
        queue.push({
          input,
          resolve,
          reject
        });
        pending.delete(id);
      });

      if (Object(external_lodash_["isFunction"])(inputOrThunk)) {
        return Promise.resolve(inputOrThunk(add)).finally(() => {
          pending.delete(id);
        });
      }

      return add(inputOrThunk);
    },

    /**
     * Runs the batch. This calls `batchProcessor` and resolves or rejects
     * all promises returned by `add()`.
     *
     * @return {Promise} A promise that resolves to a boolean that is true
     *                   if the processor returned no errors.
     */
    async run() {
      if (pending.size) {
        await new Promise(resolve => {
          const unsubscribe = pending.subscribe(() => {
            if (!pending.size) {
              unsubscribe();
              resolve();
            }
          });
        });
      }

      let results;

      try {
        results = await processor(queue.map(({
          input
        }) => input));

        if (results.length !== queue.length) {
          throw new Error('run: Array returned by processor must be same size as input array.');
        }
      } catch (error) {
        for (const {
          reject
        } of queue) {
          reject(error);
        }

        throw error;
      }

      let isSuccess = true;

      for (const [result, {
        resolve,
        reject
      }] of Object(external_lodash_["zip"])(results, queue)) {
        if (result !== null && result !== void 0 && result.error) {
          reject(result.error);
          isSuccess = false;
        } else {
          var _result$output;

          resolve((_result$output = result === null || result === void 0 ? void 0 : result.output) !== null && _result$output !== void 0 ? _result$output : result);
        }
      }

      queue = [];
      return isSuccess;
    }

  };
}

class ObservableSet {
  constructor(...args) {
    this.set = new Set(...args);
    this.subscribers = new Set();
  }

  get size() {
    return this.set.size;
  }

  add(...args) {
    this.set.add(...args);
    this.subscribers.forEach(subscriber => subscriber());
    return this;
  }

  delete(...args) {
    const isSuccess = this.set.delete(...args);
    this.subscribers.forEach(subscriber => subscriber());
    return isSuccess;
  }

  subscribe(subscriber) {
    this.subscribers.add(subscriber);
    return () => {
      this.subscribers.delete(subscriber);
    };
  }

}

// CONCATENATED MODULE: ./node_modules/@wordpress/core-data/build-module/controls.js
/**
 * WordPress dependencies
 */

function regularFetch(url) {
  return {
    type: 'REGULAR_FETCH',
    url
  };
}
function getDispatch() {
  return {
    type: 'GET_DISPATCH'
  };
}
const controls = {
  async REGULAR_FETCH({
    url
  }) {
    const {
      data
    } = await window.fetch(url).then(res => res.json());
    return data;
  },

  GET_DISPATCH: Object(external_wp_data_["createRegistryControl"])(({
    dispatch
  }) => () => dispatch)
};
/* harmony default export */ var build_module_controls = (controls);

// CONCATENATED MODULE: ./node_modules/@wordpress/core-data/build-module/actions.js
/**
 * External dependencies
 */


/**
 * WordPress dependencies
 */




/**
 * Internal dependencies
 */






/**
 * Returns an action object used in signalling that authors have been received.
 *
 * @param {string}       queryID Query ID.
 * @param {Array|Object} users   Users received.
 *
 * @return {Object} Action object.
 */

function receiveUserQuery(queryID, users) {
  return {
    type: 'RECEIVE_USER_QUERY',
    users: Object(external_lodash_["castArray"])(users),
    queryID
  };
}
/**
 * Returns an action used in signalling that the current user has been received.
 *
 * @param {Object} currentUser Current user object.
 *
 * @return {Object} Action object.
 */

function receiveCurrentUser(currentUser) {
  return {
    type: 'RECEIVE_CURRENT_USER',
    currentUser
  };
}
/**
 * Returns an action object used in adding new entities.
 *
 * @param {Array} entities  Entities received.
 *
 * @return {Object} Action object.
 */

function addEntities(entities) {
  return {
    type: 'ADD_ENTITIES',
    entities
  };
}
/**
 * Returns an action object used in signalling that entity records have been received.
 *
 * @param {string}       kind            Kind of the received entity.
 * @param {string}       name            Name of the received entity.
 * @param {Array|Object} records         Records received.
 * @param {?Object}      query           Query Object.
 * @param {?boolean}     invalidateCache Should invalidate query caches.
 * @param {?Object}      edits           Edits to reset.
 * @return {Object} Action object.
 */

function receiveEntityRecords(kind, name, records, query, invalidateCache = false, edits) {
  // Auto drafts should not have titles, but some plugins rely on them so we can't filter this
  // on the server.
  if (kind === 'postType') {
    records = Object(external_lodash_["castArray"])(records).map(record => record.status === 'auto-draft' ? { ...record,
      title: ''
    } : record);
  }

  let action;

  if (query) {
    action = receiveQueriedItems(records, query, edits);
  } else {
    action = receiveItems(records, edits);
  }

  return { ...action,
    kind,
    name,
    invalidateCache
  };
}
/**
 * Returns an action object used in signalling that the current theme has been received.
 *
 * @param {Object} currentTheme The current theme.
 *
 * @return {Object} Action object.
 */

function receiveCurrentTheme(currentTheme) {
  return {
    type: 'RECEIVE_CURRENT_THEME',
    currentTheme
  };
}
/**
 * Returns an action object used in signalling that the index has been received.
 *
 * @param {Object} themeSupports Theme support for the current theme.
 *
 * @return {Object} Action object.
 */

function receiveThemeSupports(themeSupports) {
  return {
    type: 'RECEIVE_THEME_SUPPORTS',
    themeSupports
  };
}
/**
 * Returns an action object used in signalling that the preview data for
 * a given URl has been received.
 *
 * @param {string}  url     URL to preview the embed for.
 * @param {*}       preview Preview data.
 *
 * @return {Object} Action object.
 */

function receiveEmbedPreview(url, preview) {
  return {
    type: 'RECEIVE_EMBED_PREVIEW',
    url,
    preview
  };
}
/**
 * Action triggered to delete an entity record.
 *
 * @param {string}   kind                      Kind of the deleted entity.
 * @param {string}   name                      Name of the deleted entity.
 * @param {string}   recordId                  Record ID of the deleted entity.
 * @param {?Object}  query                     Special query parameters for the
 *                                             DELETE API call.
 * @param {Object}   [options]                 Delete options.
 * @param {Function} [options.__unstableFetch] Internal use only. Function to
 *                                             call instead of `apiFetch()`.
 *                                             Must return a control descriptor.
 */

function* deleteEntityRecord(kind, name, recordId, query, {
  __unstableFetch = null
} = {}) {
  const entities = yield getKindEntities(kind);
  const entity = Object(external_lodash_["find"])(entities, {
    kind,
    name
  });
  let error;
  let deletedRecord = false;

  if (!entity) {
    return;
  }

  const lock = yield* __unstableAcquireStoreLock('core', ['entities', 'data', kind, name, recordId], {
    exclusive: true
  });

  try {
    yield {
      type: 'DELETE_ENTITY_RECORD_START',
      kind,
      name,
      recordId
    };

    try {
      let path = `${entity.baseURL}/${recordId}`;

      if (query) {
        path = Object(external_wp_url_["addQueryArgs"])(path, query);
      }

      const options = {
        path,
        method: 'DELETE'
      };

      if (__unstableFetch) {
        deletedRecord = yield Object(external_wp_dataControls_["__unstableAwaitPromise"])(__unstableFetch(options));
      } else {
        deletedRecord = yield Object(external_wp_dataControls_["apiFetch"])(options);
      }

      yield removeItems(kind, name, recordId, true);
    } catch (_error) {
      error = _error;
    }

    yield {
      type: 'DELETE_ENTITY_RECORD_FINISH',
      kind,
      name,
      recordId,
      error
    };
    return deletedRecord;
  } finally {
    yield* __unstableReleaseStoreLock(lock);
  }
}
/**
 * Returns an action object that triggers an
 * edit to an entity record.
 *
 * @param {string} kind     Kind of the edited entity record.
 * @param {string} name     Name of the edited entity record.
 * @param {number} recordId Record ID of the edited entity record.
 * @param {Object} edits    The edits.
 * @param {Object} options  Options for the edit.
 * @param {boolean} options.undoIgnore Whether to ignore the edit in undo history or not.
 *
 * @return {Object} Action object.
 */

function* actions_editEntityRecord(kind, name, recordId, edits, options = {}) {
  const entity = yield external_wp_data_["controls"].select('core', 'getEntity', kind, name);

  if (!entity) {
    throw new Error(`The entity being edited (${kind}, ${name}) does not have a loaded config.`);
  }

  const {
    transientEdits = {},
    mergedEdits = {}
  } = entity;
  const record = yield external_wp_data_["controls"].select('core', 'getRawEntityRecord', kind, name, recordId);
  const editedRecord = yield external_wp_data_["controls"].select('core', 'getEditedEntityRecord', kind, name, recordId);
  const edit = {
    kind,
    name,
    recordId,
    // Clear edits when they are equal to their persisted counterparts
    // so that the property is not considered dirty.
    edits: Object.keys(edits).reduce((acc, key) => {
      const recordValue = record[key];
      const editedRecordValue = editedRecord[key];
      const value = mergedEdits[key] ? { ...editedRecordValue,
        ...edits[key]
      } : edits[key];
      acc[key] = Object(external_lodash_["isEqual"])(recordValue, value) ? undefined : value;
      return acc;
    }, {}),
    transientEdits
  };
  return {
    type: 'EDIT_ENTITY_RECORD',
    ...edit,
    meta: {
      undo: !options.undoIgnore && { ...edit,
        // Send the current values for things like the first undo stack entry.
        edits: Object.keys(edits).reduce((acc, key) => {
          acc[key] = editedRecord[key];
          return acc;
        }, {})
      }
    }
  };
}
/**
 * Action triggered to undo the last edit to
 * an entity record, if any.
 */

function* undo() {
  const undoEdit = yield external_wp_data_["controls"].select('core', 'getUndoEdit');

  if (!undoEdit) {
    return;
  }

  yield {
    type: 'EDIT_ENTITY_RECORD',
    ...undoEdit,
    meta: {
      isUndo: true
    }
  };
}
/**
 * Action triggered to redo the last undoed
 * edit to an entity record, if any.
 */

function* redo() {
  const redoEdit = yield external_wp_data_["controls"].select('core', 'getRedoEdit');

  if (!redoEdit) {
    return;
  }

  yield {
    type: 'EDIT_ENTITY_RECORD',
    ...redoEdit,
    meta: {
      isRedo: true
    }
  };
}
/**
 * Forces the creation of a new undo level.
 *
 * @return {Object} Action object.
 */

function actions_unstableCreateUndoLevel() {
  return {
    type: 'CREATE_UNDO_LEVEL'
  };
}
/**
 * Action triggered to save an entity record.
 *
 * @param {string}   kind                       Kind of the received entity.
 * @param {string}   name                       Name of the received entity.
 * @param {Object}   record                     Record to be saved.
 * @param {Object}   options                    Saving options.
 * @param {boolean}  [options.isAutosave=false] Whether this is an autosave.
 * @param {Function} [options.__unstableFetch]  Internal use only. Function to
 *                                              call instead of `apiFetch()`.
 *                                              Must return a control
 *                                              descriptor.
 */

function* saveEntityRecord(kind, name, record, {
  isAutosave = false,
  __unstableFetch = null
} = {}) {
  const entities = yield getKindEntities(kind);
  const entity = Object(external_lodash_["find"])(entities, {
    kind,
    name
  });

  if (!entity) {
    return;
  }

  const entityIdKey = entity.key || DEFAULT_ENTITY_KEY;
  const recordId = record[entityIdKey];
  const lock = yield* __unstableAcquireStoreLock('core', ['entities', 'data', kind, name, recordId || Object(v4["a" /* default */])()], {
    exclusive: true
  });

  try {
    // Evaluate optimized edits.
    // (Function edits that should be evaluated on save to avoid expensive computations on every edit.)
    for (const [key, value] of Object.entries(record)) {
      if (typeof value === 'function') {
        const evaluatedValue = value(yield external_wp_data_["controls"].select('core', 'getEditedEntityRecord', kind, name, recordId));
        yield actions_editEntityRecord(kind, name, recordId, {
          [key]: evaluatedValue
        }, {
          undoIgnore: true
        });
        record[key] = evaluatedValue;
      }
    }

    yield {
      type: 'SAVE_ENTITY_RECORD_START',
      kind,
      name,
      recordId,
      isAutosave
    };
    let updatedRecord;
    let error;

    try {
      const path = `${entity.baseURL}${recordId ? '/' + recordId : ''}`;
      const persistedRecord = yield external_wp_data_["controls"].select('core', 'getRawEntityRecord', kind, name, recordId);

      if (isAutosave) {
        // Most of this autosave logic is very specific to posts.
        // This is fine for now as it is the only supported autosave,
        // but ideally this should all be handled in the back end,
        // so the client just sends and receives objects.
        const currentUser = yield external_wp_data_["controls"].select('core', 'getCurrentUser');
        const currentUserId = currentUser ? currentUser.id : undefined;
        const autosavePost = yield external_wp_data_["controls"].select('core', 'getAutosave', persistedRecord.type, persistedRecord.id, currentUserId); // Autosaves need all expected fields to be present.
        // So we fallback to the previous autosave and then
        // to the actual persisted entity if the edits don't
        // have a value.

        let data = { ...persistedRecord,
          ...autosavePost,
          ...record
        };
        data = Object.keys(data).reduce((acc, key) => {
          if (['title', 'excerpt', 'content'].includes(key)) {
            // Edits should be the "raw" attribute values.
            acc[key] = Object(external_lodash_["get"])(data[key], 'raw', data[key]);
          }

          return acc;
        }, {
          status: data.status === 'auto-draft' ? 'draft' : data.status
        });
        const options = {
          path: `${path}/autosaves`,
          method: 'POST',
          data
        };

        if (__unstableFetch) {
          updatedRecord = yield Object(external_wp_dataControls_["__unstableAwaitPromise"])(__unstableFetch(options));
        } else {
          updatedRecord = yield Object(external_wp_dataControls_["apiFetch"])(options);
        } // An autosave may be processed by the server as a regular save
        // when its update is requested by the author and the post had
        // draft or auto-draft status.


        if (persistedRecord.id === updatedRecord.id) {
          let newRecord = { ...persistedRecord,
            ...data,
            ...updatedRecord
          };
          newRecord = Object.keys(newRecord).reduce((acc, key) => {
            // These properties are persisted in autosaves.
            if (['title', 'excerpt', 'content'].includes(key)) {
              // Edits should be the "raw" attribute values.
              acc[key] = Object(external_lodash_["get"])(newRecord[key], 'raw', newRecord[key]);
            } else if (key === 'status') {
              // Status is only persisted in autosaves when going from
              // "auto-draft" to "draft".
              acc[key] = persistedRecord.status === 'auto-draft' && newRecord.status === 'draft' ? newRecord.status : persistedRecord.status;
            } else {
              // These properties are not persisted in autosaves.
              acc[key] = Object(external_lodash_["get"])(persistedRecord[key], 'raw', persistedRecord[key]);
            }

            return acc;
          }, {});
          yield receiveEntityRecords(kind, name, newRecord, undefined, true);
        } else {
          yield receiveAutosaves(persistedRecord.id, updatedRecord);
        }
      } else {
        let edits = record;

        if (entity.__unstablePrePersist) {
          edits = { ...edits,
            ...entity.__unstablePrePersist(persistedRecord, edits)
          };
        }

        const options = {
          path,
          method: recordId ? 'PUT' : 'POST',
          data: edits
        };

        if (__unstableFetch) {
          updatedRecord = yield Object(external_wp_dataControls_["__unstableAwaitPromise"])(__unstableFetch(options));
        } else {
          updatedRecord = yield Object(external_wp_dataControls_["apiFetch"])(options);
        }

        yield receiveEntityRecords(kind, name, updatedRecord, undefined, true, edits);
      }
    } catch (_error) {
      error = _error;
    }

    yield {
      type: 'SAVE_ENTITY_RECORD_FINISH',
      kind,
      name,
      recordId,
      error,
      isAutosave
    };
    return updatedRecord;
  } finally {
    yield* __unstableReleaseStoreLock(lock);
  }
}
/**
 * Runs multiple core-data actions at the same time using one API request.
 *
 * Example:
 *
 * ```
 * const [ savedRecord, updatedRecord, deletedRecord ] =
 *   await dispatch( 'core' ).__experimentalBatch( [
 *     ( { saveEntityRecord } ) => saveEntityRecord( 'root', 'widget', widget ),
 *     ( { saveEditedEntityRecord } ) => saveEntityRecord( 'root', 'widget', 123 ),
 *     ( { deleteEntityRecord } ) => deleteEntityRecord( 'root', 'widget', 123, null ),
 *   ] );
 * ```
 *
 * @param {Array} requests Array of functions which are invoked simultaneously.
 *                         Each function is passed an object containing
 *                         `saveEntityRecord`, `saveEditedEntityRecord`, and
 *                         `deleteEntityRecord`.
 *
 * @return {Promise} A promise that resolves to an array containing the return
 *                   values of each function given in `requests`.
 */

function* __experimentalBatch(requests) {
  const batch = createBatch();
  const dispatch = yield getDispatch();
  const api = {
    saveEntityRecord(kind, name, record, options) {
      return batch.add(add => dispatch('core').saveEntityRecord(kind, name, record, { ...options,
        __unstableFetch: add
      }));
    },

    saveEditedEntityRecord(kind, name, recordId, options) {
      return batch.add(add => dispatch('core').saveEditedEntityRecord(kind, name, recordId, { ...options,
        __unstableFetch: add
      }));
    },

    deleteEntityRecord(kind, name, recordId, query, options) {
      return batch.add(add => dispatch('core').deleteEntityRecord(kind, name, recordId, query, { ...options,
        __unstableFetch: add
      }));
    }

  };
  const resultPromises = requests.map(request => request(api));
  const [, ...results] = yield Object(external_wp_dataControls_["__unstableAwaitPromise"])(Promise.all([batch.run(), ...resultPromises]));
  return results;
}
/**
 * Action triggered to save an entity record's edits.
 *
 * @param {string} kind     Kind of the entity.
 * @param {string} name     Name of the entity.
 * @param {Object} recordId ID of the record.
 * @param {Object} options  Saving options.
 */

function* saveEditedEntityRecord(kind, name, recordId, options) {
  if (!(yield external_wp_data_["controls"].select('core', 'hasEditsForEntityRecord', kind, name, recordId))) {
    return;
  }

  const edits = yield external_wp_data_["controls"].select('core', 'getEntityRecordNonTransientEdits', kind, name, recordId);
  const record = {
    id: recordId,
    ...edits
  };
  return yield* saveEntityRecord(kind, name, record, options);
}
/**
 * Action triggered to save only specified properties for the entity.
 *
 * @param {string} kind     Kind of the entity.
 * @param {string} name     Name of the entity.
 * @param {Object} recordId ID of the record.
 * @param {Array} itemsToSave List of entity properties to save.
 * @param {Object} options  Saving options.
 */

function* __experimentalSaveSpecifiedEntityEdits(kind, name, recordId, itemsToSave, options) {
  if (!(yield external_wp_data_["controls"].select('core', 'hasEditsForEntityRecord', kind, name, recordId))) {
    return;
  }

  const edits = yield external_wp_data_["controls"].select('core', 'getEntityRecordNonTransientEdits', kind, name, recordId);
  const editsToSave = {};

  for (const edit in edits) {
    if (itemsToSave.some(item => item === edit)) {
      editsToSave[edit] = edits[edit];
    }
  }

  return yield* saveEntityRecord(kind, name, editsToSave, options);
}
/**
 * Returns an action object used in signalling that Upload permissions have been received.
 *
 * @param {boolean} hasUploadPermissions Does the user have permission to upload files?
 *
 * @return {Object} Action object.
 */

function receiveUploadPermissions(hasUploadPermissions) {
  return {
    type: 'RECEIVE_USER_PERMISSION',
    key: 'create/media',
    isAllowed: hasUploadPermissions
  };
}
/**
 * Returns an action object used in signalling that the current user has
 * permission to perform an action on a REST resource.
 *
 * @param {string}  key       A key that represents the action and REST resource.
 * @param {boolean} isAllowed Whether or not the user can perform the action.
 *
 * @return {Object} Action object.
 */

function receiveUserPermission(key, isAllowed) {
  return {
    type: 'RECEIVE_USER_PERMISSION',
    key,
    isAllowed
  };
}
/**
 * Returns an action object used in signalling that the autosaves for a
 * post have been received.
 *
 * @param {number}       postId    The id of the post that is parent to the autosave.
 * @param {Array|Object} autosaves An array of autosaves or singular autosave object.
 *
 * @return {Object} Action object.
 */

function receiveAutosaves(postId, autosaves) {
  return {
    type: 'RECEIVE_AUTOSAVES',
    postId,
    autosaves: Object(external_lodash_["castArray"])(autosaves)
  };
}

// CONCATENATED MODULE: ./node_modules/@wordpress/core-data/build-module/entities.js
/**
 * External dependencies
 */

/**
 * WordPress dependencies
 */




/**
 * Internal dependencies
 */


const DEFAULT_ENTITY_KEY = 'id';
const defaultEntities = [{
  label: Object(external_wp_i18n_["__"])('Base'),
  name: '__unstableBase',
  kind: 'root',
  baseURL: ''
}, {
  label: Object(external_wp_i18n_["__"])('Site'),
  name: 'site',
  kind: 'root',
  baseURL: '/wp/v2/settings',
  getTitle: record => {
    return Object(external_lodash_["get"])(record, ['title'], Object(external_wp_i18n_["__"])('Site Title'));
  }
}, {
  label: Object(external_wp_i18n_["__"])('Post Type'),
  name: 'postType',
  kind: 'root',
  key: 'slug',
  baseURL: '/wp/v2/types',
  baseURLParams: {
    context: 'edit'
  }
}, {
  name: 'media',
  kind: 'root',
  baseURL: '/wp/v2/media',
  baseURLParams: {
    context: 'edit'
  },
  plural: 'mediaItems',
  label: Object(external_wp_i18n_["__"])('Media')
}, {
  name: 'taxonomy',
  kind: 'root',
  key: 'slug',
  baseURL: '/wp/v2/taxonomies',
  baseURLParams: {
    context: 'edit'
  },
  plural: 'taxonomies',
  label: Object(external_wp_i18n_["__"])('Taxonomy')
}, {
  name: 'sidebar',
  kind: 'root',
  baseURL: '/wp/v2/sidebars',
  plural: 'sidebars',
  transientEdits: {
    blocks: true
  },
  label: Object(external_wp_i18n_["__"])('Widget areas')
}, {
  name: 'widget',
  kind: 'root',
  baseURL: '/wp/v2/widgets',
  baseURLParams: {
    context: 'edit'
  },
  plural: 'widgets',
  transientEdits: {
    blocks: true
  },
  label: Object(external_wp_i18n_["__"])('Widgets')
}, {
  name: 'widgetType',
  kind: 'root',
  baseURL: '/wp/v2/widget-types',
  baseURLParams: {
    context: 'edit'
  },
  plural: 'widgetTypes',
  label: Object(external_wp_i18n_["__"])('Widget types')
}, {
  label: Object(external_wp_i18n_["__"])('User'),
  name: 'user',
  kind: 'root',
  baseURL: '/wp/v2/users',
  baseURLParams: {
    context: 'edit'
  },
  plural: 'users'
}, {
  name: 'comment',
  kind: 'root',
  baseURL: '/wp/v2/comments',
  baseURLParams: {
    context: 'edit'
  },
  plural: 'comments',
  label: Object(external_wp_i18n_["__"])('Comment')
}, {
  name: 'menu',
  kind: 'root',
  baseURL: '/__experimental/menus',
  baseURLParams: {
    context: 'edit'
  },
  plural: 'menus',
  label: Object(external_wp_i18n_["__"])('Menu')
}, {
  name: 'menuItem',
  kind: 'root',
  baseURL: '/__experimental/menu-items',
  baseURLParams: {
    context: 'edit'
  },
  plural: 'menuItems',
  label: Object(external_wp_i18n_["__"])('Menu Item')
}, {
  name: 'menuLocation',
  kind: 'root',
  baseURL: '/__experimental/menu-locations',
  baseURLParams: {
    context: 'edit'
  },
  plural: 'menuLocations',
  label: Object(external_wp_i18n_["__"])('Menu Location'),
  key: 'name'
}];
const kinds = [{
  name: 'postType',
  loadEntities: loadPostTypeEntities
}, {
  name: 'taxonomy',
  loadEntities: loadTaxonomyEntities
}];
/**
 * Returns a function to be used to retrieve extra edits to apply before persisting a post type.
 *
 * @param {Object} persistedRecord Already persisted Post
 * @param {Object} edits Edits.
 * @return {Object} Updated edits.
 */

const prePersistPostType = (persistedRecord, edits) => {
  const newEdits = {};

  if ((persistedRecord === null || persistedRecord === void 0 ? void 0 : persistedRecord.status) === 'auto-draft') {
    // Saving an auto-draft should create a draft by default.
    if (!edits.status && !newEdits.status) {
      newEdits.status = 'draft';
    } // Fix the auto-draft default title.


    if ((!edits.title || edits.title === 'Auto Draft') && !newEdits.title && (!(persistedRecord !== null && persistedRecord !== void 0 && persistedRecord.title) || (persistedRecord === null || persistedRecord === void 0 ? void 0 : persistedRecord.title) === 'Auto Draft')) {
      newEdits.title = '';
    }
  }

  return newEdits;
};
/**
 * Returns the list of post type entities.
 *
 * @return {Promise} Entities promise
 */

function* loadPostTypeEntities() {
  const postTypes = yield Object(external_wp_dataControls_["apiFetch"])({
    path: '/wp/v2/types?context=edit'
  });
  return Object(external_lodash_["map"])(postTypes, (postType, name) => {
    const isTemplate = ['wp_template', 'wp_template_part'].includes(name);
    return {
      kind: 'postType',
      baseURL: '/wp/v2/' + postType.rest_base,
      baseURLParams: {
        context: 'edit'
      },
      name,
      label: postType.labels.singular_name,
      transientEdits: {
        blocks: true,
        selection: true
      },
      mergedEdits: {
        meta: true
      },
      getTitle: record => {
        var _record$title;

        return (record === null || record === void 0 ? void 0 : (_record$title = record.title) === null || _record$title === void 0 ? void 0 : _record$title.rendered) || (record === null || record === void 0 ? void 0 : record.title) || (isTemplate ? Object(external_lodash_["startCase"])(record.slug) : String(record.id));
      },
      __unstablePrePersist: isTemplate ? undefined : prePersistPostType
    };
  });
}
/**
 * Returns the list of the taxonomies entities.
 *
 * @return {Promise} Entities promise
 */


function* loadTaxonomyEntities() {
  const taxonomies = yield Object(external_wp_dataControls_["apiFetch"])({
    path: '/wp/v2/taxonomies?context=edit'
  });
  return Object(external_lodash_["map"])(taxonomies, (taxonomy, name) => {
    return {
      kind: 'taxonomy',
      baseURL: '/wp/v2/' + taxonomy.rest_base,
      baseURLParams: {
        context: 'edit'
      },
      name,
      label: taxonomy.labels.singular_name
    };
  });
}
/**
 * Returns the entity's getter method name given its kind and name.
 *
 * @param {string}  kind      Entity kind.
 * @param {string}  name      Entity name.
 * @param {string}  prefix    Function prefix.
 * @param {boolean} usePlural Whether to use the plural form or not.
 *
 * @return {string} Method name
 */


const getMethodName = (kind, name, prefix = 'get', usePlural = false) => {
  const entity = Object(external_lodash_["find"])(defaultEntities, {
    kind,
    name
  });
  const kindPrefix = kind === 'root' ? '' : Object(external_lodash_["upperFirst"])(Object(external_lodash_["camelCase"])(kind));
  const nameSuffix = Object(external_lodash_["upperFirst"])(Object(external_lodash_["camelCase"])(name)) + (usePlural ? 's' : '');
  const suffix = usePlural && entity.plural ? Object(external_lodash_["upperFirst"])(Object(external_lodash_["camelCase"])(entity.plural)) : nameSuffix;
  return `${prefix}${kindPrefix}${suffix}`;
};
/**
 * Loads the kind entities into the store.
 *
 * @param {string} kind  Kind
 *
 * @return {Array} Entities
 */

function* getKindEntities(kind) {
  let entities = yield external_wp_data_["controls"].select('core', 'getEntitiesByKind', kind);

  if (entities && entities.length !== 0) {
    return entities;
  }

  const kindConfig = Object(external_lodash_["find"])(kinds, {
    name: kind
  });

  if (!kindConfig) {
    return [];
  }

  entities = yield kindConfig.loadEntities();
  yield addEntities(entities);
  return entities;
}

// CONCATENATED MODULE: ./node_modules/@wordpress/core-data/build-module/utils/get-normalized-comma-separable.js
/**
 * Given a value which can be specified as one or the other of a comma-separated
 * string or an array, returns a value normalized to an array of strings, or
 * null if the value cannot be interpreted as either.
 *
 * @param {string|string[]|*} value
 *
 * @return {?(string[])} Normalized field value.
 */
function getNormalizedCommaSeparable(value) {
  if (typeof value === 'string') {
    return value.split(',');
  } else if (Array.isArray(value)) {
    return value;
  }

  return null;
}

/* harmony default export */ var get_normalized_comma_separable = (getNormalizedCommaSeparable);

// CONCATENATED MODULE: ./node_modules/@wordpress/core-data/build-module/utils/with-weak-map-cache.js
/**
 * External dependencies
 */

/**
 * Given a function, returns an enhanced function which caches the result and
 * tracks in WeakMap. The result is only cached if the original function is
 * passed a valid object-like argument (requirement for WeakMap key).
 *
 * @param {Function} fn Original function.
 *
 * @return {Function} Enhanced caching function.
 */

function withWeakMapCache(fn) {
  const cache = new WeakMap();
  return key => {
    let value;

    if (cache.has(key)) {
      value = cache.get(key);
    } else {
      value = fn(key); // Can reach here if key is not valid for WeakMap, since `has`
      // will return false for invalid key. Since `set` will throw,
      // ensure that key is valid before setting into cache.

      if (Object(external_lodash_["isObjectLike"])(key)) {
        cache.set(key, value);
      }
    }

    return value;
  };
}

/* harmony default export */ var with_weak_map_cache = (withWeakMapCache);

// CONCATENATED MODULE: ./node_modules/@wordpress/core-data/build-module/queried-data/get-query-parts.js
/**
 * WordPress dependencies
 */

/**
 * Internal dependencies
 */


/**
 * An object of properties describing a specific query.
 *
 * @typedef {Object} WPQueriedDataQueryParts
 *
 * @property {number}      page      The query page (1-based index, default 1).
 * @property {number}      perPage   Items per page for query (default 10).
 * @property {string}      stableKey An encoded stable string of all non-
 *                                   pagination, non-fields query parameters.
 * @property {?(string[])} fields    Target subset of fields to derive from
 *                                   item objects.
 * @property {?(number[])} include   Specific item IDs to include.
 */

/**
 * Given a query object, returns an object of parts, including pagination
 * details (`page` and `perPage`, or default values). All other properties are
 * encoded into a stable (idempotent) `stableKey` value.
 *
 * @param {Object} query Optional query object.
 *
 * @return {WPQueriedDataQueryParts} Query parts.
 */

function getQueryParts(query) {
  /**
   * @type {WPQueriedDataQueryParts}
   */
  const parts = {
    stableKey: '',
    page: 1,
    perPage: 10,
    fields: null,
    include: null
  }; // Ensure stable key by sorting keys. Also more efficient for iterating.

  const keys = Object.keys(query).sort();

  for (let i = 0; i < keys.length; i++) {
    const key = keys[i];
    let value = query[key];

    switch (key) {
      case 'page':
        parts[key] = Number(value);
        break;

      case 'per_page':
        parts.perPage = Number(value);
        break;

      case 'include':
        parts.include = get_normalized_comma_separable(value).map(Number);
        break;

      default:
        // While in theory, we could exclude "_fields" from the stableKey
        // because two request with different fields have the same results
        // We're not able to ensure that because the server can decide to omit
        // fields from the response even if we explicitely asked for it.
        // Example: Asking for titles in posts without title support.
        if (key === '_fields') {
          parts.fields = get_normalized_comma_separable(value); // Make sure to normalize value for `stableKey`

          value = parts.fields.join();
        } // While it could be any deterministic string, for simplicity's
        // sake mimic querystring encoding for stable key.
        //
        // TODO: For consistency with PHP implementation, addQueryArgs
        // should accept a key value pair, which may optimize its
        // implementation for our use here, vs. iterating an object
        // with only a single key.


        parts.stableKey += (parts.stableKey ? '&' : '') + Object(external_wp_url_["addQueryArgs"])('', {
          [key]: value
        }).slice(1);
    }
  }

  return parts;
}
/* harmony default export */ var get_query_parts = (with_weak_map_cache(getQueryParts));

// CONCATENATED MODULE: ./node_modules/@wordpress/core-data/build-module/queried-data/reducer.js
/**
 * External dependencies
 */

/**
 * WordPress dependencies
 */


/**
 * Internal dependencies
 */




/**
 * Returns a merged array of item IDs, given details of the received paginated
 * items. The array is sparse-like with `undefined` entries where holes exist.
 *
 * @param {?Array<number>} itemIds     Original item IDs (default empty array).
 * @param {number[]}       nextItemIds Item IDs to merge.
 * @param {number}         page        Page of items merged.
 * @param {number}         perPage     Number of items per page.
 *
 * @return {number[]} Merged array of item IDs.
 */

function getMergedItemIds(itemIds, nextItemIds, page, perPage) {
  const receivedAllIds = page === 1 && perPage === -1;

  if (receivedAllIds) {
    return nextItemIds;
  }

  const nextItemIdsStartIndex = (page - 1) * perPage; // If later page has already been received, default to the larger known
  // size of the existing array, else calculate as extending the existing.

  const size = Math.max(itemIds.length, nextItemIdsStartIndex + nextItemIds.length); // Preallocate array since size is known.

  const mergedItemIds = new Array(size);

  for (let i = 0; i < size; i++) {
    // Preserve existing item ID except for subset of range of next items.
    const isInNextItemsRange = i >= nextItemIdsStartIndex && i < nextItemIdsStartIndex + nextItemIds.length;
    mergedItemIds[i] = isInNextItemsRange ? nextItemIds[i - nextItemIdsStartIndex] : itemIds[i];
  }

  return mergedItemIds;
}
/**
 * Reducer tracking items state, keyed by ID. Items are assumed to be normal,
 * where identifiers are common across all queries.
 *
 * @param {Object} state  Current state.
 * @param {Object} action Dispatched action.
 *
 * @return {Object} Next state.
 */

function reducer_items(state = {}, action) {
  switch (action.type) {
    case 'RECEIVE_ITEMS':
      const key = action.key || DEFAULT_ENTITY_KEY;
      return { ...state,
        ...action.items.reduce((accumulator, value) => {
          const itemId = value[key];
          accumulator[itemId] = conservativeMapItem(state[itemId], value);
          return accumulator;
        }, {})
      };

    case 'REMOVE_ITEMS':
      const newState = Object(external_lodash_["omit"])(state, action.itemIds);
      return newState;
  }

  return state;
}
/**
 * Reducer tracking item completeness, keyed by ID. A complete item is one for
 * which all fields are known. This is used in supporting `_fields` queries,
 * where not all properties associated with an entity are necessarily returned.
 * In such cases, completeness is used as an indication of whether it would be
 * safe to use queried data for a non-`_fields`-limited request.
 *
 * @param {Object<string,boolean>} state  Current state.
 * @param {Object} action Dispatched action.
 *
 * @return {Object<string,boolean>} Next state.
 */


function itemIsComplete(state = {}, action) {
  const {
    type,
    query,
    key = DEFAULT_ENTITY_KEY
  } = action;

  if (type !== 'RECEIVE_ITEMS') {
    return state;
  } // An item is considered complete if it is received without an associated
  // fields query. Ideally, this would be implemented in such a way where the
  // complete aggregate of all fields would satisfy completeness. Since the
  // fields are not consistent across all entity types, this would require
  // introspection on the REST schema for each entity to know which fields
  // compose a complete item for that entity.


  const isCompleteQuery = !query || !Array.isArray(get_query_parts(query).fields);
  return { ...state,
    ...action.items.reduce((result, item) => {
      const itemId = item[key]; // Defer to completeness if already assigned. Technically the
      // data may be outdated if receiving items for a field subset.

      result[itemId] = state[itemId] || isCompleteQuery;
      return result;
    }, {})
  };
}
/**
 * Reducer tracking queries state, keyed by stable query key. Each reducer
 * query object includes `itemIds` and `requestingPageByPerPage`.
 *
 * @param {Object} state  Current state.
 * @param {Object} action Dispatched action.
 *
 * @return {Object} Next state.
 */

const receiveQueries = Object(external_lodash_["flowRight"])([// Limit to matching action type so we don't attempt to replace action on
// an unhandled action.
if_matching_action(action => 'query' in action), // Inject query parts into action for use both in `onSubKey` and reducer.
replace_action(action => {
  // `ifMatchingAction` still passes on initialization, where state is
  // undefined and a query is not assigned. Avoid attempting to parse
  // parts. `onSubKey` will omit by lack of `stableKey`.
  if (action.query) {
    return { ...action,
      ...get_query_parts(action.query)
    };
  }

  return action;
}), // Queries shape is shared, but keyed by query `stableKey` part. Original
// reducer tracks only a single query object.
on_sub_key('stableKey')])((state = null, action) => {
  const {
    type,
    page,
    perPage,
    key = DEFAULT_ENTITY_KEY
  } = action;

  if (type !== 'RECEIVE_ITEMS') {
    return state;
  }

  return getMergedItemIds(state || [], Object(external_lodash_["map"])(action.items, key), page, perPage);
});
/**
 * Reducer tracking queries state.
 *
 * @param {Object} state  Current state.
 * @param {Object} action Dispatched action.
 *
 * @return {Object} Next state.
 */

const reducer_queries = (state = {}, action) => {
  switch (action.type) {
    case 'RECEIVE_ITEMS':
      return receiveQueries(state, action);

    case 'REMOVE_ITEMS':
      const newState = { ...state
      };
      const removedItems = action.itemIds.reduce((result, itemId) => {
        result[itemId] = true;
        return result;
      }, {});
      Object(external_lodash_["forEach"])(newState, (queryItems, key) => {
        newState[key] = Object(external_lodash_["filter"])(queryItems, queryId => {
          return !removedItems[queryId];
        });
      });
      return newState;

    default:
      return state;
  }
};

/* harmony default export */ var reducer = (Object(external_wp_data_["combineReducers"])({
  items: reducer_items,
  itemIsComplete,
  queries: reducer_queries
}));

// CONCATENATED MODULE: ./node_modules/@wordpress/core-data/build-module/locks/utils.js
function deepCopyLocksTreePath(tree, path) {
  const newTree = { ...tree
  };
  let currentNode = newTree;

  for (const branchName of path) {
    currentNode.children = { ...currentNode.children,
      [branchName]: {
        locks: [],
        children: {},
        ...currentNode.children[branchName]
      }
    };
    currentNode = currentNode.children[branchName];
  }

  return newTree;
}
function getNode(tree, path) {
  let currentNode = tree;

  for (const branchName of path) {
    const nextNode = currentNode.children[branchName];

    if (!nextNode) {
      return null;
    }

    currentNode = nextNode;
  }

  return currentNode;
}
function* iteratePath(tree, path) {
  let currentNode = tree;
  yield currentNode;

  for (const branchName of path) {
    const nextNode = currentNode.children[branchName];

    if (!nextNode) {
      break;
    }

    yield nextNode;
    currentNode = nextNode;
  }
}
function* iterateDescendants(node) {
  const stack = Object.values(node.children);

  while (stack.length) {
    const childNode = stack.pop();
    yield childNode;
    stack.push(...Object.values(childNode.children));
  }
}
function hasConflictingLock({
  exclusive
}, locks) {
  if (exclusive && locks.length) {
    return true;
  }

  if (!exclusive && locks.filter(lock => lock.exclusive).length) {
    return true;
  }

  return false;
}

// CONCATENATED MODULE: ./node_modules/@wordpress/core-data/build-module/locks/reducer.js
/**
 * Internal dependencies
 */

const DEFAULT_STATE = {
  requests: [],
  tree: {
    locks: [],
    children: {}
  }
};
/**
 * Reducer returning locks.
 *
 * @param  {Object} state  Current state.
 * @param  {Object} action Dispatched action.
 *
 * @return {Object} Updated state.
 */

function reducer_locks(state = DEFAULT_STATE, action) {
  switch (action.type) {
    case 'ENQUEUE_LOCK_REQUEST':
      {
        const {
          request
        } = action;
        return { ...state,
          requests: [request, ...state.requests]
        };
      }

    case 'GRANT_LOCK_REQUEST':
      {
        const {
          lock,
          request
        } = action;
        const {
          store,
          path
        } = request;
        const storePath = [store, ...path];
        const newTree = deepCopyLocksTreePath(state.tree, storePath);
        const node = getNode(newTree, storePath);
        node.locks = [...node.locks, lock];
        return { ...state,
          requests: state.requests.filter(r => r !== request),
          tree: newTree
        };
      }

    case 'RELEASE_LOCK':
      {
        const {
          lock
        } = action;
        const storePath = [lock.store, ...lock.path];
        const newTree = deepCopyLocksTreePath(state.tree, storePath);
        const node = getNode(newTree, storePath);
        node.locks = node.locks.filter(l => l !== lock);
        return { ...state,
          tree: newTree
        };
      }
  }

  return state;
}
/* harmony default export */ var locks_reducer = (reducer_locks);

// CONCATENATED MODULE: ./node_modules/@wordpress/core-data/build-module/reducer.js
/**
 * External dependencies
 */

/**
 * WordPress dependencies
 */



/**
 * Internal dependencies
 */





/**
 * Reducer managing terms state. Keyed by taxonomy slug, the value is either
 * undefined (if no request has been made for given taxonomy), null (if a
 * request is in-flight for given taxonomy), or the array of terms for the
 * taxonomy.
 *
 * @param {Object} state  Current state.
 * @param {Object} action Dispatched action.
 *
 * @return {Object} Updated state.
 */

function terms(state = {}, action) {
  switch (action.type) {
    case 'RECEIVE_TERMS':
      return { ...state,
        [action.taxonomy]: action.terms
      };
  }

  return state;
}
/**
 * Reducer managing authors state. Keyed by id.
 *
 * @param {Object} state  Current state.
 * @param {Object} action Dispatched action.
 *
 * @return {Object} Updated state.
 */

function reducer_users(state = {
  byId: {},
  queries: {}
}, action) {
  switch (action.type) {
    case 'RECEIVE_USER_QUERY':
      return {
        byId: { ...state.byId,
          ...Object(external_lodash_["keyBy"])(action.users, 'id')
        },
        queries: { ...state.queries,
          [action.queryID]: Object(external_lodash_["map"])(action.users, user => user.id)
        }
      };
  }

  return state;
}
/**
 * Reducer managing current user state.
 *
 * @param {Object} state  Current state.
 * @param {Object} action Dispatched action.
 *
 * @return {Object} Updated state.
 */

function reducer_currentUser(state = {}, action) {
  switch (action.type) {
    case 'RECEIVE_CURRENT_USER':
      return action.currentUser;
  }

  return state;
}
/**
 * Reducer managing taxonomies.
 *
 * @param {Object} state  Current state.
 * @param {Object} action Dispatched action.
 *
 * @return {Object} Updated state.
 */

function reducer_taxonomies(state = [], action) {
  switch (action.type) {
    case 'RECEIVE_TAXONOMIES':
      return action.taxonomies;
  }

  return state;
}
/**
 * Reducer managing the current theme.
 *
 * @param {string} state  Current state.
 * @param {Object} action Dispatched action.
 *
 * @return {string} Updated state.
 */

function currentTheme(state = undefined, action) {
  switch (action.type) {
    case 'RECEIVE_CURRENT_THEME':
      return action.currentTheme.stylesheet;
  }

  return state;
}
/**
 * Reducer managing installed themes.
 *
 * @param {Object} state  Current state.
 * @param {Object} action Dispatched action.
 *
 * @return {Object} Updated state.
 */

function themes(state = {}, action) {
  switch (action.type) {
    case 'RECEIVE_CURRENT_THEME':
      return { ...state,
        [action.currentTheme.stylesheet]: action.currentTheme
      };
  }

  return state;
}
/**
 * Reducer managing theme supports data.
 *
 * @param {Object} state  Current state.
 * @param {Object} action Dispatched action.
 *
 * @return {Object} Updated state.
 */

function themeSupports(state = {}, action) {
  switch (action.type) {
    case 'RECEIVE_THEME_SUPPORTS':
      return { ...state,
        ...action.themeSupports
      };
  }

  return state;
}
/**
 * Higher Order Reducer for a given entity config. It supports:
 *
 *  - Fetching
 *  - Editing
 *  - Saving
 *
 * @param {Object} entityConfig  Entity config.
 *
 * @return {Function} Reducer.
 */

function reducer_entity(entityConfig) {
  return Object(external_lodash_["flowRight"])([// Limit to matching action type so we don't attempt to replace action on
  // an unhandled action.
  if_matching_action(action => action.name && action.kind && action.name === entityConfig.name && action.kind === entityConfig.kind), // Inject the entity config into the action.
  replace_action(action => {
    return { ...action,
      key: entityConfig.key || DEFAULT_ENTITY_KEY
    };
  })])(Object(external_wp_data_["combineReducers"])({
    queriedData: reducer,
    edits: (state = {}, action) => {
      switch (action.type) {
        case 'RECEIVE_ITEMS':
          const nextState = { ...state
          };

          for (const record of action.items) {
            const recordId = record[action.key];
            const edits = nextState[recordId];

            if (!edits) {
              continue;
            }

            const nextEdits = Object.keys(edits).reduce((acc, key) => {
              // If the edited value is still different to the persisted value,
              // keep the edited value in edits.
              if ( // Edits are the "raw" attribute values, but records may have
              // objects with more properties, so we use `get` here for the
              // comparison.
              !Object(external_lodash_["isEqual"])(edits[key], Object(external_lodash_["get"])(record[key], 'raw', record[key])) && ( // Sometimes the server alters the sent value which means
              // we need to also remove the edits before the api request.
              !action.persistedEdits || !Object(external_lodash_["isEqual"])(edits[key], action.persistedEdits[key]))) {
                acc[key] = edits[key];
              }

              return acc;
            }, {});

            if (Object.keys(nextEdits).length) {
              nextState[recordId] = nextEdits;
            } else {
              delete nextState[recordId];
            }
          }

          return nextState;

        case 'EDIT_ENTITY_RECORD':
          const nextEdits = { ...state[action.recordId],
            ...action.edits
          };
          Object.keys(nextEdits).forEach(key => {
            // Delete cleared edits so that the properties
            // are not considered dirty.
            if (nextEdits[key] === undefined) {
              delete nextEdits[key];
            }
          });
          return { ...state,
            [action.recordId]: nextEdits
          };
      }

      return state;
    },
    saving: (state = {}, action) => {
      switch (action.type) {
        case 'SAVE_ENTITY_RECORD_START':
        case 'SAVE_ENTITY_RECORD_FINISH':
          return { ...state,
            [action.recordId]: {
              pending: action.type === 'SAVE_ENTITY_RECORD_START',
              error: action.error,
              isAutosave: action.isAutosave
            }
          };
      }

      return state;
    },
    deleting: (state = {}, action) => {
      switch (action.type) {
        case 'DELETE_ENTITY_RECORD_START':
        case 'DELETE_ENTITY_RECORD_FINISH':
          return { ...state,
            [action.recordId]: {
              pending: action.type === 'DELETE_ENTITY_RECORD_START',
              error: action.error
            }
          };
      }

      return state;
    }
  }));
}
/**
 * Reducer keeping track of the registered entities.
 *
 * @param {Object} state  Current state.
 * @param {Object} action Dispatched action.
 *
 * @return {Object} Updated state.
 */


function entitiesConfig(state = defaultEntities, action) {
  switch (action.type) {
    case 'ADD_ENTITIES':
      return [...state, ...action.entities];
  }

  return state;
}
/**
 * Reducer keeping track of the registered entities config and data.
 *
 * @param {Object} state  Current state.
 * @param {Object} action Dispatched action.
 *
 * @return {Object} Updated state.
 */

const reducer_entities = (state = {}, action) => {
  const newConfig = entitiesConfig(state.config, action); // Generates a dynamic reducer for the entities

  let entitiesDataReducer = state.reducer;

  if (!entitiesDataReducer || newConfig !== state.config) {
    const entitiesByKind = Object(external_lodash_["groupBy"])(newConfig, 'kind');
    entitiesDataReducer = Object(external_wp_data_["combineReducers"])(Object.entries(entitiesByKind).reduce((memo, [kind, subEntities]) => {
      const kindReducer = Object(external_wp_data_["combineReducers"])(subEntities.reduce((kindMemo, entityConfig) => ({ ...kindMemo,
        [entityConfig.name]: reducer_entity(entityConfig)
      }), {}));
      memo[kind] = kindReducer;
      return memo;
    }, {}));
  }

  const newData = entitiesDataReducer(state.data, action);

  if (newData === state.data && newConfig === state.config && entitiesDataReducer === state.reducer) {
    return state;
  }

  return {
    reducer: entitiesDataReducer,
    data: newData,
    config: newConfig
  };
};
/**
 * Reducer keeping track of entity edit undo history.
 *
 * @param {Object} state  Current state.
 * @param {Object} action Dispatched action.
 *
 * @return {Object} Updated state.
 */

const UNDO_INITIAL_STATE = [];
UNDO_INITIAL_STATE.offset = 0;
let lastEditAction;
function reducer_undo(state = UNDO_INITIAL_STATE, action) {
  switch (action.type) {
    case 'EDIT_ENTITY_RECORD':
    case 'CREATE_UNDO_LEVEL':
      let isCreateUndoLevel = action.type === 'CREATE_UNDO_LEVEL';
      const isUndoOrRedo = !isCreateUndoLevel && (action.meta.isUndo || action.meta.isRedo);

      if (isCreateUndoLevel) {
        action = lastEditAction;
      } else if (!isUndoOrRedo) {
        // Don't lose the last edit cache if the new one only has transient edits.
        // Transient edits don't create new levels so updating the cache would make
        // us skip an edit later when creating levels explicitly.
        if (Object.keys(action.edits).some(key => !action.transientEdits[key])) {
          lastEditAction = action;
        } else {
          lastEditAction = { ...action,
            edits: { ...(lastEditAction && lastEditAction.edits),
              ...action.edits
            }
          };
        }
      }

      let nextState;

      if (isUndoOrRedo) {
        nextState = [...state];
        nextState.offset = state.offset + (action.meta.isUndo ? -1 : 1);

        if (state.flattenedUndo) {
          // The first undo in a sequence of undos might happen while we have
          // flattened undos in state. If this is the case, we want execution
          // to continue as if we were creating an explicit undo level. This
          // will result in an extra undo level being appended with the flattened
          // undo values.
          isCreateUndoLevel = true;
          action = lastEditAction;
        } else {
          return nextState;
        }
      }

      if (!action.meta.undo) {
        return state;
      } // Transient edits don't create an undo level, but are
      // reachable in the next meaningful edit to which they
      // are merged. They are defined in the entity's config.


      if (!isCreateUndoLevel && !Object.keys(action.edits).some(key => !action.transientEdits[key])) {
        nextState = [...state];
        nextState.flattenedUndo = { ...state.flattenedUndo,
          ...action.edits
        };
        nextState.offset = state.offset;
        return nextState;
      } // Clear potential redos, because this only supports linear history.


      nextState = nextState || state.slice(0, state.offset || undefined);
      nextState.offset = nextState.offset || 0;
      nextState.pop();

      if (!isCreateUndoLevel) {
        nextState.push({
          kind: action.meta.undo.kind,
          name: action.meta.undo.name,
          recordId: action.meta.undo.recordId,
          edits: { ...state.flattenedUndo,
            ...action.meta.undo.edits
          }
        });
      } // When an edit is a function it's an optimization to avoid running some expensive operation.
      // We can't rely on the function references being the same so we opt out of comparing them here.


      const comparisonUndoEdits = Object.values(action.meta.undo.edits).filter(edit => typeof edit !== 'function');
      const comparisonEdits = Object.values(action.edits).filter(edit => typeof edit !== 'function');

      if (!external_wp_isShallowEqual_default()(comparisonUndoEdits, comparisonEdits)) {
        nextState.push({
          kind: action.kind,
          name: action.name,
          recordId: action.recordId,
          edits: isCreateUndoLevel ? { ...state.flattenedUndo,
            ...action.edits
          } : action.edits
        });
      }

      return nextState;
  }

  return state;
}
/**
 * Reducer managing embed preview data.
 *
 * @param {Object} state  Current state.
 * @param {Object} action Dispatched action.
 *
 * @return {Object} Updated state.
 */

function embedPreviews(state = {}, action) {
  switch (action.type) {
    case 'RECEIVE_EMBED_PREVIEW':
      const {
        url,
        preview
      } = action;
      return { ...state,
        [url]: preview
      };
  }

  return state;
}
/**
 * State which tracks whether the user can perform an action on a REST
 * resource.
 *
 * @param  {Object} state  Current state.
 * @param  {Object} action Dispatched action.
 *
 * @return {Object} Updated state.
 */

function userPermissions(state = {}, action) {
  switch (action.type) {
    case 'RECEIVE_USER_PERMISSION':
      return { ...state,
        [action.key]: action.isAllowed
      };
  }

  return state;
}
/**
 * Reducer returning autosaves keyed by their parent's post id.
 *
 * @param  {Object} state  Current state.
 * @param  {Object} action Dispatched action.
 *
 * @return {Object} Updated state.
 */

function reducer_autosaves(state = {}, action) {
  switch (action.type) {
    case 'RECEIVE_AUTOSAVES':
      const {
        postId,
        autosaves: autosavesData
      } = action;
      return { ...state,
        [postId]: autosavesData
      };
  }

  return state;
}
/* harmony default export */ var build_module_reducer = (Object(external_wp_data_["combineReducers"])({
  terms,
  users: reducer_users,
  currentTheme,
  currentUser: reducer_currentUser,
  taxonomies: reducer_taxonomies,
  themes,
  themeSupports,
  entities: reducer_entities,
  undo: reducer_undo,
  embedPreviews,
  userPermissions,
  autosaves: reducer_autosaves,
  locks: locks_reducer
}));

// EXTERNAL MODULE: ./node_modules/rememo/es/rememo.js
var rememo = __webpack_require__("pPDe");
<<<<<<< HEAD

// EXTERNAL MODULE: external ["wp","deprecated"]
var external_wp_deprecated_ = __webpack_require__("NMb1");
var external_wp_deprecated_default = /*#__PURE__*/__webpack_require__.n(external_wp_deprecated_);
=======
>>>>>>> 3c2c27c6

// CONCATENATED MODULE: ./node_modules/@wordpress/core-data/build-module/name.js
/**
 * The reducer key used by core data in store registration.
 * This is defined in a separate file to avoid cycle-dependency
 *
 * @type {string}
 */
const STORE_NAME = 'core';

// EXTERNAL MODULE: ./node_modules/equivalent-key-map/equivalent-key-map.js
var equivalent_key_map = __webpack_require__("FtRg");
var equivalent_key_map_default = /*#__PURE__*/__webpack_require__.n(equivalent_key_map);

// CONCATENATED MODULE: ./node_modules/@wordpress/core-data/build-module/queried-data/selectors.js
/**
 * External dependencies
 */



/**
 * Internal dependencies
 */


/**
 * Cache of state keys to EquivalentKeyMap where the inner map tracks queries
 * to their resulting items set. WeakMap allows garbage collection on expired
 * state references.
 *
 * @type {WeakMap<Object,EquivalentKeyMap>}
 */

const queriedItemsCacheByState = new WeakMap();
/**
 * Returns items for a given query, or null if the items are not known.
 *
 * @param {Object}  state State object.
 * @param {?Object} query Optional query.
 *
 * @return {?Array} Query items.
 */

function getQueriedItemsUncached(state, query) {
  const {
    stableKey,
    page,
    perPage,
    include,
    fields
  } = get_query_parts(query);
  let itemIds;

  if (Array.isArray(include) && !stableKey) {
    // If the parsed query yields a set of IDs, but otherwise no filtering,
    // it's safe to consider targeted item IDs as the include set. This
    // doesn't guarantee that those objects have been queried, which is
    // accounted for below in the loop `null` return.
    itemIds = include; // TODO: Avoid storing the empty stable string in reducer, since it
    // can be computed dynamically here always.
  } else if (state.queries[stableKey]) {
    itemIds = state.queries[stableKey];
  }

  if (!itemIds) {
    return null;
  }

  const startOffset = perPage === -1 ? 0 : (page - 1) * perPage;
  const endOffset = perPage === -1 ? itemIds.length : Math.min(startOffset + perPage, itemIds.length);
  const items = [];

  for (let i = startOffset; i < endOffset; i++) {
    const itemId = itemIds[i];

    if (Array.isArray(include) && !include.includes(itemId)) {
      continue;
    }

    if (!state.items.hasOwnProperty(itemId)) {
      return null;
    }

    const item = state.items[itemId];
    let filteredItem;

    if (Array.isArray(fields)) {
      filteredItem = {};

      for (let f = 0; f < fields.length; f++) {
        const field = fields[f].split('.');
        const value = Object(external_lodash_["get"])(item, field);
        Object(external_lodash_["set"])(filteredItem, field, value);
      }
    } else {
      // If expecting a complete item, validate that completeness, or
      // otherwise abort.
      if (!state.itemIsComplete[itemId]) {
        return null;
      }

      filteredItem = item;
    }

    items.push(filteredItem);
  }

  return items;
}
/**
 * Returns items for a given query, or null if the items are not known. Caches
 * result both per state (by reference) and per query (by deep equality).
 * The caching approach is intended to be durable to query objects which are
 * deeply but not referentially equal, since otherwise:
 *
 * `getQueriedItems( state, {} ) !== getQueriedItems( state, {} )`
 *
 * @param {Object}  state State object.
 * @param {?Object} query Optional query.
 *
 * @return {?Array} Query items.
 */


const getQueriedItems = Object(rememo["a" /* default */])((state, query = {}) => {
  let queriedItemsCache = queriedItemsCacheByState.get(state);

  if (queriedItemsCache) {
    const queriedItems = queriedItemsCache.get(query);

    if (queriedItems !== undefined) {
      return queriedItems;
    }
  } else {
    queriedItemsCache = new equivalent_key_map_default.a();
    queriedItemsCacheByState.set(state, queriedItemsCache);
  }

  const items = getQueriedItemsUncached(state, query);
  queriedItemsCache.set(query, items);
  return items;
});

// CONCATENATED MODULE: ./node_modules/@wordpress/core-data/build-module/selectors.js
/**
 * External dependencies
 */


/**
 * WordPress dependencies
 */



/**
 * Internal dependencies
 */





/**
 * Shared reference to an empty array for cases where it is important to avoid
 * returning a new array reference on every invocation, as in a connected or
 * other pure component which performs `shouldComponentUpdate` check on props.
 * This should be used as a last resort, since the normalized data should be
 * maintained by the reducer result in state.
 *
 * @type {Array}
 */

const EMPTY_ARRAY = [];
/**
 * Returns true if a request is in progress for embed preview data, or false
 * otherwise.
 *
 * @param {Object} state Data state.
 * @param {string} url   URL the preview would be for.
 *
 * @return {boolean} Whether a request is in progress for an embed preview.
 */

const isRequestingEmbedPreview = Object(external_wp_data_["createRegistrySelector"])(select => (state, url) => {
  return select('core/data').isResolving(STORE_NAME, 'getEmbedPreview', [url]);
});
/**
 * Returns all available authors.
 *
 * @param {Object}           state Data state.
 * @param {Object|undefined} query Optional object of query parameters to
 *                                 include with request.
 * @return {Array} Authors list.
 */

function getAuthors(state, query) {
  const path = Object(external_wp_url_["addQueryArgs"])('/wp/v2/users/?who=authors&per_page=100', query);
  return getUserQueryResults(state, path);
}
/**
 * Returns all available authors.
 *
 * @param {Object} state Data state.
 * @param {number} id The author id.
 *
 * @return {Array} Authors list.
 */

function __unstableGetAuthor(state, id) {
  return Object(external_lodash_["get"])(state, ['users', 'byId', id], null);
}
/**
 * Returns the current user.
 *
 * @param {Object} state Data state.
 *
 * @return {Object} Current user object.
 */

function getCurrentUser(state) {
  return state.currentUser;
}
/**
 * Returns all the users returned by a query ID.
 *
 * @param {Object} state   Data state.
 * @param {string} queryID Query ID.
 *
 * @return {Array} Users list.
 */

const getUserQueryResults = Object(rememo["a" /* default */])((state, queryID) => {
  const queryResults = state.users.queries[queryID];
  return Object(external_lodash_["map"])(queryResults, id => state.users.byId[id]);
}, (state, queryID) => [state.users.queries[queryID], state.users.byId]);
/**
 * Returns whether the entities for the give kind are loaded.
 *
 * @param {Object} state   Data state.
 * @param {string} kind  Entity kind.
 *
 * @return {Array<Object>} Array of entities with config matching kind.
 */

function getEntitiesByKind(state, kind) {
  return Object(external_lodash_["filter"])(state.entities.config, {
    kind
  });
}
/**
 * Returns the entity object given its kind and name.
 *
 * @param {Object} state   Data state.
 * @param {string} kind  Entity kind.
 * @param {string} name  Entity name.
 *
 * @return {Object} Entity
 */

function getEntity(state, kind, name) {
  return Object(external_lodash_["find"])(state.entities.config, {
    kind,
    name
  });
}
/**
 * Returns the Entity's record object by key. Returns `null` if the value is not
 * yet received, undefined if the value entity is known to not exist, or the
 * entity object if it exists and is received.
 *
 * @param {Object}  state State tree
 * @param {string}  kind  Entity kind.
 * @param {string}  name  Entity name.
 * @param {number}  key   Record's key
 * @param {?Object} query Optional query.
 *
 * @return {Object?} Record.
 */

function getEntityRecord(state, kind, name, key, query) {
  const queriedState = Object(external_lodash_["get"])(state.entities.data, [kind, name, 'queriedData']);

  if (!queriedState) {
    return undefined;
  }

  if (query === undefined) {
    // If expecting a complete item, validate that completeness.
    if (!queriedState.itemIsComplete[key]) {
      return undefined;
    }

    return queriedState.items[key];
  }

  const item = queriedState.items[key];

  if (item && query._fields) {
    const filteredItem = {};
    const fields = get_normalized_comma_separable(query._fields);

    for (let f = 0; f < fields.length; f++) {
      const field = fields[f].split('.');
      const value = Object(external_lodash_["get"])(item, field);
      Object(external_lodash_["set"])(filteredItem, field, value);
    }

    return filteredItem;
  }

  return item;
}
/**
 * Returns the Entity's record object by key. Doesn't trigger a resolver nor requests the entity from the API if the entity record isn't available in the local state.
 *
 * @param {Object} state  State tree
 * @param {string} kind   Entity kind.
 * @param {string} name   Entity name.
 * @param {number} key    Record's key
 *
 * @return {Object|null} Record.
 */

function __experimentalGetEntityRecordNoResolver(state, kind, name, key) {
  return getEntityRecord(state, kind, name, key);
}
/**
 * Returns the entity's record object by key,
 * with its attributes mapped to their raw values.
 *
 * @param {Object} state  State tree.
 * @param {string} kind   Entity kind.
 * @param {string} name   Entity name.
 * @param {number} key    Record's key.
 *
 * @return {Object?} Object with the entity's raw attributes.
 */

const getRawEntityRecord = Object(rememo["a" /* default */])((state, kind, name, key) => {
  const record = getEntityRecord(state, kind, name, key);
  return record && Object.keys(record).reduce((accumulator, _key) => {
    // Because edits are the "raw" attribute values,
    // we return those from record selectors to make rendering,
    // comparisons, and joins with edits easier.
    accumulator[_key] = Object(external_lodash_["get"])(record[_key], 'raw', record[_key]);
    return accumulator;
  }, {});
}, state => [state.entities.data]);
/**
 * Returns true if records have been received for the given set of parameters,
 * or false otherwise.
 *
 * @param {Object}  state State tree
 * @param {string}  kind  Entity kind.
 * @param {string}  name  Entity name.
 * @param {?Object} query Optional terms query.
 *
 * @return {boolean} Whether entity records have been received.
 */

function hasEntityRecords(state, kind, name, query) {
  return Array.isArray(getEntityRecords(state, kind, name, query));
}
/**
 * Returns the Entity's records.
 *
 * @param {Object}  state State tree
 * @param {string}  kind  Entity kind.
 * @param {string}  name  Entity name.
 * @param {?Object} query Optional terms query.
 *
 * @return {?Array} Records.
 */

function getEntityRecords(state, kind, name, query) {
  // Queried data state is prepopulated for all known entities. If this is not
  // assigned for the given parameters, then it is known to not exist. Thus, a
  // return value of an empty array is used instead of `null` (where `null` is
  // otherwise used to represent an unknown state).
  const queriedState = Object(external_lodash_["get"])(state.entities.data, [kind, name, 'queriedData']);

  if (!queriedState) {
    return EMPTY_ARRAY;
  }

  return getQueriedItems(queriedState, query);
}
/**
 * Returns the  list of dirty entity records.
 *
 * @param {Object} state State tree.
 *
 * @return {[{ title: string, key: string, name: string, kind: string }]} The list of updated records
 */

const __experimentalGetDirtyEntityRecords = Object(rememo["a" /* default */])(state => {
  const {
    entities: {
      data
    }
  } = state;
  const dirtyRecords = [];
  Object.keys(data).forEach(kind => {
    Object.keys(data[kind]).forEach(name => {
      const primaryKeys = Object.keys(data[kind][name].edits).filter(primaryKey => hasEditsForEntityRecord(state, kind, name, primaryKey));

      if (primaryKeys.length) {
        const entity = getEntity(state, kind, name);
        primaryKeys.forEach(primaryKey => {
          var _entity$getTitle;

          const entityRecord = getEditedEntityRecord(state, kind, name, primaryKey);
          dirtyRecords.push({
            // We avoid using primaryKey because it's transformed into a string
            // when it's used as an object key.
            key: entityRecord[entity.key || DEFAULT_ENTITY_KEY],
            title: (entity === null || entity === void 0 ? void 0 : (_entity$getTitle = entity.getTitle) === null || _entity$getTitle === void 0 ? void 0 : _entity$getTitle.call(entity, entityRecord)) || '',
            name,
            kind
          });
        });
      }
    });
  });
  return dirtyRecords;
}, state => [state.entities.data]);
/**
 * Returns the specified entity record's edits.
 *
 * @param {Object} state    State tree.
 * @param {string} kind     Entity kind.
 * @param {string} name     Entity name.
 * @param {number} recordId Record ID.
 *
 * @return {Object?} The entity record's edits.
 */

function getEntityRecordEdits(state, kind, name, recordId) {
  return Object(external_lodash_["get"])(state.entities.data, [kind, name, 'edits', recordId]);
}
/**
 * Returns the specified entity record's non transient edits.
 *
 * Transient edits don't create an undo level, and
 * are not considered for change detection.
 * They are defined in the entity's config.
 *
 * @param {Object} state    State tree.
 * @param {string} kind     Entity kind.
 * @param {string} name     Entity name.
 * @param {number} recordId Record ID.
 *
 * @return {Object?} The entity record's non transient edits.
 */

const getEntityRecordNonTransientEdits = Object(rememo["a" /* default */])((state, kind, name, recordId) => {
  const {
    transientEdits
  } = getEntity(state, kind, name) || {};
  const edits = getEntityRecordEdits(state, kind, name, recordId) || {};

  if (!transientEdits) {
    return edits;
  }

  return Object.keys(edits).reduce((acc, key) => {
    if (!transientEdits[key]) {
      acc[key] = edits[key];
    }

    return acc;
  }, {});
}, state => [state.entities.config, state.entities.data]);
/**
 * Returns true if the specified entity record has edits,
 * and false otherwise.
 *
 * @param {Object} state    State tree.
 * @param {string} kind     Entity kind.
 * @param {string} name     Entity name.
 * @param {number} recordId Record ID.
 *
 * @return {boolean} Whether the entity record has edits or not.
 */

function hasEditsForEntityRecord(state, kind, name, recordId) {
  return isSavingEntityRecord(state, kind, name, recordId) || Object.keys(getEntityRecordNonTransientEdits(state, kind, name, recordId)).length > 0;
}
/**
 * Returns the specified entity record, merged with its edits.
 *
 * @param {Object} state    State tree.
 * @param {string} kind     Entity kind.
 * @param {string} name     Entity name.
 * @param {number} recordId Record ID.
 *
 * @return {Object?} The entity record, merged with its edits.
 */

const getEditedEntityRecord = Object(rememo["a" /* default */])((state, kind, name, recordId) => ({ ...getRawEntityRecord(state, kind, name, recordId),
  ...getEntityRecordEdits(state, kind, name, recordId)
}), state => [state.entities.data]);
/**
 * Returns true if the specified entity record is autosaving, and false otherwise.
 *
 * @param {Object} state    State tree.
 * @param {string} kind     Entity kind.
 * @param {string} name     Entity name.
 * @param {number} recordId Record ID.
 *
 * @return {boolean} Whether the entity record is autosaving or not.
 */

function isAutosavingEntityRecord(state, kind, name, recordId) {
  const {
    pending,
    isAutosave
  } = Object(external_lodash_["get"])(state.entities.data, [kind, name, 'saving', recordId], {});
  return Boolean(pending && isAutosave);
}
/**
 * Returns true if the specified entity record is saving, and false otherwise.
 *
 * @param {Object} state    State tree.
 * @param {string} kind     Entity kind.
 * @param {string} name     Entity name.
 * @param {number} recordId Record ID.
 *
 * @return {boolean} Whether the entity record is saving or not.
 */

function isSavingEntityRecord(state, kind, name, recordId) {
  return Object(external_lodash_["get"])(state.entities.data, [kind, name, 'saving', recordId, 'pending'], false);
}
/**
 * Returns true if the specified entity record is deleting, and false otherwise.
 *
 * @param {Object} state    State tree.
 * @param {string} kind     Entity kind.
 * @param {string} name     Entity name.
 * @param {number} recordId Record ID.
 *
 * @return {boolean} Whether the entity record is deleting or not.
 */

function isDeletingEntityRecord(state, kind, name, recordId) {
  return Object(external_lodash_["get"])(state.entities.data, [kind, name, 'deleting', recordId, 'pending'], false);
}
/**
 * Returns the specified entity record's last save error.
 *
 * @param {Object} state    State tree.
 * @param {string} kind     Entity kind.
 * @param {string} name     Entity name.
 * @param {number} recordId Record ID.
 *
 * @return {Object?} The entity record's save error.
 */

function getLastEntitySaveError(state, kind, name, recordId) {
  return Object(external_lodash_["get"])(state.entities.data, [kind, name, 'saving', recordId, 'error']);
}
/**
 * Returns the specified entity record's last delete error.
 *
 * @param {Object} state    State tree.
 * @param {string} kind     Entity kind.
 * @param {string} name     Entity name.
 * @param {number} recordId Record ID.
 *
 * @return {Object?} The entity record's save error.
 */

function getLastEntityDeleteError(state, kind, name, recordId) {
  return Object(external_lodash_["get"])(state.entities.data, [kind, name, 'deleting', recordId, 'error']);
}
/**
 * Returns the current undo offset for the
 * entity records edits history. The offset
 * represents how many items from the end
 * of the history stack we are at. 0 is the
 * last edit, -1 is the second last, and so on.
 *
 * @param {Object} state State tree.
 *
 * @return {number} The current undo offset.
 */

function getCurrentUndoOffset(state) {
  return state.undo.offset;
}
/**
 * Returns the previous edit from the current undo offset
 * for the entity records edits history, if any.
 *
 * @param {Object} state State tree.
 *
 * @return {Object?} The edit.
 */


function getUndoEdit(state) {
  return state.undo[state.undo.length - 2 + getCurrentUndoOffset(state)];
}
/**
 * Returns the next edit from the current undo offset
 * for the entity records edits history, if any.
 *
 * @param {Object} state State tree.
 *
 * @return {Object?} The edit.
 */

function getRedoEdit(state) {
  return state.undo[state.undo.length + getCurrentUndoOffset(state)];
}
/**
 * Returns true if there is a previous edit from the current undo offset
 * for the entity records edits history, and false otherwise.
 *
 * @param {Object} state State tree.
 *
 * @return {boolean} Whether there is a previous edit or not.
 */

function hasUndo(state) {
  return Boolean(getUndoEdit(state));
}
/**
 * Returns true if there is a next edit from the current undo offset
 * for the entity records edits history, and false otherwise.
 *
 * @param {Object} state State tree.
 *
 * @return {boolean} Whether there is a next edit or not.
 */

function hasRedo(state) {
  return Boolean(getRedoEdit(state));
}
/**
 * Return the current theme.
 *
 * @param {Object} state Data state.
 *
 * @return {Object}      The current theme.
 */

function getCurrentTheme(state) {
  return state.themes[state.currentTheme];
}
/**
 * Return theme supports data in the index.
 *
 * @param {Object} state Data state.
 *
 * @return {*}           Index data.
 */

function getThemeSupports(state) {
  return state.themeSupports;
}
/**
 * Returns the embed preview for the given URL.
 *
 * @param {Object} state    Data state.
 * @param {string} url      Embedded URL.
 *
 * @return {*} Undefined if the preview has not been fetched, otherwise, the preview fetched from the embed preview API.
 */

function getEmbedPreview(state, url) {
  return state.embedPreviews[url];
}
/**
 * Determines if the returned preview is an oEmbed link fallback.
 *
 * WordPress can be configured to return a simple link to a URL if it is not embeddable.
 * We need to be able to determine if a URL is embeddable or not, based on what we
 * get back from the oEmbed preview API.
 *
 * @param {Object} state    Data state.
 * @param {string} url      Embedded URL.
 *
 * @return {boolean} Is the preview for the URL an oEmbed link fallback.
 */

function isPreviewEmbedFallback(state, url) {
  const preview = state.embedPreviews[url];
  const oEmbedLinkCheck = '<a href="' + url + '">' + url + '</a>';

  if (!preview) {
    return false;
  }

  return preview.html === oEmbedLinkCheck;
}
/**
 * Returns whether the current user can perform the given action on the given
 * REST resource.
 *
 * Calling this may trigger an OPTIONS request to the REST API via the
 * `canUser()` resolver.
 *
 * https://developer.wordpress.org/rest-api/reference/
 *
 * @param {Object}   state            Data state.
 * @param {string}   action           Action to check. One of: 'create', 'read', 'update', 'delete'.
 * @param {string}   resource         REST resource to check, e.g. 'media' or 'posts'.
 * @param {string=}  id               Optional ID of the rest resource to check.
 *
 * @return {boolean|undefined} Whether or not the user can perform the action,
 *                             or `undefined` if the OPTIONS request is still being made.
 */

function canUser(state, action, resource, id) {
  const key = Object(external_lodash_["compact"])([action, resource, id]).join('/');
  return Object(external_lodash_["get"])(state, ['userPermissions', key]);
}
/**
 * Returns the latest autosaves for the post.
 *
 * May return multiple autosaves since the backend stores one autosave per
 * author for each post.
 *
 * @param {Object} state    State tree.
 * @param {string} postType The type of the parent post.
 * @param {number} postId   The id of the parent post.
 *
 * @return {?Array} An array of autosaves for the post, or undefined if there is none.
 */

function getAutosaves(state, postType, postId) {
  return state.autosaves[postId];
}
/**
 * Returns the autosave for the post and author.
 *
 * @param {Object} state    State tree.
 * @param {string} postType The type of the parent post.
 * @param {number} postId   The id of the parent post.
 * @param {number} authorId The id of the author.
 *
 * @return {?Object} The autosave for the post and author.
 */

function getAutosave(state, postType, postId, authorId) {
  if (authorId === undefined) {
    return;
  }

  const autosaves = state.autosaves[postId];
  return Object(external_lodash_["find"])(autosaves, {
    author: authorId
  });
}
/**
 * Returns true if the REST request for autosaves has completed.
 *
 * @param {Object} state State tree.
 * @param {string} postType The type of the parent post.
 * @param {number} postId   The id of the parent post.
 *
 * @return {boolean} True if the REST request was completed. False otherwise.
 */

const hasFetchedAutosaves = Object(external_wp_data_["createRegistrySelector"])(select => (state, postType, postId) => {
  return select(STORE_NAME).hasFinishedResolution('getAutosaves', [postType, postId]);
});
/**
 * Returns a new reference when edited values have changed. This is useful in
 * inferring where an edit has been made between states by comparison of the
 * return values using strict equality.
 *
 * @example
 *
 * ```
 * const hasEditOccurred = (
 *    getReferenceByDistinctEdits( beforeState ) !==
 *    getReferenceByDistinctEdits( afterState )
 * );
 * ```
 *
 * @param {Object} state Editor state.
 *
 * @return {*} A value whose reference will change only when an edit occurs.
 */

const getReferenceByDistinctEdits = Object(rememo["a" /* default */])(() => [], state => [state.undo.length, state.undo.offset, state.undo.flattenedUndo]);
/**
 * Retrieve the frontend template used for a given link.
 *
 * @param {Object} state Editor state.
 * @param {string} link  Link.
 *
 * @return {Object?} The template record.
 */

function __experimentalGetTemplateForLink(state, link) {
  const records = getEntityRecords(state, 'postType', 'wp_template', {
    'find-template': link
  });
  const template = records !== null && records !== void 0 && records.length ? records[0] : null;

  if (template) {
    return getEditedEntityRecord(state, 'postType', 'wp_template', template.id);
  }

  return template;
}

// CONCATENATED MODULE: ./node_modules/@wordpress/core-data/build-module/utils/if-not-resolved.js
/**
 * WordPress dependencies
 */

/**
 * Higher-order function which invokes the given resolver only if it has not
 * already been resolved with the arguments passed to the enhanced function.
 *
 * This only considers resolution state, and notably does not support resolver
 * custom `isFulfilled` behavior.
 *
 * @param {Function} resolver     Original resolver.
 * @param {string}   selectorName Selector name associated with resolver.
 *
 * @return {Function} Enhanced resolver.
 */

const ifNotResolved = (resolver, selectorName) =>
/**
 * @param {...any} args Original resolver arguments.
 */
function* resolveIfNotResolved(...args) {
  const hasStartedResolution = yield external_wp_data_["controls"].select('core', 'hasStartedResolution', selectorName, args);

  if (!hasStartedResolution) {
    yield* resolver(...args);
  }
};

/* harmony default export */ var if_not_resolved = (ifNotResolved);

// CONCATENATED MODULE: ./node_modules/@wordpress/core-data/build-module/resolvers.js
/**
 * External dependencies
 */

/**
 * WordPress dependencies
 */




/**
 * Internal dependencies
 */


/**
 * Internal dependencies
 */





/**
 * Requests authors from the REST API.
 *
 * @param {Object|undefined} query Optional object of query parameters to
 *                                 include with request.
 */

function* resolvers_getAuthors(query) {
  const path = Object(external_wp_url_["addQueryArgs"])('/wp/v2/users/?who=authors&per_page=100', query);
  const users = yield Object(external_wp_dataControls_["apiFetch"])({
    path
  });
  yield receiveUserQuery(path, users);
}
/**
 * Temporary approach to resolving editor access to author queries.
 *
 * @param {number} id The author id.
 */

function* resolvers_unstableGetAuthor(id) {
  const path = `/wp/v2/users?who=authors&include=${id}`;
  const users = yield Object(external_wp_dataControls_["apiFetch"])({
    path
  });
  yield receiveUserQuery('author', users);
}
/**
 * Requests the current user from the REST API.
 */

function* resolvers_getCurrentUser() {
  const currentUser = yield Object(external_wp_dataControls_["apiFetch"])({
    path: '/wp/v2/users/me'
  });
  yield receiveCurrentUser(currentUser);
}
/**
 * Requests an entity's record from the REST API.
 *
 * @param {string}           kind  Entity kind.
 * @param {string}           name  Entity name.
 * @param {number|string}    key   Record's key
 * @param {Object|undefined} query Optional object of query parameters to
 *                                 include with request.
 */

function* resolvers_getEntityRecord(kind, name, key = '', query) {
  const entities = yield getKindEntities(kind);
  const entity = Object(external_lodash_["find"])(entities, {
    kind,
    name
  });

  if (!entity) {
    return;
  }

  const lock = yield* __unstableAcquireStoreLock('core', ['entities', 'data', kind, name, key], {
    exclusive: false
  });

  try {
    if (query !== undefined && query._fields) {
      // If requesting specific fields, items and query assocation to said
      // records are stored by ID reference. Thus, fields must always include
      // the ID.
      query = { ...query,
        _fields: Object(external_lodash_["uniq"])([...(get_normalized_comma_separable(query._fields) || []), entity.key || DEFAULT_ENTITY_KEY]).join()
      };
    } // Disable reason: While true that an early return could leave `path`
    // unused, it's important that path is derived using the query prior to
    // additional query modifications in the condition below, since those
    // modifications are relevant to how the data is tracked in state, and not
    // for how the request is made to the REST API.
    // eslint-disable-next-line @wordpress/no-unused-vars-before-return


    const path = Object(external_wp_url_["addQueryArgs"])(entity.baseURL + '/' + key, { ...entity.baseURLParams,
      ...query
    });

    if (query !== undefined) {
      query = { ...query,
        include: [key]
      }; // The resolution cache won't consider query as reusable based on the
      // fields, so it's tested here, prior to initiating the REST request,
      // and without causing `getEntityRecords` resolution to occur.

      const hasRecords = yield external_wp_data_["controls"].select('core', 'hasEntityRecords', kind, name, query);

      if (hasRecords) {
        return;
      }
    }

    const record = yield Object(external_wp_dataControls_["apiFetch"])({
      path
    });
    yield receiveEntityRecords(kind, name, record, query);
  } catch (error) {// We need a way to handle and access REST API errors in state
    // Until then, catching the error ensures the resolver is marked as resolved.
  } finally {
    yield* __unstableReleaseStoreLock(lock);
  }
}
/**
 * Requests an entity's record from the REST API.
 */

const resolvers_getRawEntityRecord = if_not_resolved(resolvers_getEntityRecord, 'getEntityRecord');
/**
 * Requests an entity's record from the REST API.
 */

const resolvers_getEditedEntityRecord = if_not_resolved(resolvers_getRawEntityRecord, 'getRawEntityRecord');
/**
 * Requests the entity's records from the REST API.
 *
 * @param {string}  kind   Entity kind.
 * @param {string}  name   Entity name.
 * @param {Object?} query  Query Object.
 */

function* resolvers_getEntityRecords(kind, name, query = {}) {
  const entities = yield getKindEntities(kind);
  const entity = Object(external_lodash_["find"])(entities, {
    kind,
    name
  });

  if (!entity) {
    return;
  }

  const lock = yield* __unstableAcquireStoreLock('core', ['entities', 'data', kind, name], {
    exclusive: false
  });

  try {
    var _query;

    if (query._fields) {
      // If requesting specific fields, items and query assocation to said
      // records are stored by ID reference. Thus, fields must always include
      // the ID.
      query = { ...query,
        _fields: Object(external_lodash_["uniq"])([...(get_normalized_comma_separable(query._fields) || []), entity.key || DEFAULT_ENTITY_KEY]).join()
      };
    }

    const path = Object(external_wp_url_["addQueryArgs"])(entity.baseURL, { ...query,
      context: 'edit'
    });
    let records = Object.values(yield Object(external_wp_dataControls_["apiFetch"])({
      path
    })); // If we request fields but the result doesn't contain the fields,
    // explicitely set these fields as "undefined"
    // that way we consider the query "fullfilled".

    if (query._fields) {
      records = records.map(record => {
        query._fields.split(',').forEach(field => {
          if (!record.hasOwnProperty(field)) {
            record[field] = undefined;
          }
        });

        return record;
      });
    }

    yield receiveEntityRecords(kind, name, records, query); // When requesting all fields, the list of results can be used to
    // resolve the `getEntityRecord` selector in addition to `getEntityRecords`.
    // See https://github.com/WordPress/gutenberg/pull/26575

    if (!((_query = query) !== null && _query !== void 0 && _query._fields)) {
      const key = entity.key || DEFAULT_ENTITY_KEY;
      const resolutionsArgs = records.filter(record => record[key]).map(record => [kind, name, record[key]]);
      yield {
        type: 'START_RESOLUTIONS',
        selectorName: 'getEntityRecord',
        args: resolutionsArgs
      };
      yield {
        type: 'FINISH_RESOLUTIONS',
        selectorName: 'getEntityRecord',
        args: resolutionsArgs
      };
    }
  } finally {
    yield* __unstableReleaseStoreLock(lock);
  }
}

resolvers_getEntityRecords.shouldInvalidate = (action, kind, name) => {
  return (action.type === 'RECEIVE_ITEMS' || action.type === 'REMOVE_ITEMS') && action.invalidateCache && kind === action.kind && name === action.name;
};
/**
 * Requests the current theme.
 */


function* resolvers_getCurrentTheme() {
  const activeThemes = yield Object(external_wp_dataControls_["apiFetch"])({
    path: '/wp/v2/themes?status=active'
  });
  yield receiveCurrentTheme(activeThemes[0]);
}
/**
 * Requests theme supports data from the index.
 */

function* resolvers_getThemeSupports() {
  const activeThemes = yield Object(external_wp_dataControls_["apiFetch"])({
    path: '/wp/v2/themes?status=active'
  });
  yield receiveThemeSupports(activeThemes[0].theme_supports);
}
/**
 * Requests a preview from the from the Embed API.
 *
 * @param {string} url   URL to get the preview for.
 */

function* resolvers_getEmbedPreview(url) {
  try {
    const embedProxyResponse = yield Object(external_wp_dataControls_["apiFetch"])({
      path: Object(external_wp_url_["addQueryArgs"])('/oembed/1.0/proxy', {
        url
      })
    });
    yield receiveEmbedPreview(url, embedProxyResponse);
  } catch (error) {
    // Embed API 404s if the URL cannot be embedded, so we have to catch the error from the apiRequest here.
    yield receiveEmbedPreview(url, false);
  }
}
/**
 * Checks whether the current user can perform the given action on the given
 * REST resource.
 *
 * @param {string}  action   Action to check. One of: 'create', 'read', 'update',
 *                           'delete'.
 * @param {string}  resource REST resource to check, e.g. 'media' or 'posts'.
 * @param {?string} id       ID of the rest resource to check.
 */

function* resolvers_canUser(action, resource, id) {
  const methods = {
    create: 'POST',
    read: 'GET',
    update: 'PUT',
    delete: 'DELETE'
  };
  const method = methods[action];

  if (!method) {
    throw new Error(`'${action}' is not a valid action.`);
  }

  const path = id ? `/wp/v2/${resource}/${id}` : `/wp/v2/${resource}`;
  let response;

  try {
    response = yield Object(external_wp_dataControls_["apiFetch"])({
      path,
      // Ideally this would always be an OPTIONS request, but unfortunately there's
      // a bug in the REST API which causes the Allow header to not be sent on
      // OPTIONS requests to /posts/:id routes.
      // https://core.trac.wordpress.org/ticket/45753
      method: id ? 'GET' : 'OPTIONS',
      parse: false
    });
  } catch (error) {
    // Do nothing if our OPTIONS request comes back with an API error (4xx or
    // 5xx). The previously determined isAllowed value will remain in the store.
    return;
  }

  let allowHeader;

  if (Object(external_lodash_["hasIn"])(response, ['headers', 'get'])) {
    // If the request is fetched using the fetch api, the header can be
    // retrieved using the 'get' method.
    allowHeader = response.headers.get('allow');
  } else {
    // If the request was preloaded server-side and is returned by the
    // preloading middleware, the header will be a simple property.
    allowHeader = Object(external_lodash_["get"])(response, ['headers', 'Allow'], '');
  }

  const key = Object(external_lodash_["compact"])([action, resource, id]).join('/');
  const isAllowed = Object(external_lodash_["includes"])(allowHeader, method);
  yield receiveUserPermission(key, isAllowed);
}
/**
 * Request autosave data from the REST API.
 *
 * @param {string} postType The type of the parent post.
 * @param {number} postId   The id of the parent post.
 */

function* resolvers_getAutosaves(postType, postId) {
  const {
    rest_base: restBase
  } = yield external_wp_data_["controls"].resolveSelect('core', 'getPostType', postType);
  const autosaves = yield Object(external_wp_dataControls_["apiFetch"])({
    path: `/wp/v2/${restBase}/${postId}/autosaves?context=edit`
  });

  if (autosaves && autosaves.length) {
    yield receiveAutosaves(postId, autosaves);
  }
}
/**
 * Request autosave data from the REST API.
 *
 * This resolver exists to ensure the underlying autosaves are fetched via
 * `getAutosaves` when a call to the `getAutosave` selector is made.
 *
 * @param {string} postType The type of the parent post.
 * @param {number} postId   The id of the parent post.
 */

function* resolvers_getAutosave(postType, postId) {
  yield external_wp_data_["controls"].resolveSelect('core', 'getAutosaves', postType, postId);
}
/**
 * Retrieve the frontend template used for a given link.
 *
 * @param {string} link  Link.
 */

function* resolvers_experimentalGetTemplateForLink(link) {
  // Ideally this should be using an apiFetch call
  // We could potentially do so by adding a "filter" to the `wp_template` end point.
  // Also it seems the returned object is not a regular REST API post type.
  let template;

  try {
    template = yield regularFetch(Object(external_wp_url_["addQueryArgs"])(link, {
      '_wp-find-template': true
    }));
  } catch (e) {// For non-FSE themes, it is possible that this request returns an error.
  }

  if (!template) {
    return;
  }

  yield resolvers_getEntityRecord('postType', 'wp_template', template.id);
  const record = yield external_wp_data_["controls"].select('core', 'getEntityRecord', 'postType', 'wp_template', template.id);

  if (record) {
    yield receiveEntityRecords('postType', 'wp_template', [record], {
      'find-template': link
    });
  }
}

resolvers_experimentalGetTemplateForLink.shouldInvalidate = action => {
  return (action.type === 'RECEIVE_ITEMS' || action.type === 'REMOVE_ITEMS') && action.invalidateCache && action.kind === 'postType' && action.name === 'wp_template';
};

// CONCATENATED MODULE: ./node_modules/@wordpress/core-data/build-module/locks/selectors.js
/**
 * Internal dependencies
 */

function __unstableGetPendingLockRequests(state) {
  return state.locks.requests;
}
function __unstableIsLockAvailable(state, store, path, {
  exclusive
}) {
  const storePath = [store, ...path];
  const locks = state.locks.tree; // Validate all parents and the node itself

  for (const node of iteratePath(locks, storePath)) {
    if (hasConflictingLock({
      exclusive
    }, node.locks)) {
      return false;
    }
  } // iteratePath terminates early if path is unreachable, let's
  // re-fetch the node and check it exists in the tree.


  const node = getNode(locks, storePath);

  if (!node) {
    return true;
  } // Validate all nested nodes


  for (const descendant of iterateDescendants(node)) {
    if (hasConflictingLock({
      exclusive
    }, descendant.locks)) {
      return false;
    }
  }

  return true;
}

// EXTERNAL MODULE: external ["wp","element"]
var external_wp_element_ = __webpack_require__("GRId");

// EXTERNAL MODULE: external ["wp","blocks"]
var external_wp_blocks_ = __webpack_require__("HSyU");

// CONCATENATED MODULE: ./node_modules/@wordpress/core-data/build-module/entity-provider.js


/**
 * WordPress dependencies
 */



const entity_provider_EMPTY_ARRAY = [];
/**
 * Internal dependencies
 */


const entity_provider_entities = { ...defaultEntities.reduce((acc, entity) => {
    if (!acc[entity.kind]) {
      acc[entity.kind] = {};
    }

    acc[entity.kind][entity.name] = {
      context: Object(external_wp_element_["createContext"])()
    };
    return acc;
  }, {}),
  ...kinds.reduce((acc, kind) => {
    acc[kind.name] = {};
    return acc;
  }, {})
};

const entity_provider_getEntity = (kind, type) => {
  if (!entity_provider_entities[kind]) {
    throw new Error(`Missing entity config for kind: ${kind}.`);
  }

  if (!entity_provider_entities[kind][type]) {
    entity_provider_entities[kind][type] = {
      context: Object(external_wp_element_["createContext"])()
    };
  }

  return entity_provider_entities[kind][type];
};
/**
 * Context provider component for providing
 * an entity for a specific entity type.
 *
 * @param {Object} props          The component's props.
 * @param {string} props.kind     The entity kind.
 * @param {string} props.type     The entity type.
 * @param {number} props.id       The entity ID.
 * @param {*}      props.children The children to wrap.
 *
 * @return {Object} The provided children, wrapped with
 *                   the entity's context provider.
 */


function EntityProvider({
  kind,
  type,
  id,
  children
}) {
  const Provider = entity_provider_getEntity(kind, type).context.Provider;
  return Object(external_wp_element_["createElement"])(Provider, {
    value: id
  }, children);
}
/**
 * Hook that returns the ID for the nearest
 * provided entity of the specified type.
 *
 * @param {string} kind The entity kind.
 * @param {string} type The entity type.
 */

function useEntityId(kind, type) {
  return Object(external_wp_element_["useContext"])(entity_provider_getEntity(kind, type).context);
}
/**
 * Hook that returns the value and a setter for the
 * specified property of the nearest provided
 * entity of the specified type.
 *
 * @param {string} kind  The entity kind.
 * @param {string} type  The entity type.
 * @param {string} prop  The property name.
 * @param {string} [_id] An entity ID to use instead of the context-provided one.
 *
 * @return {[*, Function]} A tuple where the first item is the
 *                          property value and the second is the
 *                          setter.
 */

function useEntityProp(kind, type, prop, _id) {
  const providerId = useEntityId(kind, type);
  const id = _id !== null && _id !== void 0 ? _id : providerId;
  const {
    value,
    fullValue
  } = Object(external_wp_data_["useSelect"])(select => {
    const {
      getEntityRecord,
      getEditedEntityRecord
    } = select('core');
    const entity = getEntityRecord(kind, type, id); // Trigger resolver.

    const editedEntity = getEditedEntityRecord(kind, type, id);
    return entity && editedEntity ? {
      value: editedEntity[prop],
      fullValue: entity[prop]
    } : {};
  }, [kind, type, id, prop]);
  const {
    editEntityRecord
  } = Object(external_wp_data_["useDispatch"])('core');
  const setValue = Object(external_wp_element_["useCallback"])(newValue => {
    editEntityRecord(kind, type, id, {
      [prop]: newValue
    });
  }, [kind, type, id, prop]);
  return [value, setValue, fullValue];
}
/**
 * Hook that returns block content getters and setters for
 * the nearest provided entity of the specified type.
 *
 * The return value has the shape `[ blocks, onInput, onChange ]`.
 * `onInput` is for block changes that don't create undo levels
 * or dirty the post, non-persistent changes, and `onChange` is for
 * peristent changes. They map directly to the props of a
 * `BlockEditorProvider` and are intended to be used with it,
 * or similar components or hooks.
 *
 * @param {string} kind                            The entity kind.
 * @param {string} type                            The entity type.
 * @param {Object} options
 * @param {string} [options.id]                    An entity ID to use instead of the context-provided one.
 *
 * @return {[WPBlock[], Function, Function]} The block array and setters.
 */

function useEntityBlockEditor(kind, type, {
  id: _id
} = {}) {
  const providerId = useEntityId(kind, type);
  const id = _id !== null && _id !== void 0 ? _id : providerId;
  const {
    content,
    blocks
  } = Object(external_wp_data_["useSelect"])(select => {
    const {
      getEditedEntityRecord
    } = select('core');
    const editedEntity = getEditedEntityRecord(kind, type, id);
    return {
      blocks: editedEntity.blocks,
      content: editedEntity.content
    };
  }, [kind, type, id]);
  const {
    __unstableCreateUndoLevel,
    editEntityRecord
  } = Object(external_wp_data_["useDispatch"])('core');
  Object(external_wp_element_["useEffect"])(() => {
    // Load the blocks from the content if not already in state
    // Guard against other instances that might have
    // set content to a function already or the blocks are already in state.
    if (content && typeof content !== 'function' && !blocks) {
      const parsedContent = Object(external_wp_blocks_["parse"])(content);
      editEntityRecord(kind, type, id, {
        blocks: parsedContent
      }, {
        undoIgnore: true
      });
    }
  }, [content]);
  const onChange = Object(external_wp_element_["useCallback"])((newBlocks, options) => {
    const {
      selection
    } = options;
    const edits = {
      blocks: newBlocks,
      selection
    };
    const noChange = blocks === edits.blocks;

    if (noChange) {
      return __unstableCreateUndoLevel(kind, type, id);
    } // We create a new function here on every persistent edit
    // to make sure the edit makes the post dirty and creates
    // a new undo level.


    edits.content = ({
      blocks: blocksForSerialization = []
    }) => Object(external_wp_blocks_["__unstableSerializeAndClean"])(blocksForSerialization);

    editEntityRecord(kind, type, id, edits);
  }, [kind, type, id, blocks]);
  const onInput = Object(external_wp_element_["useCallback"])((newBlocks, options) => {
    const {
      selection
    } = options;
    const edits = {
      blocks: newBlocks,
      selection
    };
    editEntityRecord(kind, type, id, edits);
  }, [kind, type, id]);
  return [blocks !== null && blocks !== void 0 ? blocks : entity_provider_EMPTY_ARRAY, onInput, onChange];
}

// EXTERNAL MODULE: external ["wp","htmlEntities"]
var external_wp_htmlEntities_ = __webpack_require__("rmEH");

// CONCATENATED MODULE: ./node_modules/@wordpress/core-data/build-module/fetch/__experimental-fetch-link-suggestions.js
/**
 * WordPress dependencies
 */




/**
 * Filters the search by type
 *
 * @typedef { 'post' | 'term' | 'post-format' } WPLinkSearchType
 */

/**
 * A link with an id may be of kind post-type or taxonomy
 *
 * @typedef { 'post-type' | 'taxonomy' } WPKind
 */

/**
 * @typedef WPLinkSearchOptions
 *
 * @property {boolean}             [isInitialSuggestions] Displays initial search suggestions, when true.
 * @property {WPLinkSearchType}    [type]                 Filters by search type.
 * @property {string}              [subtype]              Slug of the post-type or taxonomy.
 * @property {number}              [page]                 Which page of results to return.
 * @property {number}              [perPage]              Search results per page.
 */

/**
 * @typedef WPLinkSearchResult
 *
 * @property {number} id     Post or term id.
 * @property {string} url    Link url.
 * @property {string} title  Title of the link.
 * @property {string} type   The taxonomy or post type slug or type URL.
 * @property {WPKind} [kind] Link kind of post-type or taxonomy
 */

/**
 * @typedef WPEditorSettings
 *
 * @property {boolean} [ disablePostFormats ] Disables post formats, when true.
 */

/**
 * Fetches link suggestions from the API.
 *
 * @async
 * @param {string}              search
 * @param {WPLinkSearchOptions} [searchOptions]
 * @param {WPEditorSettings}    [settings]
 *
 * @example
 * ```js
 * import { __experimentalFetchLinkSuggestions as fetchLinkSuggestions } from '@wordpress/core-data';
 *
 * //...
 *
 * export function initialize( id, settings ) {
 *
 * settings.__experimentalFetchLinkSuggestions = (
 *     search,
 *     searchOptions
 * ) => fetchLinkSuggestions( search, searchOptions, settings );
 * ```
 * @return {Promise< WPLinkSearchResult[] >} List of search suggestions
 */

const fetchLinkSuggestions = async (search, searchOptions = {}, settings = {}) => {
  const {
    isInitialSuggestions = false,
    type = undefined,
    subtype = undefined,
    page = undefined,
    perPage = isInitialSuggestions ? 3 : 20
  } = searchOptions;
  const {
    disablePostFormats = false
  } = settings;
  const queries = [];

  if (!type || type === 'post') {
    queries.push(external_wp_apiFetch_default()({
      path: Object(external_wp_url_["addQueryArgs"])('/wp/v2/search', {
        search,
        page,
        per_page: perPage,
        type: 'post',
        subtype
      })
    }).then(results => {
      return results.map(result => {
        return { ...result,
          meta: {
            kind: 'post-type',
            subtype
          }
        };
      });
    }).catch(() => []) // fail by returning no results
    );
  }

  if (!type || type === 'term') {
    queries.push(external_wp_apiFetch_default()({
      path: Object(external_wp_url_["addQueryArgs"])('/wp/v2/search', {
        search,
        page,
        per_page: perPage,
        type: 'term',
        subtype
      })
    }).then(results => {
      return results.map(result => {
        return { ...result,
          meta: {
            kind: 'taxonomy',
            subtype
          }
        };
      });
    }).catch(() => []));
  }

  if (!disablePostFormats && (!type || type === 'post-format')) {
    queries.push(external_wp_apiFetch_default()({
      path: Object(external_wp_url_["addQueryArgs"])('/wp/v2/search', {
        search,
        page,
        per_page: perPage,
        type: 'post-format',
        subtype
      })
    }).then(results => {
      return results.map(result => {
        return { ...result,
          meta: {
            kind: 'taxonomy',
            subtype
          }
        };
      });
    }).catch(() => []));
  }

  return Promise.all(queries).then(results => {
    return results.reduce((accumulator, current) => accumulator.concat(current), //flatten list
    []).filter(
    /**
     * @param {{ id: number }} result
     */
    result => {
      return !!result.id;
    }).slice(0, perPage).map(
    /**
     * @param {{ id: number, url:string, title?:string, subtype?: string, type?: string }} result
     */
    result => {
      var _result$meta;

      return {
        id: result.id,
        url: result.url,
        title: Object(external_wp_htmlEntities_["decodeEntities"])(result.title || '') || Object(external_wp_i18n_["__"])('(no title)'),
        type: result.subtype || result.type,
        kind: result === null || result === void 0 ? void 0 : (_result$meta = result.meta) === null || _result$meta === void 0 ? void 0 : _result$meta.kind
      };
    });
  });
};

/* harmony default export */ var _experimental_fetch_link_suggestions = (fetchLinkSuggestions);

// CONCATENATED MODULE: ./node_modules/@wordpress/core-data/build-module/fetch/__experimental-fetch-remote-url-data.js
/**
 * WordPress dependencies
 */


/**
 * @typedef WPRemoteUrlData
 *
 * @property {string} title     contents of the remote URL's `<title>` tag.
 */

/**
 * Fetches data about a remote URL.
 * eg: <title> tag, favicon...etc.
 *
 * @async
 * @param {string}              url
 *
 * @example
 * ```js
 * import { __experimentalFetchRemoteUrlData as fetchRemoteUrlData } from '@wordpress/core-data';
 *
 * //...
 *
 * export function initialize( id, settings ) {
 *
 * settings.__experimentalFetchRemoteUrlData = (
 *     url
 * ) => fetchRemoteUrlData( url );
 * ```
 * @return {Promise< WPRemoteUrlData[] >} Remote URL data.
 */

const fetchRemoteUrlData = async url => {
  const endpoint = '/__experimental/url-details';
  const args = {
    url: Object(external_wp_url_["prependHTTP"])(url)
  };
  return external_wp_apiFetch_default()({
    path: Object(external_wp_url_["addQueryArgs"])(endpoint, args)
  });
};

/* harmony default export */ var _experimental_fetch_remote_url_data = (fetchRemoteUrlData);

// CONCATENATED MODULE: ./node_modules/@wordpress/core-data/build-module/fetch/index.js



// CONCATENATED MODULE: ./node_modules/@wordpress/core-data/build-module/index.js
/**
 * WordPress dependencies
 */


/**
 * Internal dependencies
 */









 // The entity selectors/resolvers and actions are shortcuts to their generic equivalents
// (getEntityRecord, getEntityRecords, updateEntityRecord, updateEntityRecordss)
// Instead of getEntityRecord, the consumer could use more user-frieldly named selector: getPostType, getTaxonomy...
// The "kind" and the "name" of the entity are combined to generate these shortcuts.

const entitySelectors = defaultEntities.reduce((result, entity) => {
  const {
    kind,
    name
  } = entity;

  result[getMethodName(kind, name)] = (state, key) => getEntityRecord(state, kind, name, key);

  result[getMethodName(kind, name, 'get', true)] = (state, ...args) => getEntityRecords(state, kind, name, ...args);

  return result;
}, {});
const entityResolvers = defaultEntities.reduce((result, entity) => {
  const {
    kind,
    name
  } = entity;

  result[getMethodName(kind, name)] = key => resolvers_getEntityRecord(kind, name, key);

  const pluralMethodName = getMethodName(kind, name, 'get', true);

  result[pluralMethodName] = (...args) => resolvers_getEntityRecords(kind, name, ...args);

  result[pluralMethodName].shouldInvalidate = (action, ...args) => resolvers_getEntityRecords.shouldInvalidate(action, kind, name, ...args);

  return result;
}, {});
const entityActions = defaultEntities.reduce((result, entity) => {
  const {
    kind,
    name
  } = entity;

  result[getMethodName(kind, name, 'save')] = key => saveEntityRecord(kind, name, key);

  result[getMethodName(kind, name, 'delete')] = (key, query) => deleteEntityRecord(kind, name, key, query);

  return result;
}, {});
const storeConfig = {
  reducer: build_module_reducer,
  controls: { ...build_module_controls,
    ...external_wp_dataControls_["controls"]
  },
  actions: { ...build_module_actions_namespaceObject,
    ...entityActions,
    ...locks_actions_namespaceObject
  },
  selectors: { ...build_module_selectors_namespaceObject,
    ...entitySelectors,
    ...locks_selectors_namespaceObject
  },
  resolvers: { ...resolvers_namespaceObject,
    ...entityResolvers
  }
};
/**
 * Store definition for the code data namespace.
 *
 * @see https://github.com/WordPress/gutenberg/blob/HEAD/packages/data/README.md#createReduxStore
 *
 * @type {Object}
 */

const build_module_store = Object(external_wp_data_["createReduxStore"])(STORE_NAME, storeConfig);
Object(external_wp_data_["register"])(build_module_store);





/***/ }),

/***/ "l3Sj":
/***/ (function(module, exports) {

(function() { module.exports = window["wp"]["i18n"]; }());

/***/ }),

/***/ "pPDe":
/***/ (function(module, __webpack_exports__, __webpack_require__) {

"use strict";


var LEAF_KEY, hasWeakMap;

/**
 * Arbitrary value used as key for referencing cache object in WeakMap tree.
 *
 * @type {Object}
 */
LEAF_KEY = {};

/**
 * Whether environment supports WeakMap.
 *
 * @type {boolean}
 */
hasWeakMap = typeof WeakMap !== 'undefined';

/**
 * Returns the first argument as the sole entry in an array.
 *
 * @param {*} value Value to return.
 *
 * @return {Array} Value returned as entry in array.
 */
function arrayOf( value ) {
	return [ value ];
}

/**
 * Returns true if the value passed is object-like, or false otherwise. A value
 * is object-like if it can support property assignment, e.g. object or array.
 *
 * @param {*} value Value to test.
 *
 * @return {boolean} Whether value is object-like.
 */
function isObjectLike( value ) {
	return !! value && 'object' === typeof value;
}

/**
 * Creates and returns a new cache object.
 *
 * @return {Object} Cache object.
 */
function createCache() {
	var cache = {
		clear: function() {
			cache.head = null;
		},
	};

	return cache;
}

/**
 * Returns true if entries within the two arrays are strictly equal by
 * reference from a starting index.
 *
 * @param {Array}  a         First array.
 * @param {Array}  b         Second array.
 * @param {number} fromIndex Index from which to start comparison.
 *
 * @return {boolean} Whether arrays are shallowly equal.
 */
function isShallowEqual( a, b, fromIndex ) {
	var i;

	if ( a.length !== b.length ) {
		return false;
	}

	for ( i = fromIndex; i < a.length; i++ ) {
		if ( a[ i ] !== b[ i ] ) {
			return false;
		}
	}

<<<<<<< HEAD
    return getEntityRecords.apply(build_module_selectors_namespaceObject, [state, kind, name].concat(args));
  };

  return result;
}, {});
var entityResolvers = defaultEntities.reduce(function (result, entity) {
  var kind = entity.kind,
      name = entity.name;

  result[entities_getMethodName(kind, name)] = function (key) {
    return resolvers_getEntityRecord(kind, name, key);
  };

  var pluralMethodName = entities_getMethodName(kind, name, 'get', true);

  result[pluralMethodName] = function () {
    for (var _len2 = arguments.length, args = new Array(_len2), _key2 = 0; _key2 < _len2; _key2++) {
      args[_key2] = arguments[_key2];
    }

    return resolvers_getEntityRecords.apply(resolvers_namespaceObject, [kind, name].concat(args));
  };

  result[pluralMethodName].shouldInvalidate = function (action) {
    var _resolvers$getEntityR;

    for (var _len3 = arguments.length, args = new Array(_len3 > 1 ? _len3 - 1 : 0), _key3 = 1; _key3 < _len3; _key3++) {
      args[_key3 - 1] = arguments[_key3];
    }

    return (_resolvers$getEntityR = resolvers_getEntityRecords).shouldInvalidate.apply(_resolvers$getEntityR, [action, kind, name].concat(args));
  };

  return result;
}, {});
var entityActions = defaultEntities.reduce(function (result, entity) {
  var kind = entity.kind,
      name = entity.name;

  result[entities_getMethodName(kind, name, 'save')] = function (key) {
    return saveEntityRecord(kind, name, key);
  };

  result[entities_getMethodName(kind, name, 'delete')] = function (key, query) {
    return deleteEntityRecord(kind, name, key, query);
  };

  return result;
}, {});
var storeConfig = {
  reducer: build_module_reducer,
  controls: build_module_objectSpread(build_module_objectSpread({}, build_module_controls), external_wp_dataControls_["controls"]),
  actions: build_module_objectSpread(build_module_objectSpread(build_module_objectSpread({}, build_module_actions_namespaceObject), entityActions), locks_actions_namespaceObject),
  selectors: build_module_objectSpread(build_module_objectSpread(build_module_objectSpread({}, build_module_selectors_namespaceObject), entitySelectors), locks_selectors_namespaceObject),
  resolvers: build_module_objectSpread(build_module_objectSpread({}, resolvers_namespaceObject), entityResolvers)
};
/**
 * Store definition for the code data namespace.
 *
 * @see https://github.com/WordPress/gutenberg/blob/HEAD/packages/data/README.md#createReduxStore
 *
 * @type {Object}
 */

var build_module_store = Object(external_wp_data_["createReduxStore"])(STORE_NAME, storeConfig);
Object(external_wp_data_["register"])(build_module_store);




/***/ }),

/***/ "dvlR":
/***/ (function(module, exports) {

(function() { module.exports = window["regeneratorRuntime"]; }());

/***/ }),

/***/ "l3Sj":
/***/ (function(module, exports) {

(function() { module.exports = window["wp"]["i18n"]; }());

/***/ }),

/***/ "pPDe":
/***/ (function(module, __webpack_exports__, __webpack_require__) {

"use strict";


var LEAF_KEY, hasWeakMap;

/**
 * Arbitrary value used as key for referencing cache object in WeakMap tree.
 *
 * @type {Object}
 */
LEAF_KEY = {};

/**
 * Whether environment supports WeakMap.
 *
 * @type {boolean}
 */
hasWeakMap = typeof WeakMap !== 'undefined';

/**
 * Returns the first argument as the sole entry in an array.
 *
 * @param {*} value Value to return.
 *
 * @return {Array} Value returned as entry in array.
 */
function arrayOf( value ) {
	return [ value ];
}

/**
 * Returns true if the value passed is object-like, or false otherwise. A value
 * is object-like if it can support property assignment, e.g. object or array.
 *
 * @param {*} value Value to test.
 *
 * @return {boolean} Whether value is object-like.
 */
function isObjectLike( value ) {
	return !! value && 'object' === typeof value;
}

/**
 * Creates and returns a new cache object.
 *
 * @return {Object} Cache object.
 */
function createCache() {
	var cache = {
		clear: function() {
			cache.head = null;
		},
	};

	return cache;
}

/**
 * Returns true if entries within the two arrays are strictly equal by
 * reference from a starting index.
 *
 * @param {Array}  a         First array.
 * @param {Array}  b         Second array.
 * @param {number} fromIndex Index from which to start comparison.
 *
 * @return {boolean} Whether arrays are shallowly equal.
 */
function isShallowEqual( a, b, fromIndex ) {
	var i;

	if ( a.length !== b.length ) {
		return false;
	}

	for ( i = fromIndex; i < a.length; i++ ) {
		if ( a[ i ] !== b[ i ] ) {
			return false;
		}
	}

	return true;
}

/**
 * Returns a memoized selector function. The getDependants function argument is
 * called before the memoized selector and is expected to return an immutable
 * reference or array of references on which the selector depends for computing
 * its own return value. The memoize cache is preserved only as long as those
 * dependant references remain the same. If getDependants returns a different
 * reference(s), the cache is cleared and the selector value regenerated.
 *
 * @param {Function} selector      Selector function.
 * @param {Function} getDependants Dependant getter returning an immutable
 *                                 reference or array of reference used in
 *                                 cache bust consideration.
 *
 * @return {Function} Memoized selector.
 */
/* harmony default export */ __webpack_exports__["a"] = (function( selector, getDependants ) {
	var rootCache, getCache;

	// Use object source as dependant if getter not provided
	if ( ! getDependants ) {
		getDependants = arrayOf;
	}

	/**
	 * Returns the root cache. If WeakMap is supported, this is assigned to the
	 * root WeakMap cache set, otherwise it is a shared instance of the default
	 * cache object.
	 *
	 * @return {(WeakMap|Object)} Root cache object.
	 */
	function getRootCache() {
		return rootCache;
	}

	/**
	 * Returns the cache for a given dependants array. When possible, a WeakMap
	 * will be used to create a unique cache for each set of dependants. This
	 * is feasible due to the nature of WeakMap in allowing garbage collection
	 * to occur on entries where the key object is no longer referenced. Since
	 * WeakMap requires the key to be an object, this is only possible when the
	 * dependant is object-like. The root cache is created as a hierarchy where
	 * each top-level key is the first entry in a dependants set, the value a
	 * WeakMap where each key is the next dependant, and so on. This continues
	 * so long as the dependants are object-like. If no dependants are object-
	 * like, then the cache is shared across all invocations.
	 *
	 * @see isObjectLike
	 *
	 * @param {Array} dependants Selector dependants.
	 *
	 * @return {Object} Cache object.
	 */
	function getWeakMapCache( dependants ) {
		var caches = rootCache,
			isUniqueByDependants = true,
			i, dependant, map, cache;

		for ( i = 0; i < dependants.length; i++ ) {
			dependant = dependants[ i ];

			// Can only compose WeakMap from object-like key.
			if ( ! isObjectLike( dependant ) ) {
				isUniqueByDependants = false;
				break;
			}

			// Does current segment of cache already have a WeakMap?
			if ( caches.has( dependant ) ) {
				// Traverse into nested WeakMap.
				caches = caches.get( dependant );
			} else {
				// Create, set, and traverse into a new one.
				map = new WeakMap();
				caches.set( dependant, map );
				caches = map;
			}
		}

		// We use an arbitrary (but consistent) object as key for the last item
		// in the WeakMap to serve as our running cache.
		if ( ! caches.has( LEAF_KEY ) ) {
			cache = createCache();
			cache.isUniqueByDependants = isUniqueByDependants;
			caches.set( LEAF_KEY, cache );
		}

		return caches.get( LEAF_KEY );
	}

	// Assign cache handler by availability of WeakMap
	getCache = hasWeakMap ? getWeakMapCache : getRootCache;

	/**
	 * Resets root memoization cache.
	 */
	function clear() {
		rootCache = hasWeakMap ? new WeakMap() : createCache();
	}

	// eslint-disable-next-line jsdoc/check-param-names
	/**
	 * The augmented selector call, considering first whether dependants have
	 * changed before passing it to underlying memoize function.
	 *
	 * @param {Object} source    Source object for derivation.
	 * @param {...*}   extraArgs Additional arguments to pass to selector.
	 *
	 * @return {*} Selector result.
	 */
	function callSelector( /* source, ...extraArgs */ ) {
		var len = arguments.length,
			cache, node, i, args, dependants;

		// Create copy of arguments (avoid leaking deoptimization).
		args = new Array( len );
		for ( i = 0; i < len; i++ ) {
			args[ i ] = arguments[ i ];
		}

		dependants = getDependants.apply( null, args );
		cache = getCache( dependants );

		// If not guaranteed uniqueness by dependants (primitive type or lack
		// of WeakMap support), shallow compare against last dependants and, if
		// references have changed, destroy cache to recalculate result.
		if ( ! cache.isUniqueByDependants ) {
			if ( cache.lastDependants && ! isShallowEqual( dependants, cache.lastDependants, 0 ) ) {
				cache.clear();
			}

			cache.lastDependants = dependants;
		}

		node = cache.head;
		while ( node ) {
			// Check whether node arguments match arguments
			if ( ! isShallowEqual( node.args, args, 1 ) ) {
				node = node.next;
				continue;
			}

			// At this point we can assume we've found a match

			// Surface matched node to head if not already
			if ( node !== cache.head ) {
				// Adjust siblings to point to each other.
				node.prev.next = node.next;
				if ( node.next ) {
					node.next.prev = node.prev;
				}

				node.next = cache.head;
				node.prev = null;
				cache.head.prev = node;
				cache.head = node;
			}

			// Return immediately
			return node.val;
		}

		// No cached value found. Continue to insertion phase:

		node = {
			// Generate the result from original function
			val: selector.apply( null, args ),
		};

		// Avoid including the source object in the cache.
		args[ 0 ] = null;
		node.args = args;

		// Don't need to check whether node is already head, since it would
		// have been returned above already if it was

		// Shift existing head down list
		if ( cache.head ) {
			cache.head.prev = node;
			node.next = cache.head;
		}

		cache.head = node;

		return node.val;
	}

	callSelector.getDependants = getDependants;
	callSelector.clear = clear;
	clear();

	return callSelector;
});

=======
	return true;
}

/**
 * Returns a memoized selector function. The getDependants function argument is
 * called before the memoized selector and is expected to return an immutable
 * reference or array of references on which the selector depends for computing
 * its own return value. The memoize cache is preserved only as long as those
 * dependant references remain the same. If getDependants returns a different
 * reference(s), the cache is cleared and the selector value regenerated.
 *
 * @param {Function} selector      Selector function.
 * @param {Function} getDependants Dependant getter returning an immutable
 *                                 reference or array of reference used in
 *                                 cache bust consideration.
 *
 * @return {Function} Memoized selector.
 */
/* harmony default export */ __webpack_exports__["a"] = (function( selector, getDependants ) {
	var rootCache, getCache;

	// Use object source as dependant if getter not provided
	if ( ! getDependants ) {
		getDependants = arrayOf;
	}

	/**
	 * Returns the root cache. If WeakMap is supported, this is assigned to the
	 * root WeakMap cache set, otherwise it is a shared instance of the default
	 * cache object.
	 *
	 * @return {(WeakMap|Object)} Root cache object.
	 */
	function getRootCache() {
		return rootCache;
	}

	/**
	 * Returns the cache for a given dependants array. When possible, a WeakMap
	 * will be used to create a unique cache for each set of dependants. This
	 * is feasible due to the nature of WeakMap in allowing garbage collection
	 * to occur on entries where the key object is no longer referenced. Since
	 * WeakMap requires the key to be an object, this is only possible when the
	 * dependant is object-like. The root cache is created as a hierarchy where
	 * each top-level key is the first entry in a dependants set, the value a
	 * WeakMap where each key is the next dependant, and so on. This continues
	 * so long as the dependants are object-like. If no dependants are object-
	 * like, then the cache is shared across all invocations.
	 *
	 * @see isObjectLike
	 *
	 * @param {Array} dependants Selector dependants.
	 *
	 * @return {Object} Cache object.
	 */
	function getWeakMapCache( dependants ) {
		var caches = rootCache,
			isUniqueByDependants = true,
			i, dependant, map, cache;

		for ( i = 0; i < dependants.length; i++ ) {
			dependant = dependants[ i ];

			// Can only compose WeakMap from object-like key.
			if ( ! isObjectLike( dependant ) ) {
				isUniqueByDependants = false;
				break;
			}

			// Does current segment of cache already have a WeakMap?
			if ( caches.has( dependant ) ) {
				// Traverse into nested WeakMap.
				caches = caches.get( dependant );
			} else {
				// Create, set, and traverse into a new one.
				map = new WeakMap();
				caches.set( dependant, map );
				caches = map;
			}
		}

		// We use an arbitrary (but consistent) object as key for the last item
		// in the WeakMap to serve as our running cache.
		if ( ! caches.has( LEAF_KEY ) ) {
			cache = createCache();
			cache.isUniqueByDependants = isUniqueByDependants;
			caches.set( LEAF_KEY, cache );
		}

		return caches.get( LEAF_KEY );
	}

	// Assign cache handler by availability of WeakMap
	getCache = hasWeakMap ? getWeakMapCache : getRootCache;

	/**
	 * Resets root memoization cache.
	 */
	function clear() {
		rootCache = hasWeakMap ? new WeakMap() : createCache();
	}

	// eslint-disable-next-line jsdoc/check-param-names
	/**
	 * The augmented selector call, considering first whether dependants have
	 * changed before passing it to underlying memoize function.
	 *
	 * @param {Object} source    Source object for derivation.
	 * @param {...*}   extraArgs Additional arguments to pass to selector.
	 *
	 * @return {*} Selector result.
	 */
	function callSelector( /* source, ...extraArgs */ ) {
		var len = arguments.length,
			cache, node, i, args, dependants;

		// Create copy of arguments (avoid leaking deoptimization).
		args = new Array( len );
		for ( i = 0; i < len; i++ ) {
			args[ i ] = arguments[ i ];
		}

		dependants = getDependants.apply( null, args );
		cache = getCache( dependants );

		// If not guaranteed uniqueness by dependants (primitive type or lack
		// of WeakMap support), shallow compare against last dependants and, if
		// references have changed, destroy cache to recalculate result.
		if ( ! cache.isUniqueByDependants ) {
			if ( cache.lastDependants && ! isShallowEqual( dependants, cache.lastDependants, 0 ) ) {
				cache.clear();
			}

			cache.lastDependants = dependants;
		}

		node = cache.head;
		while ( node ) {
			// Check whether node arguments match arguments
			if ( ! isShallowEqual( node.args, args, 1 ) ) {
				node = node.next;
				continue;
			}

			// At this point we can assume we've found a match

			// Surface matched node to head if not already
			if ( node !== cache.head ) {
				// Adjust siblings to point to each other.
				node.prev.next = node.next;
				if ( node.next ) {
					node.next.prev = node.prev;
				}

				node.next = cache.head;
				node.prev = null;
				cache.head.prev = node;
				cache.head = node;
			}

			// Return immediately
			return node.val;
		}

		// No cached value found. Continue to insertion phase:

		node = {
			// Generate the result from original function
			val: selector.apply( null, args ),
		};

		// Avoid including the source object in the cache.
		args[ 0 ] = null;
		node.args = args;

		// Don't need to check whether node is already head, since it would
		// have been returned above already if it was

		// Shift existing head down list
		if ( cache.head ) {
			cache.head.prev = node;
			node.next = cache.head;
		}

		cache.head = node;
>>>>>>> 3c2c27c6

		return node.val;
	}

<<<<<<< HEAD
/***/ "rePB":
/***/ (function(module, __webpack_exports__, __webpack_require__) {
=======
	callSelector.getDependants = getDependants;
	callSelector.clear = clear;
	clear();
>>>>>>> 3c2c27c6

	return callSelector;
});


/***/ }),

/***/ "rl8x":
/***/ (function(module, exports) {

(function() { module.exports = window["wp"]["isShallowEqual"]; }());
<<<<<<< HEAD

/***/ }),

/***/ "s4An":
/***/ (function(module, __webpack_exports__, __webpack_require__) {

"use strict";
/* harmony export (binding) */ __webpack_require__.d(__webpack_exports__, "a", function() { return _setPrototypeOf; });
function _setPrototypeOf(o, p) {
  _setPrototypeOf = Object.setPrototypeOf || function _setPrototypeOf(o, p) {
    o.__proto__ = p;
    return o;
  };

  return _setPrototypeOf(o, p);
}

/***/ }),

/***/ "vuIU":
/***/ (function(module, __webpack_exports__, __webpack_require__) {

"use strict";
/* harmony export (binding) */ __webpack_require__.d(__webpack_exports__, "a", function() { return _createClass; });
function _defineProperties(target, props) {
  for (var i = 0; i < props.length; i++) {
    var descriptor = props[i];
    descriptor.enumerable = descriptor.enumerable || false;
    descriptor.configurable = true;
    if ("value" in descriptor) descriptor.writable = true;
    Object.defineProperty(target, descriptor.key, descriptor);
  }
}

function _createClass(Constructor, protoProps, staticProps) {
  if (protoProps) _defineProperties(Constructor.prototype, protoProps);
  if (staticProps) _defineProperties(Constructor, staticProps);
  return Constructor;
}
=======

/***/ }),

/***/ "rmEH":
/***/ (function(module, exports) {

(function() { module.exports = window["wp"]["htmlEntities"]; }());
>>>>>>> 3c2c27c6

/***/ }),

/***/ "ywyh":
/***/ (function(module, exports) {

(function() { module.exports = window["wp"]["apiFetch"]; }());

/***/ })

/******/ });<|MERGE_RESOLUTION|>--- conflicted
+++ resolved
@@ -87,40 +87,10 @@
 /************************************************************************/
 /******/ ({
 
-<<<<<<< HEAD
-/***/ "1OyB":
-/***/ (function(module, __webpack_exports__, __webpack_require__) {
-
-"use strict";
-/* harmony export (binding) */ __webpack_require__.d(__webpack_exports__, "a", function() { return _classCallCheck; });
-function _classCallCheck(instance, Constructor) {
-  if (!(instance instanceof Constructor)) {
-    throw new TypeError("Cannot call a class as a function");
-  }
-}
-
-/***/ }),
-
-=======
->>>>>>> 3c2c27c6
 /***/ "1ZqX":
 /***/ (function(module, exports) {
 
 (function() { module.exports = window["wp"]["data"]; }());
-<<<<<<< HEAD
-
-/***/ }),
-
-/***/ "25BE":
-/***/ (function(module, __webpack_exports__, __webpack_require__) {
-
-"use strict";
-/* harmony export (binding) */ __webpack_require__.d(__webpack_exports__, "a", function() { return _iterableToArray; });
-function _iterableToArray(iter) {
-  if (typeof Symbol !== "undefined" && Symbol.iterator in Object(iter)) return Array.from(iter);
-}
-=======
->>>>>>> 3c2c27c6
 
 /***/ }),
 
@@ -222,38 +192,6 @@
 }
 
 /* harmony default export */ var esm_browser_v4 = __webpack_exports__["a"] = (v4);
-<<<<<<< HEAD
-
-/***/ }),
-
-/***/ "BsWD":
-/***/ (function(module, __webpack_exports__, __webpack_require__) {
-
-"use strict";
-/* harmony export (binding) */ __webpack_require__.d(__webpack_exports__, "a", function() { return _unsupportedIterableToArray; });
-/* harmony import */ var _babel_runtime_helpers_esm_arrayLikeToArray__WEBPACK_IMPORTED_MODULE_0__ = __webpack_require__("a3WO");
-
-function _unsupportedIterableToArray(o, minLen) {
-  if (!o) return;
-  if (typeof o === "string") return Object(_babel_runtime_helpers_esm_arrayLikeToArray__WEBPACK_IMPORTED_MODULE_0__[/* default */ "a"])(o, minLen);
-  var n = Object.prototype.toString.call(o).slice(8, -1);
-  if (n === "Object" && o.constructor) n = o.constructor.name;
-  if (n === "Map" || n === "Set") return Array.from(o);
-  if (n === "Arguments" || /^(?:Ui|I)nt(?:8|16|32)(?:Clamped)?Array$/.test(n)) return Object(_babel_runtime_helpers_esm_arrayLikeToArray__WEBPACK_IMPORTED_MODULE_0__[/* default */ "a"])(o, minLen);
-}
-
-/***/ }),
-
-/***/ "DSFK":
-/***/ (function(module, __webpack_exports__, __webpack_require__) {
-
-"use strict";
-/* harmony export (binding) */ __webpack_require__.d(__webpack_exports__, "a", function() { return _arrayWithHoles; });
-function _arrayWithHoles(arr) {
-  if (Array.isArray(arr)) return arr;
-}
-=======
->>>>>>> 3c2c27c6
 
 /***/ }),
 
@@ -586,52 +524,6 @@
 
 /***/ }),
 
-<<<<<<< HEAD
-/***/ "HaE+":
-/***/ (function(module, __webpack_exports__, __webpack_require__) {
-
-"use strict";
-/* harmony export (binding) */ __webpack_require__.d(__webpack_exports__, "a", function() { return _asyncToGenerator; });
-function asyncGeneratorStep(gen, resolve, reject, _next, _throw, key, arg) {
-  try {
-    var info = gen[key](arg);
-    var value = info.value;
-  } catch (error) {
-    reject(error);
-    return;
-  }
-
-  if (info.done) {
-    resolve(value);
-  } else {
-    Promise.resolve(value).then(_next, _throw);
-  }
-}
-
-function _asyncToGenerator(fn) {
-  return function () {
-    var self = this,
-        args = arguments;
-    return new Promise(function (resolve, reject) {
-      var gen = fn.apply(self, args);
-
-      function _next(value) {
-        asyncGeneratorStep(gen, resolve, reject, _next, _throw, "next", value);
-      }
-
-      function _throw(err) {
-        asyncGeneratorStep(gen, resolve, reject, _next, _throw, "throw", err);
-      }
-
-      _next(undefined);
-    });
-  };
-}
-
-/***/ }),
-
-/***/ "KQm4":
-=======
 /***/ "Mmq9":
 /***/ (function(module, exports) {
 
@@ -647,7 +539,6 @@
 /***/ }),
 
 /***/ "dsJ0":
->>>>>>> 3c2c27c6
 /***/ (function(module, __webpack_exports__, __webpack_require__) {
 
 "use strict";
@@ -655,23 +546,6 @@
 __webpack_require__.r(__webpack_exports__);
 
 // EXPORTS
-<<<<<<< HEAD
-__webpack_require__.d(__webpack_exports__, "a", function() { return /* binding */ _toConsumableArray; });
-
-// EXTERNAL MODULE: ./node_modules/@babel/runtime/helpers/esm/arrayLikeToArray.js
-var arrayLikeToArray = __webpack_require__("a3WO");
-
-// CONCATENATED MODULE: ./node_modules/@babel/runtime/helpers/esm/arrayWithoutHoles.js
-
-function _arrayWithoutHoles(arr) {
-  if (Array.isArray(arr)) return Object(arrayLikeToArray["a" /* default */])(arr);
-}
-// EXTERNAL MODULE: ./node_modules/@babel/runtime/helpers/esm/iterableToArray.js
-var iterableToArray = __webpack_require__("25BE");
-
-// EXTERNAL MODULE: ./node_modules/@babel/runtime/helpers/esm/unsupportedIterableToArray.js
-var unsupportedIterableToArray = __webpack_require__("BsWD");
-=======
 __webpack_require__.d(__webpack_exports__, "store", function() { return /* binding */ build_module_store; });
 __webpack_require__.d(__webpack_exports__, "EntityProvider", function() { return /* reexport */ EntityProvider; });
 __webpack_require__.d(__webpack_exports__, "useEntityId", function() { return /* reexport */ useEntityId; });
@@ -687,7 +561,6 @@
 __webpack_require__.d(locks_actions_namespaceObject, "__unstableEnqueueLockRequest", function() { return __unstableEnqueueLockRequest; });
 __webpack_require__.d(locks_actions_namespaceObject, "__unstableReleaseStoreLock", function() { return __unstableReleaseStoreLock; });
 __webpack_require__.d(locks_actions_namespaceObject, "__unstableProcessPendingLockRequests", function() { return __unstableProcessPendingLockRequests; });
->>>>>>> 3c2c27c6
 
 // NAMESPACE OBJECT: ./node_modules/@wordpress/core-data/build-module/actions.js
 var build_module_actions_namespaceObject = {};
@@ -782,19 +655,12 @@
 // EXTERNAL MODULE: external ["wp","dataControls"]
 var external_wp_dataControls_ = __webpack_require__("51Zz");
 
-<<<<<<< HEAD
-/***/ "Mmq9":
-/***/ (function(module, exports) {
-
-(function() { module.exports = window["wp"]["url"]; }());
-=======
 // EXTERNAL MODULE: external "lodash"
 var external_lodash_ = __webpack_require__("YLtl");
 
 // EXTERNAL MODULE: external ["wp","isShallowEqual"]
 var external_wp_isShallowEqual_ = __webpack_require__("rl8x");
 var external_wp_isShallowEqual_default = /*#__PURE__*/__webpack_require__.n(external_wp_isShallowEqual_);
->>>>>>> 3c2c27c6
 
 // CONCATENATED MODULE: ./node_modules/@wordpress/core-data/build-module/utils/if-matching-action.js
 /**
@@ -811,282 +677,9 @@
     return reducer(state, action);
   }
 
-<<<<<<< HEAD
-/***/ "NMb1":
-/***/ (function(module, exports) {
-
-(function() { module.exports = window["wp"]["deprecated"]; }());
-
-/***/ }),
-
-/***/ "ODXe":
-/***/ (function(module, __webpack_exports__, __webpack_require__) {
-
-"use strict";
-
-// EXPORTS
-__webpack_require__.d(__webpack_exports__, "a", function() { return /* binding */ _slicedToArray; });
-
-// EXTERNAL MODULE: ./node_modules/@babel/runtime/helpers/esm/arrayWithHoles.js
-var arrayWithHoles = __webpack_require__("DSFK");
-
-// CONCATENATED MODULE: ./node_modules/@babel/runtime/helpers/esm/iterableToArrayLimit.js
-function _iterableToArrayLimit(arr, i) {
-  if (typeof Symbol === "undefined" || !(Symbol.iterator in Object(arr))) return;
-  var _arr = [];
-  var _n = true;
-  var _d = false;
-  var _e = undefined;
-
-  try {
-    for (var _i = arr[Symbol.iterator](), _s; !(_n = (_s = _i.next()).done); _n = true) {
-      _arr.push(_s.value);
-
-      if (i && _arr.length === i) break;
-    }
-  } catch (err) {
-    _d = true;
-    _e = err;
-  } finally {
-    try {
-      if (!_n && _i["return"] != null) _i["return"]();
-    } finally {
-      if (_d) throw _e;
-    }
-  }
-
-  return _arr;
-}
-// EXTERNAL MODULE: ./node_modules/@babel/runtime/helpers/esm/unsupportedIterableToArray.js
-var unsupportedIterableToArray = __webpack_require__("BsWD");
-
-// EXTERNAL MODULE: ./node_modules/@babel/runtime/helpers/esm/nonIterableRest.js
-var nonIterableRest = __webpack_require__("PYwp");
-
-// CONCATENATED MODULE: ./node_modules/@babel/runtime/helpers/esm/slicedToArray.js
-
-
-
-
-function _slicedToArray(arr, i) {
-  return Object(arrayWithHoles["a" /* default */])(arr) || _iterableToArrayLimit(arr, i) || Object(unsupportedIterableToArray["a" /* default */])(arr, i) || Object(nonIterableRest["a" /* default */])();
-}
-
-/***/ }),
-
-/***/ "PYwp":
-/***/ (function(module, __webpack_exports__, __webpack_require__) {
-
-"use strict";
-/* harmony export (binding) */ __webpack_require__.d(__webpack_exports__, "a", function() { return _nonIterableRest; });
-function _nonIterableRest() {
-  throw new TypeError("Invalid attempt to destructure non-iterable instance.\nIn order to be iterable, non-array objects must have a [Symbol.iterator]() method.");
-}
-
-/***/ }),
-
-/***/ "T5bk":
-/***/ (function(module, __webpack_exports__, __webpack_require__) {
-
-"use strict";
-/* harmony export (binding) */ __webpack_require__.d(__webpack_exports__, "a", function() { return _toArray; });
-/* harmony import */ var _babel_runtime_helpers_esm_arrayWithHoles__WEBPACK_IMPORTED_MODULE_0__ = __webpack_require__("DSFK");
-/* harmony import */ var _babel_runtime_helpers_esm_iterableToArray__WEBPACK_IMPORTED_MODULE_1__ = __webpack_require__("25BE");
-/* harmony import */ var _babel_runtime_helpers_esm_unsupportedIterableToArray__WEBPACK_IMPORTED_MODULE_2__ = __webpack_require__("BsWD");
-/* harmony import */ var _babel_runtime_helpers_esm_nonIterableRest__WEBPACK_IMPORTED_MODULE_3__ = __webpack_require__("PYwp");
-
-
-
-
-function _toArray(arr) {
-  return Object(_babel_runtime_helpers_esm_arrayWithHoles__WEBPACK_IMPORTED_MODULE_0__[/* default */ "a"])(arr) || Object(_babel_runtime_helpers_esm_iterableToArray__WEBPACK_IMPORTED_MODULE_1__[/* default */ "a"])(arr) || Object(_babel_runtime_helpers_esm_unsupportedIterableToArray__WEBPACK_IMPORTED_MODULE_2__[/* default */ "a"])(arr) || Object(_babel_runtime_helpers_esm_nonIterableRest__WEBPACK_IMPORTED_MODULE_3__[/* default */ "a"])();
-}
-
-/***/ }),
-
-/***/ "YLtl":
-/***/ (function(module, exports) {
-
-(function() { module.exports = window["lodash"]; }());
-
-/***/ }),
-
-/***/ "a3WO":
-/***/ (function(module, __webpack_exports__, __webpack_require__) {
-
-"use strict";
-/* harmony export (binding) */ __webpack_require__.d(__webpack_exports__, "a", function() { return _arrayLikeToArray; });
-function _arrayLikeToArray(arr, len) {
-  if (len == null || len > arr.length) len = arr.length;
-
-  for (var i = 0, arr2 = new Array(len); i < len; i++) {
-    arr2[i] = arr[i];
-  }
-
-  return arr2;
-}
-
-/***/ }),
-
-/***/ "dsJ0":
-/***/ (function(module, __webpack_exports__, __webpack_require__) {
-
-"use strict";
-// ESM COMPAT FLAG
-__webpack_require__.r(__webpack_exports__);
-
-// EXPORTS
-__webpack_require__.d(__webpack_exports__, "store", function() { return /* binding */ build_module_store; });
-__webpack_require__.d(__webpack_exports__, "EntityProvider", function() { return /* reexport */ EntityProvider; });
-__webpack_require__.d(__webpack_exports__, "useEntityId", function() { return /* reexport */ useEntityId; });
-__webpack_require__.d(__webpack_exports__, "useEntityProp", function() { return /* reexport */ useEntityProp; });
-__webpack_require__.d(__webpack_exports__, "useEntityBlockEditor", function() { return /* reexport */ useEntityBlockEditor; });
-
-// NAMESPACE OBJECT: ./node_modules/@wordpress/core-data/build-module/locks/actions.js
-var locks_actions_namespaceObject = {};
-__webpack_require__.r(locks_actions_namespaceObject);
-__webpack_require__.d(locks_actions_namespaceObject, "__unstableAcquireStoreLock", function() { return __unstableAcquireStoreLock; });
-__webpack_require__.d(locks_actions_namespaceObject, "__unstableEnqueueLockRequest", function() { return __unstableEnqueueLockRequest; });
-__webpack_require__.d(locks_actions_namespaceObject, "__unstableReleaseStoreLock", function() { return __unstableReleaseStoreLock; });
-__webpack_require__.d(locks_actions_namespaceObject, "__unstableProcessPendingLockRequests", function() { return __unstableProcessPendingLockRequests; });
-
-// NAMESPACE OBJECT: ./node_modules/@wordpress/core-data/build-module/actions.js
-var build_module_actions_namespaceObject = {};
-__webpack_require__.r(build_module_actions_namespaceObject);
-__webpack_require__.d(build_module_actions_namespaceObject, "receiveUserQuery", function() { return receiveUserQuery; });
-__webpack_require__.d(build_module_actions_namespaceObject, "receiveCurrentUser", function() { return receiveCurrentUser; });
-__webpack_require__.d(build_module_actions_namespaceObject, "addEntities", function() { return addEntities; });
-__webpack_require__.d(build_module_actions_namespaceObject, "receiveEntityRecords", function() { return receiveEntityRecords; });
-__webpack_require__.d(build_module_actions_namespaceObject, "receiveCurrentTheme", function() { return receiveCurrentTheme; });
-__webpack_require__.d(build_module_actions_namespaceObject, "receiveThemeSupports", function() { return receiveThemeSupports; });
-__webpack_require__.d(build_module_actions_namespaceObject, "receiveEmbedPreview", function() { return receiveEmbedPreview; });
-__webpack_require__.d(build_module_actions_namespaceObject, "deleteEntityRecord", function() { return deleteEntityRecord; });
-__webpack_require__.d(build_module_actions_namespaceObject, "editEntityRecord", function() { return actions_editEntityRecord; });
-__webpack_require__.d(build_module_actions_namespaceObject, "undo", function() { return undo; });
-__webpack_require__.d(build_module_actions_namespaceObject, "redo", function() { return redo; });
-__webpack_require__.d(build_module_actions_namespaceObject, "__unstableCreateUndoLevel", function() { return actions_unstableCreateUndoLevel; });
-__webpack_require__.d(build_module_actions_namespaceObject, "saveEntityRecord", function() { return saveEntityRecord; });
-__webpack_require__.d(build_module_actions_namespaceObject, "__experimentalBatch", function() { return __experimentalBatch; });
-__webpack_require__.d(build_module_actions_namespaceObject, "saveEditedEntityRecord", function() { return saveEditedEntityRecord; });
-__webpack_require__.d(build_module_actions_namespaceObject, "receiveUploadPermissions", function() { return receiveUploadPermissions; });
-__webpack_require__.d(build_module_actions_namespaceObject, "receiveUserPermission", function() { return receiveUserPermission; });
-__webpack_require__.d(build_module_actions_namespaceObject, "receiveAutosaves", function() { return receiveAutosaves; });
-
-// NAMESPACE OBJECT: ./node_modules/@wordpress/core-data/build-module/selectors.js
-var build_module_selectors_namespaceObject = {};
-__webpack_require__.r(build_module_selectors_namespaceObject);
-__webpack_require__.d(build_module_selectors_namespaceObject, "isRequestingEmbedPreview", function() { return isRequestingEmbedPreview; });
-__webpack_require__.d(build_module_selectors_namespaceObject, "getAuthors", function() { return getAuthors; });
-__webpack_require__.d(build_module_selectors_namespaceObject, "__unstableGetAuthor", function() { return __unstableGetAuthor; });
-__webpack_require__.d(build_module_selectors_namespaceObject, "getCurrentUser", function() { return getCurrentUser; });
-__webpack_require__.d(build_module_selectors_namespaceObject, "getUserQueryResults", function() { return getUserQueryResults; });
-__webpack_require__.d(build_module_selectors_namespaceObject, "getEntitiesByKind", function() { return getEntitiesByKind; });
-__webpack_require__.d(build_module_selectors_namespaceObject, "getEntity", function() { return selectors_getEntity; });
-__webpack_require__.d(build_module_selectors_namespaceObject, "getEntityRecord", function() { return getEntityRecord; });
-__webpack_require__.d(build_module_selectors_namespaceObject, "__experimentalGetEntityRecordNoResolver", function() { return __experimentalGetEntityRecordNoResolver; });
-__webpack_require__.d(build_module_selectors_namespaceObject, "getRawEntityRecord", function() { return getRawEntityRecord; });
-__webpack_require__.d(build_module_selectors_namespaceObject, "hasEntityRecords", function() { return hasEntityRecords; });
-__webpack_require__.d(build_module_selectors_namespaceObject, "getEntityRecords", function() { return getEntityRecords; });
-__webpack_require__.d(build_module_selectors_namespaceObject, "__experimentalGetDirtyEntityRecords", function() { return __experimentalGetDirtyEntityRecords; });
-__webpack_require__.d(build_module_selectors_namespaceObject, "getEntityRecordEdits", function() { return getEntityRecordEdits; });
-__webpack_require__.d(build_module_selectors_namespaceObject, "getEntityRecordNonTransientEdits", function() { return getEntityRecordNonTransientEdits; });
-__webpack_require__.d(build_module_selectors_namespaceObject, "hasEditsForEntityRecord", function() { return hasEditsForEntityRecord; });
-__webpack_require__.d(build_module_selectors_namespaceObject, "getEditedEntityRecord", function() { return getEditedEntityRecord; });
-__webpack_require__.d(build_module_selectors_namespaceObject, "isAutosavingEntityRecord", function() { return isAutosavingEntityRecord; });
-__webpack_require__.d(build_module_selectors_namespaceObject, "isSavingEntityRecord", function() { return isSavingEntityRecord; });
-__webpack_require__.d(build_module_selectors_namespaceObject, "isDeletingEntityRecord", function() { return isDeletingEntityRecord; });
-__webpack_require__.d(build_module_selectors_namespaceObject, "getLastEntitySaveError", function() { return getLastEntitySaveError; });
-__webpack_require__.d(build_module_selectors_namespaceObject, "getLastEntityDeleteError", function() { return getLastEntityDeleteError; });
-__webpack_require__.d(build_module_selectors_namespaceObject, "getUndoEdit", function() { return getUndoEdit; });
-__webpack_require__.d(build_module_selectors_namespaceObject, "getRedoEdit", function() { return getRedoEdit; });
-__webpack_require__.d(build_module_selectors_namespaceObject, "hasUndo", function() { return hasUndo; });
-__webpack_require__.d(build_module_selectors_namespaceObject, "hasRedo", function() { return hasRedo; });
-__webpack_require__.d(build_module_selectors_namespaceObject, "getCurrentTheme", function() { return getCurrentTheme; });
-__webpack_require__.d(build_module_selectors_namespaceObject, "getThemeSupports", function() { return getThemeSupports; });
-__webpack_require__.d(build_module_selectors_namespaceObject, "getEmbedPreview", function() { return getEmbedPreview; });
-__webpack_require__.d(build_module_selectors_namespaceObject, "isPreviewEmbedFallback", function() { return isPreviewEmbedFallback; });
-__webpack_require__.d(build_module_selectors_namespaceObject, "hasUploadPermissions", function() { return hasUploadPermissions; });
-__webpack_require__.d(build_module_selectors_namespaceObject, "canUser", function() { return canUser; });
-__webpack_require__.d(build_module_selectors_namespaceObject, "getAutosaves", function() { return getAutosaves; });
-__webpack_require__.d(build_module_selectors_namespaceObject, "getAutosave", function() { return getAutosave; });
-__webpack_require__.d(build_module_selectors_namespaceObject, "hasFetchedAutosaves", function() { return hasFetchedAutosaves; });
-__webpack_require__.d(build_module_selectors_namespaceObject, "getReferenceByDistinctEdits", function() { return getReferenceByDistinctEdits; });
-__webpack_require__.d(build_module_selectors_namespaceObject, "__experimentalGetTemplateForLink", function() { return __experimentalGetTemplateForLink; });
-
-// NAMESPACE OBJECT: ./node_modules/@wordpress/core-data/build-module/resolvers.js
-var resolvers_namespaceObject = {};
-__webpack_require__.r(resolvers_namespaceObject);
-__webpack_require__.d(resolvers_namespaceObject, "getAuthors", function() { return resolvers_getAuthors; });
-__webpack_require__.d(resolvers_namespaceObject, "__unstableGetAuthor", function() { return resolvers_unstableGetAuthor; });
-__webpack_require__.d(resolvers_namespaceObject, "getCurrentUser", function() { return resolvers_getCurrentUser; });
-__webpack_require__.d(resolvers_namespaceObject, "getEntityRecord", function() { return resolvers_getEntityRecord; });
-__webpack_require__.d(resolvers_namespaceObject, "getRawEntityRecord", function() { return resolvers_getRawEntityRecord; });
-__webpack_require__.d(resolvers_namespaceObject, "getEditedEntityRecord", function() { return resolvers_getEditedEntityRecord; });
-__webpack_require__.d(resolvers_namespaceObject, "getEntityRecords", function() { return resolvers_getEntityRecords; });
-__webpack_require__.d(resolvers_namespaceObject, "getCurrentTheme", function() { return resolvers_getCurrentTheme; });
-__webpack_require__.d(resolvers_namespaceObject, "getThemeSupports", function() { return resolvers_getThemeSupports; });
-__webpack_require__.d(resolvers_namespaceObject, "getEmbedPreview", function() { return resolvers_getEmbedPreview; });
-__webpack_require__.d(resolvers_namespaceObject, "hasUploadPermissions", function() { return resolvers_hasUploadPermissions; });
-__webpack_require__.d(resolvers_namespaceObject, "canUser", function() { return resolvers_canUser; });
-__webpack_require__.d(resolvers_namespaceObject, "getAutosaves", function() { return resolvers_getAutosaves; });
-__webpack_require__.d(resolvers_namespaceObject, "getAutosave", function() { return resolvers_getAutosave; });
-__webpack_require__.d(resolvers_namespaceObject, "__experimentalGetTemplateForLink", function() { return resolvers_experimentalGetTemplateForLink; });
-
-// NAMESPACE OBJECT: ./node_modules/@wordpress/core-data/build-module/locks/selectors.js
-var locks_selectors_namespaceObject = {};
-__webpack_require__.r(locks_selectors_namespaceObject);
-__webpack_require__.d(locks_selectors_namespaceObject, "__unstableGetPendingLockRequests", function() { return __unstableGetPendingLockRequests; });
-__webpack_require__.d(locks_selectors_namespaceObject, "__unstableIsLockAvailable", function() { return __unstableIsLockAvailable; });
-
-// EXTERNAL MODULE: ./node_modules/@babel/runtime/helpers/esm/defineProperty.js
-var defineProperty = __webpack_require__("rePB");
-
-// EXTERNAL MODULE: external ["wp","data"]
-var external_wp_data_ = __webpack_require__("1ZqX");
-
-// EXTERNAL MODULE: external ["wp","dataControls"]
-var external_wp_dataControls_ = __webpack_require__("51Zz");
-
-// EXTERNAL MODULE: ./node_modules/@babel/runtime/helpers/esm/slicedToArray.js + 1 modules
-var slicedToArray = __webpack_require__("ODXe");
-
-// EXTERNAL MODULE: ./node_modules/@babel/runtime/helpers/esm/toConsumableArray.js + 2 modules
-var toConsumableArray = __webpack_require__("KQm4");
-
-// EXTERNAL MODULE: external "lodash"
-var external_lodash_ = __webpack_require__("YLtl");
-
-// EXTERNAL MODULE: external ["wp","isShallowEqual"]
-var external_wp_isShallowEqual_ = __webpack_require__("rl8x");
-var external_wp_isShallowEqual_default = /*#__PURE__*/__webpack_require__.n(external_wp_isShallowEqual_);
-
-// CONCATENATED MODULE: ./node_modules/@wordpress/core-data/build-module/utils/if-matching-action.js
-/**
- * A higher-order reducer creator which invokes the original reducer only if
- * the dispatching action matches the given predicate, **OR** if state is
- * initializing (undefined).
- *
- * @param {Function} isMatch Function predicate for allowing reducer call.
- *
- * @return {Function} Higher-order reducer.
- */
-var ifMatchingAction = function ifMatchingAction(isMatch) {
-  return function (reducer) {
-    return function (state, action) {
-      if (state === undefined || isMatch(action)) {
-        return reducer(state, action);
-      }
-
-      return state;
-    };
-  };
-};
-
-=======
   return state;
 };
 
->>>>>>> 3c2c27c6
 /* harmony default export */ var if_matching_action = (ifMatchingAction);
 
 // CONCATENATED MODULE: ./node_modules/@wordpress/core-data/build-module/utils/replace-action.js
@@ -1184,24 +777,10 @@
     [key]: nextKeyState
   };
 };
-<<<<<<< HEAD
-/* harmony default export */ var on_sub_key = (on_sub_key_onSubKey);
-
-// EXTERNAL MODULE: external "regeneratorRuntime"
-var external_regeneratorRuntime_ = __webpack_require__("dvlR");
-var external_regeneratorRuntime_default = /*#__PURE__*/__webpack_require__.n(external_regeneratorRuntime_);
+/* harmony default export */ var on_sub_key = (onSubKey);
 
 // EXTERNAL MODULE: external ["wp","i18n"]
 var external_wp_i18n_ = __webpack_require__("l3Sj");
-
-// EXTERNAL MODULE: ./node_modules/@babel/runtime/helpers/esm/toArray.js
-var toArray = __webpack_require__("T5bk");
-=======
-/* harmony default export */ var on_sub_key = (onSubKey);
-
-// EXTERNAL MODULE: external ["wp","i18n"]
-var external_wp_i18n_ = __webpack_require__("l3Sj");
->>>>>>> 3c2c27c6
 
 // EXTERNAL MODULE: ./node_modules/uuid/dist/esm-browser/v4.js + 4 modules
 var v4 = __webpack_require__("7Cbv");
@@ -1337,56 +916,8 @@
       };
       notifyAcquired(lock);
     }
-<<<<<<< HEAD
-  }, _marked4, null, [[6, 23, 26, 29]]);
-}
-
-// EXTERNAL MODULE: ./node_modules/@babel/runtime/helpers/esm/setPrototypeOf.js
-var setPrototypeOf = __webpack_require__("s4An");
-
-// CONCATENATED MODULE: ./node_modules/@babel/runtime/helpers/esm/isNativeReflectConstruct.js
-function _isNativeReflectConstruct() {
-  if (typeof Reflect === "undefined" || !Reflect.construct) return false;
-  if (Reflect.construct.sham) return false;
-  if (typeof Proxy === "function") return true;
-
-  try {
-    Date.prototype.toString.call(Reflect.construct(Date, [], function () {}));
-    return true;
-  } catch (e) {
-    return false;
-  }
-}
-// CONCATENATED MODULE: ./node_modules/@babel/runtime/helpers/esm/construct.js
-
-
-function construct_construct(Parent, args, Class) {
-  if (_isNativeReflectConstruct()) {
-    construct_construct = Reflect.construct;
-  } else {
-    construct_construct = function _construct(Parent, args, Class) {
-      var a = [null];
-      a.push.apply(a, args);
-      var Constructor = Function.bind.apply(Parent, a);
-      var instance = new Constructor();
-      if (Class) Object(setPrototypeOf["a" /* default */])(instance, Class.prototype);
-      return instance;
-    };
-=======
->>>>>>> 3c2c27c6
-  }
-}
-<<<<<<< HEAD
-// EXTERNAL MODULE: ./node_modules/@babel/runtime/helpers/esm/classCallCheck.js
-var classCallCheck = __webpack_require__("1OyB");
-
-// EXTERNAL MODULE: ./node_modules/@babel/runtime/helpers/esm/createClass.js
-var createClass = __webpack_require__("vuIU");
-
-// EXTERNAL MODULE: ./node_modules/@babel/runtime/helpers/esm/asyncToGenerator.js
-var asyncToGenerator = __webpack_require__("HaE+");
-=======
->>>>>>> 3c2c27c6
+  }
+}
 
 // EXTERNAL MODULE: external ["wp","apiFetch"]
 var external_wp_apiFetch_ = __webpack_require__("ywyh");
@@ -3600,13 +3131,6 @@
 
 // EXTERNAL MODULE: ./node_modules/rememo/es/rememo.js
 var rememo = __webpack_require__("pPDe");
-<<<<<<< HEAD
-
-// EXTERNAL MODULE: external ["wp","deprecated"]
-var external_wp_deprecated_ = __webpack_require__("NMb1");
-var external_wp_deprecated_default = /*#__PURE__*/__webpack_require__.n(external_wp_deprecated_);
-=======
->>>>>>> 3c2c27c6
 
 // CONCATENATED MODULE: ./node_modules/@wordpress/core-data/build-module/name.js
 /**
@@ -5520,176 +5044,6 @@
 		}
 	}
 
-<<<<<<< HEAD
-    return getEntityRecords.apply(build_module_selectors_namespaceObject, [state, kind, name].concat(args));
-  };
-
-  return result;
-}, {});
-var entityResolvers = defaultEntities.reduce(function (result, entity) {
-  var kind = entity.kind,
-      name = entity.name;
-
-  result[entities_getMethodName(kind, name)] = function (key) {
-    return resolvers_getEntityRecord(kind, name, key);
-  };
-
-  var pluralMethodName = entities_getMethodName(kind, name, 'get', true);
-
-  result[pluralMethodName] = function () {
-    for (var _len2 = arguments.length, args = new Array(_len2), _key2 = 0; _key2 < _len2; _key2++) {
-      args[_key2] = arguments[_key2];
-    }
-
-    return resolvers_getEntityRecords.apply(resolvers_namespaceObject, [kind, name].concat(args));
-  };
-
-  result[pluralMethodName].shouldInvalidate = function (action) {
-    var _resolvers$getEntityR;
-
-    for (var _len3 = arguments.length, args = new Array(_len3 > 1 ? _len3 - 1 : 0), _key3 = 1; _key3 < _len3; _key3++) {
-      args[_key3 - 1] = arguments[_key3];
-    }
-
-    return (_resolvers$getEntityR = resolvers_getEntityRecords).shouldInvalidate.apply(_resolvers$getEntityR, [action, kind, name].concat(args));
-  };
-
-  return result;
-}, {});
-var entityActions = defaultEntities.reduce(function (result, entity) {
-  var kind = entity.kind,
-      name = entity.name;
-
-  result[entities_getMethodName(kind, name, 'save')] = function (key) {
-    return saveEntityRecord(kind, name, key);
-  };
-
-  result[entities_getMethodName(kind, name, 'delete')] = function (key, query) {
-    return deleteEntityRecord(kind, name, key, query);
-  };
-
-  return result;
-}, {});
-var storeConfig = {
-  reducer: build_module_reducer,
-  controls: build_module_objectSpread(build_module_objectSpread({}, build_module_controls), external_wp_dataControls_["controls"]),
-  actions: build_module_objectSpread(build_module_objectSpread(build_module_objectSpread({}, build_module_actions_namespaceObject), entityActions), locks_actions_namespaceObject),
-  selectors: build_module_objectSpread(build_module_objectSpread(build_module_objectSpread({}, build_module_selectors_namespaceObject), entitySelectors), locks_selectors_namespaceObject),
-  resolvers: build_module_objectSpread(build_module_objectSpread({}, resolvers_namespaceObject), entityResolvers)
-};
-/**
- * Store definition for the code data namespace.
- *
- * @see https://github.com/WordPress/gutenberg/blob/HEAD/packages/data/README.md#createReduxStore
- *
- * @type {Object}
- */
-
-var build_module_store = Object(external_wp_data_["createReduxStore"])(STORE_NAME, storeConfig);
-Object(external_wp_data_["register"])(build_module_store);
-
-
-
-
-/***/ }),
-
-/***/ "dvlR":
-/***/ (function(module, exports) {
-
-(function() { module.exports = window["regeneratorRuntime"]; }());
-
-/***/ }),
-
-/***/ "l3Sj":
-/***/ (function(module, exports) {
-
-(function() { module.exports = window["wp"]["i18n"]; }());
-
-/***/ }),
-
-/***/ "pPDe":
-/***/ (function(module, __webpack_exports__, __webpack_require__) {
-
-"use strict";
-
-
-var LEAF_KEY, hasWeakMap;
-
-/**
- * Arbitrary value used as key for referencing cache object in WeakMap tree.
- *
- * @type {Object}
- */
-LEAF_KEY = {};
-
-/**
- * Whether environment supports WeakMap.
- *
- * @type {boolean}
- */
-hasWeakMap = typeof WeakMap !== 'undefined';
-
-/**
- * Returns the first argument as the sole entry in an array.
- *
- * @param {*} value Value to return.
- *
- * @return {Array} Value returned as entry in array.
- */
-function arrayOf( value ) {
-	return [ value ];
-}
-
-/**
- * Returns true if the value passed is object-like, or false otherwise. A value
- * is object-like if it can support property assignment, e.g. object or array.
- *
- * @param {*} value Value to test.
- *
- * @return {boolean} Whether value is object-like.
- */
-function isObjectLike( value ) {
-	return !! value && 'object' === typeof value;
-}
-
-/**
- * Creates and returns a new cache object.
- *
- * @return {Object} Cache object.
- */
-function createCache() {
-	var cache = {
-		clear: function() {
-			cache.head = null;
-		},
-	};
-
-	return cache;
-}
-
-/**
- * Returns true if entries within the two arrays are strictly equal by
- * reference from a starting index.
- *
- * @param {Array}  a         First array.
- * @param {Array}  b         Second array.
- * @param {number} fromIndex Index from which to start comparison.
- *
- * @return {boolean} Whether arrays are shallowly equal.
- */
-function isShallowEqual( a, b, fromIndex ) {
-	var i;
-
-	if ( a.length !== b.length ) {
-		return false;
-	}
-
-	for ( i = fromIndex; i < a.length; i++ ) {
-		if ( a[ i ] !== b[ i ] ) {
-			return false;
-		}
-	}
-
 	return true;
 }
 
@@ -5886,209 +5240,6 @@
 	return callSelector;
 });
 
-=======
-	return true;
-}
-
-/**
- * Returns a memoized selector function. The getDependants function argument is
- * called before the memoized selector and is expected to return an immutable
- * reference or array of references on which the selector depends for computing
- * its own return value. The memoize cache is preserved only as long as those
- * dependant references remain the same. If getDependants returns a different
- * reference(s), the cache is cleared and the selector value regenerated.
- *
- * @param {Function} selector      Selector function.
- * @param {Function} getDependants Dependant getter returning an immutable
- *                                 reference or array of reference used in
- *                                 cache bust consideration.
- *
- * @return {Function} Memoized selector.
- */
-/* harmony default export */ __webpack_exports__["a"] = (function( selector, getDependants ) {
-	var rootCache, getCache;
-
-	// Use object source as dependant if getter not provided
-	if ( ! getDependants ) {
-		getDependants = arrayOf;
-	}
-
-	/**
-	 * Returns the root cache. If WeakMap is supported, this is assigned to the
-	 * root WeakMap cache set, otherwise it is a shared instance of the default
-	 * cache object.
-	 *
-	 * @return {(WeakMap|Object)} Root cache object.
-	 */
-	function getRootCache() {
-		return rootCache;
-	}
-
-	/**
-	 * Returns the cache for a given dependants array. When possible, a WeakMap
-	 * will be used to create a unique cache for each set of dependants. This
-	 * is feasible due to the nature of WeakMap in allowing garbage collection
-	 * to occur on entries where the key object is no longer referenced. Since
-	 * WeakMap requires the key to be an object, this is only possible when the
-	 * dependant is object-like. The root cache is created as a hierarchy where
-	 * each top-level key is the first entry in a dependants set, the value a
-	 * WeakMap where each key is the next dependant, and so on. This continues
-	 * so long as the dependants are object-like. If no dependants are object-
-	 * like, then the cache is shared across all invocations.
-	 *
-	 * @see isObjectLike
-	 *
-	 * @param {Array} dependants Selector dependants.
-	 *
-	 * @return {Object} Cache object.
-	 */
-	function getWeakMapCache( dependants ) {
-		var caches = rootCache,
-			isUniqueByDependants = true,
-			i, dependant, map, cache;
-
-		for ( i = 0; i < dependants.length; i++ ) {
-			dependant = dependants[ i ];
-
-			// Can only compose WeakMap from object-like key.
-			if ( ! isObjectLike( dependant ) ) {
-				isUniqueByDependants = false;
-				break;
-			}
-
-			// Does current segment of cache already have a WeakMap?
-			if ( caches.has( dependant ) ) {
-				// Traverse into nested WeakMap.
-				caches = caches.get( dependant );
-			} else {
-				// Create, set, and traverse into a new one.
-				map = new WeakMap();
-				caches.set( dependant, map );
-				caches = map;
-			}
-		}
-
-		// We use an arbitrary (but consistent) object as key for the last item
-		// in the WeakMap to serve as our running cache.
-		if ( ! caches.has( LEAF_KEY ) ) {
-			cache = createCache();
-			cache.isUniqueByDependants = isUniqueByDependants;
-			caches.set( LEAF_KEY, cache );
-		}
-
-		return caches.get( LEAF_KEY );
-	}
-
-	// Assign cache handler by availability of WeakMap
-	getCache = hasWeakMap ? getWeakMapCache : getRootCache;
-
-	/**
-	 * Resets root memoization cache.
-	 */
-	function clear() {
-		rootCache = hasWeakMap ? new WeakMap() : createCache();
-	}
-
-	// eslint-disable-next-line jsdoc/check-param-names
-	/**
-	 * The augmented selector call, considering first whether dependants have
-	 * changed before passing it to underlying memoize function.
-	 *
-	 * @param {Object} source    Source object for derivation.
-	 * @param {...*}   extraArgs Additional arguments to pass to selector.
-	 *
-	 * @return {*} Selector result.
-	 */
-	function callSelector( /* source, ...extraArgs */ ) {
-		var len = arguments.length,
-			cache, node, i, args, dependants;
-
-		// Create copy of arguments (avoid leaking deoptimization).
-		args = new Array( len );
-		for ( i = 0; i < len; i++ ) {
-			args[ i ] = arguments[ i ];
-		}
-
-		dependants = getDependants.apply( null, args );
-		cache = getCache( dependants );
-
-		// If not guaranteed uniqueness by dependants (primitive type or lack
-		// of WeakMap support), shallow compare against last dependants and, if
-		// references have changed, destroy cache to recalculate result.
-		if ( ! cache.isUniqueByDependants ) {
-			if ( cache.lastDependants && ! isShallowEqual( dependants, cache.lastDependants, 0 ) ) {
-				cache.clear();
-			}
-
-			cache.lastDependants = dependants;
-		}
-
-		node = cache.head;
-		while ( node ) {
-			// Check whether node arguments match arguments
-			if ( ! isShallowEqual( node.args, args, 1 ) ) {
-				node = node.next;
-				continue;
-			}
-
-			// At this point we can assume we've found a match
-
-			// Surface matched node to head if not already
-			if ( node !== cache.head ) {
-				// Adjust siblings to point to each other.
-				node.prev.next = node.next;
-				if ( node.next ) {
-					node.next.prev = node.prev;
-				}
-
-				node.next = cache.head;
-				node.prev = null;
-				cache.head.prev = node;
-				cache.head = node;
-			}
-
-			// Return immediately
-			return node.val;
-		}
-
-		// No cached value found. Continue to insertion phase:
-
-		node = {
-			// Generate the result from original function
-			val: selector.apply( null, args ),
-		};
-
-		// Avoid including the source object in the cache.
-		args[ 0 ] = null;
-		node.args = args;
-
-		// Don't need to check whether node is already head, since it would
-		// have been returned above already if it was
-
-		// Shift existing head down list
-		if ( cache.head ) {
-			cache.head.prev = node;
-			node.next = cache.head;
-		}
-
-		cache.head = node;
->>>>>>> 3c2c27c6
-
-		return node.val;
-	}
-
-<<<<<<< HEAD
-/***/ "rePB":
-/***/ (function(module, __webpack_exports__, __webpack_require__) {
-=======
-	callSelector.getDependants = getDependants;
-	callSelector.clear = clear;
-	clear();
->>>>>>> 3c2c27c6
-
-	return callSelector;
-});
-
 
 /***/ }),
 
@@ -6096,47 +5247,6 @@
 /***/ (function(module, exports) {
 
 (function() { module.exports = window["wp"]["isShallowEqual"]; }());
-<<<<<<< HEAD
-
-/***/ }),
-
-/***/ "s4An":
-/***/ (function(module, __webpack_exports__, __webpack_require__) {
-
-"use strict";
-/* harmony export (binding) */ __webpack_require__.d(__webpack_exports__, "a", function() { return _setPrototypeOf; });
-function _setPrototypeOf(o, p) {
-  _setPrototypeOf = Object.setPrototypeOf || function _setPrototypeOf(o, p) {
-    o.__proto__ = p;
-    return o;
-  };
-
-  return _setPrototypeOf(o, p);
-}
-
-/***/ }),
-
-/***/ "vuIU":
-/***/ (function(module, __webpack_exports__, __webpack_require__) {
-
-"use strict";
-/* harmony export (binding) */ __webpack_require__.d(__webpack_exports__, "a", function() { return _createClass; });
-function _defineProperties(target, props) {
-  for (var i = 0; i < props.length; i++) {
-    var descriptor = props[i];
-    descriptor.enumerable = descriptor.enumerable || false;
-    descriptor.configurable = true;
-    if ("value" in descriptor) descriptor.writable = true;
-    Object.defineProperty(target, descriptor.key, descriptor);
-  }
-}
-
-function _createClass(Constructor, protoProps, staticProps) {
-  if (protoProps) _defineProperties(Constructor.prototype, protoProps);
-  if (staticProps) _defineProperties(Constructor, staticProps);
-  return Constructor;
-}
-=======
 
 /***/ }),
 
@@ -6144,7 +5254,6 @@
 /***/ (function(module, exports) {
 
 (function() { module.exports = window["wp"]["htmlEntities"]; }());
->>>>>>> 3c2c27c6
 
 /***/ }),
 
