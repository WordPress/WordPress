--- conflicted
+++ resolved
@@ -87,80 +87,6 @@
 /************************************************************************/
 /******/ ({
 
-<<<<<<< HEAD
-/***/ "Ff2n":
-/***/ (function(module, __webpack_exports__, __webpack_require__) {
-
-"use strict";
-/* harmony export (binding) */ __webpack_require__.d(__webpack_exports__, "a", function() { return _objectWithoutProperties; });
-/* harmony import */ var _babel_runtime_helpers_esm_objectWithoutPropertiesLoose__WEBPACK_IMPORTED_MODULE_0__ = __webpack_require__("zLVn");
-
-function _objectWithoutProperties(source, excluded) {
-  if (source == null) return {};
-  var target = Object(_babel_runtime_helpers_esm_objectWithoutPropertiesLoose__WEBPACK_IMPORTED_MODULE_0__[/* default */ "a"])(source, excluded);
-  var key, i;
-
-  if (Object.getOwnPropertySymbols) {
-    var sourceSymbolKeys = Object.getOwnPropertySymbols(source);
-
-    for (i = 0; i < sourceSymbolKeys.length; i++) {
-      key = sourceSymbolKeys[i];
-      if (excluded.indexOf(key) >= 0) continue;
-      if (!Object.prototype.propertyIsEnumerable.call(source, key)) continue;
-      target[key] = source[key];
-    }
-  }
-
-  return target;
-}
-
-/***/ }),
-
-/***/ "HaE+":
-/***/ (function(module, __webpack_exports__, __webpack_require__) {
-
-"use strict";
-/* harmony export (binding) */ __webpack_require__.d(__webpack_exports__, "a", function() { return _asyncToGenerator; });
-function asyncGeneratorStep(gen, resolve, reject, _next, _throw, key, arg) {
-  try {
-    var info = gen[key](arg);
-    var value = info.value;
-  } catch (error) {
-    reject(error);
-    return;
-  }
-
-  if (info.done) {
-    resolve(value);
-  } else {
-    Promise.resolve(value).then(_next, _throw);
-  }
-}
-
-function _asyncToGenerator(fn) {
-  return function () {
-    var self = this,
-        args = arguments;
-    return new Promise(function (resolve, reject) {
-      var gen = fn.apply(self, args);
-
-      function _next(value) {
-        asyncGeneratorStep(gen, resolve, reject, _next, _throw, "next", value);
-      }
-
-      function _throw(err) {
-        asyncGeneratorStep(gen, resolve, reject, _next, _throw, "throw", err);
-      }
-
-      _next(undefined);
-    });
-  };
-}
-
-/***/ }),
-
-=======
->>>>>>> 3c2c27c6
 /***/ "Mmq9":
 /***/ (function(module, exports) {
 
@@ -168,16 +94,6 @@
 
 /***/ }),
 
-<<<<<<< HEAD
-/***/ "dvlR":
-/***/ (function(module, exports) {
-
-(function() { module.exports = window["regeneratorRuntime"]; }());
-
-/***/ }),
-
-=======
->>>>>>> 3c2c27c6
 /***/ "jqrR":
 /***/ (function(module, __webpack_exports__, __webpack_require__) {
 
@@ -185,15 +101,6 @@
 // ESM COMPAT FLAG
 __webpack_require__.r(__webpack_exports__);
 
-<<<<<<< HEAD
-// EXTERNAL MODULE: ./node_modules/@babel/runtime/helpers/esm/defineProperty.js
-var defineProperty = __webpack_require__("rePB");
-
-// EXTERNAL MODULE: ./node_modules/@babel/runtime/helpers/esm/objectWithoutProperties.js
-var objectWithoutProperties = __webpack_require__("Ff2n");
-
-=======
->>>>>>> 3c2c27c6
 // EXTERNAL MODULE: external ["wp","i18n"]
 var external_wp_i18n_ = __webpack_require__("l3Sj");
 
@@ -368,16 +275,6 @@
 
 /* harmony default export */ var preloading = (createPreloadingMiddleware);
 
-<<<<<<< HEAD
-// EXTERNAL MODULE: external "regeneratorRuntime"
-var external_regeneratorRuntime_ = __webpack_require__("dvlR");
-var external_regeneratorRuntime_default = /*#__PURE__*/__webpack_require__.n(external_regeneratorRuntime_);
-
-// EXTERNAL MODULE: ./node_modules/@babel/runtime/helpers/esm/asyncToGenerator.js
-var asyncToGenerator = __webpack_require__("HaE+");
-
-=======
->>>>>>> 3c2c27c6
 // EXTERNAL MODULE: external ["wp","url"]
 var external_wp_url_ = __webpack_require__("Mmq9");
 
@@ -933,55 +830,9 @@
 
 /***/ "l3Sj":
 /***/ (function(module, exports) {
-<<<<<<< HEAD
 
 (function() { module.exports = window["wp"]["i18n"]; }());
 
-/***/ }),
-
-/***/ "rePB":
-/***/ (function(module, __webpack_exports__, __webpack_require__) {
-
-"use strict";
-/* harmony export (binding) */ __webpack_require__.d(__webpack_exports__, "a", function() { return _defineProperty; });
-function _defineProperty(obj, key, value) {
-  if (key in obj) {
-    Object.defineProperty(obj, key, {
-      value: value,
-      enumerable: true,
-      configurable: true,
-      writable: true
-    });
-  } else {
-    obj[key] = value;
-  }
-=======
->>>>>>> 3c2c27c6
-
-(function() { module.exports = window["wp"]["i18n"]; }());
-
-/***/ }),
-
-/***/ "zLVn":
-/***/ (function(module, __webpack_exports__, __webpack_require__) {
-
-"use strict";
-/* harmony export (binding) */ __webpack_require__.d(__webpack_exports__, "a", function() { return _objectWithoutPropertiesLoose; });
-function _objectWithoutPropertiesLoose(source, excluded) {
-  if (source == null) return {};
-  var target = {};
-  var sourceKeys = Object.keys(source);
-  var key, i;
-
-  for (i = 0; i < sourceKeys.length; i++) {
-    key = sourceKeys[i];
-    if (excluded.indexOf(key) >= 0) continue;
-    target[key] = source[key];
-  }
-
-  return target;
-}
-
 /***/ })
 
 /******/ })["default"];