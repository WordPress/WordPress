this["wp"] = this["wp"] || {}; this["wp"]["nux"] =
/******/ (function(modules) { // webpackBootstrap
/******/ 	// The module cache
/******/ 	var installedModules = {};
/******/
/******/ 	// The require function
/******/ 	function __webpack_require__(moduleId) {
/******/
/******/ 		// Check if module is in cache
/******/ 		if(installedModules[moduleId]) {
/******/ 			return installedModules[moduleId].exports;
/******/ 		}
/******/ 		// Create a new module (and put it into the cache)
/******/ 		var module = installedModules[moduleId] = {
/******/ 			i: moduleId,
/******/ 			l: false,
/******/ 			exports: {}
/******/ 		};
/******/
/******/ 		// Execute the module function
/******/ 		modules[moduleId].call(module.exports, module, module.exports, __webpack_require__);
/******/
/******/ 		// Flag the module as loaded
/******/ 		module.l = true;
/******/
/******/ 		// Return the exports of the module
/******/ 		return module.exports;
/******/ 	}
/******/
/******/
/******/ 	// expose the modules object (__webpack_modules__)
/******/ 	__webpack_require__.m = modules;
/******/
/******/ 	// expose the module cache
/******/ 	__webpack_require__.c = installedModules;
/******/
/******/ 	// define getter function for harmony exports
/******/ 	__webpack_require__.d = function(exports, name, getter) {
/******/ 		if(!__webpack_require__.o(exports, name)) {
/******/ 			Object.defineProperty(exports, name, { enumerable: true, get: getter });
/******/ 		}
/******/ 	};
/******/
/******/ 	// define __esModule on exports
/******/ 	__webpack_require__.r = function(exports) {
/******/ 		if(typeof Symbol !== 'undefined' && Symbol.toStringTag) {
/******/ 			Object.defineProperty(exports, Symbol.toStringTag, { value: 'Module' });
/******/ 		}
/******/ 		Object.defineProperty(exports, '__esModule', { value: true });
/******/ 	};
/******/
/******/ 	// create a fake namespace object
/******/ 	// mode & 1: value is a module id, require it
/******/ 	// mode & 2: merge all properties of value into the ns
/******/ 	// mode & 4: return value when already ns object
/******/ 	// mode & 8|1: behave like require
/******/ 	__webpack_require__.t = function(value, mode) {
/******/ 		if(mode & 1) value = __webpack_require__(value);
/******/ 		if(mode & 8) return value;
/******/ 		if((mode & 4) && typeof value === 'object' && value && value.__esModule) return value;
/******/ 		var ns = Object.create(null);
/******/ 		__webpack_require__.r(ns);
/******/ 		Object.defineProperty(ns, 'default', { enumerable: true, value: value });
/******/ 		if(mode & 2 && typeof value != 'string') for(var key in value) __webpack_require__.d(ns, key, function(key) { return value[key]; }.bind(null, key));
/******/ 		return ns;
/******/ 	};
/******/
/******/ 	// getDefaultExport function for compatibility with non-harmony modules
/******/ 	__webpack_require__.n = function(module) {
/******/ 		var getter = module && module.__esModule ?
/******/ 			function getDefault() { return module['default']; } :
/******/ 			function getModuleExports() { return module; };
/******/ 		__webpack_require__.d(getter, 'a', getter);
/******/ 		return getter;
/******/ 	};
/******/
/******/ 	// Object.prototype.hasOwnProperty.call
/******/ 	__webpack_require__.o = function(object, property) { return Object.prototype.hasOwnProperty.call(object, property); };
/******/
/******/ 	// __webpack_public_path__
/******/ 	__webpack_require__.p = "";
/******/
/******/
/******/ 	// Load entry module and return exports
/******/ 	return __webpack_require__(__webpack_require__.s = "51Wn");
/******/ })
/************************************************************************/
/******/ ({

/***/ "1ZqX":
/***/ (function(module, exports) {

(function() { module.exports = window["wp"]["data"]; }());
<<<<<<< HEAD

/***/ }),

/***/ "25BE":
/***/ (function(module, __webpack_exports__, __webpack_require__) {

"use strict";
/* harmony export (binding) */ __webpack_require__.d(__webpack_exports__, "a", function() { return _iterableToArray; });
function _iterableToArray(iter) {
  if (typeof Symbol !== "undefined" && Symbol.iterator in Object(iter)) return Array.from(iter);
}
=======
>>>>>>> 3c2c27c6

/***/ }),

/***/ "51Wn":
/***/ (function(module, __webpack_exports__, __webpack_require__) {

"use strict";
// ESM COMPAT FLAG
__webpack_require__.r(__webpack_exports__);

// EXPORTS
__webpack_require__.d(__webpack_exports__, "store", function() { return /* reexport */ store; });
__webpack_require__.d(__webpack_exports__, "DotTip", function() { return /* reexport */ dot_tip; });
<<<<<<< HEAD

// NAMESPACE OBJECT: ./node_modules/@wordpress/nux/build-module/store/actions.js
var actions_namespaceObject = {};
__webpack_require__.r(actions_namespaceObject);
__webpack_require__.d(actions_namespaceObject, "triggerGuide", function() { return triggerGuide; });
__webpack_require__.d(actions_namespaceObject, "dismissTip", function() { return dismissTip; });
__webpack_require__.d(actions_namespaceObject, "disableTips", function() { return disableTips; });
__webpack_require__.d(actions_namespaceObject, "enableTips", function() { return enableTips; });

// NAMESPACE OBJECT: ./node_modules/@wordpress/nux/build-module/store/selectors.js
var selectors_namespaceObject = {};
__webpack_require__.r(selectors_namespaceObject);
__webpack_require__.d(selectors_namespaceObject, "getAssociatedGuide", function() { return getAssociatedGuide; });
__webpack_require__.d(selectors_namespaceObject, "isTipVisible", function() { return isTipVisible; });
__webpack_require__.d(selectors_namespaceObject, "areTipsEnabled", function() { return selectors_areTipsEnabled; });

// EXTERNAL MODULE: external ["wp","deprecated"]
var external_wp_deprecated_ = __webpack_require__("NMb1");
var external_wp_deprecated_default = /*#__PURE__*/__webpack_require__.n(external_wp_deprecated_);

// EXTERNAL MODULE: external ["wp","data"]
var external_wp_data_ = __webpack_require__("1ZqX");

// EXTERNAL MODULE: ./node_modules/@babel/runtime/helpers/esm/defineProperty.js
var defineProperty = __webpack_require__("rePB");

// EXTERNAL MODULE: ./node_modules/@babel/runtime/helpers/esm/toConsumableArray.js + 2 modules
var toConsumableArray = __webpack_require__("KQm4");

// CONCATENATED MODULE: ./node_modules/@wordpress/nux/build-module/store/reducer.js



function ownKeys(object, enumerableOnly) { var keys = Object.keys(object); if (Object.getOwnPropertySymbols) { var symbols = Object.getOwnPropertySymbols(object); if (enumerableOnly) symbols = symbols.filter(function (sym) { return Object.getOwnPropertyDescriptor(object, sym).enumerable; }); keys.push.apply(keys, symbols); } return keys; }

function _objectSpread(target) { for (var i = 1; i < arguments.length; i++) { var source = arguments[i] != null ? arguments[i] : {}; if (i % 2) { ownKeys(Object(source), true).forEach(function (key) { Object(defineProperty["a" /* default */])(target, key, source[key]); }); } else if (Object.getOwnPropertyDescriptors) { Object.defineProperties(target, Object.getOwnPropertyDescriptors(source)); } else { ownKeys(Object(source)).forEach(function (key) { Object.defineProperty(target, key, Object.getOwnPropertyDescriptor(source, key)); }); } } return target; }

/**
 * WordPress dependencies
 */

/**
 * Reducer that tracks which tips are in a guide. Each guide is represented by
 * an array which contains the tip identifiers contained within that guide.
 *
 * @param {Array} state  Current state.
 * @param {Object} action Dispatched action.
 *
 * @return {Array} Updated state.
 */

function guides() {
  var state = arguments.length > 0 && arguments[0] !== undefined ? arguments[0] : [];
  var action = arguments.length > 1 ? arguments[1] : undefined;

  switch (action.type) {
    case 'TRIGGER_GUIDE':
      return [].concat(Object(toConsumableArray["a" /* default */])(state), [action.tipIds]);
  }

  return state;
}
/**
 * Reducer that tracks whether or not tips are globally enabled.
 *
 * @param {boolean} state Current state.
 * @param {Object} action Dispatched action.
 *
 * @return {boolean} Updated state.
 */

function areTipsEnabled() {
  var state = arguments.length > 0 && arguments[0] !== undefined ? arguments[0] : true;
  var action = arguments.length > 1 ? arguments[1] : undefined;

  switch (action.type) {
    case 'DISABLE_TIPS':
      return false;

    case 'ENABLE_TIPS':
      return true;
  }

  return state;
}
/**
 * Reducer that tracks which tips have been dismissed. If the state object
 * contains a tip identifier, then that tip is dismissed.
 *
 * @param {Object} state  Current state.
 * @param {Object} action Dispatched action.
 *
 * @return {Object} Updated state.
 */

function dismissedTips() {
  var state = arguments.length > 0 && arguments[0] !== undefined ? arguments[0] : {};
  var action = arguments.length > 1 ? arguments[1] : undefined;

  switch (action.type) {
    case 'DISMISS_TIP':
      return _objectSpread(_objectSpread({}, state), {}, Object(defineProperty["a" /* default */])({}, action.id, true));

    case 'ENABLE_TIPS':
      return {};
  }

  return state;
=======

// NAMESPACE OBJECT: ./node_modules/@wordpress/nux/build-module/store/actions.js
var actions_namespaceObject = {};
__webpack_require__.r(actions_namespaceObject);
__webpack_require__.d(actions_namespaceObject, "triggerGuide", function() { return triggerGuide; });
__webpack_require__.d(actions_namespaceObject, "dismissTip", function() { return dismissTip; });
__webpack_require__.d(actions_namespaceObject, "disableTips", function() { return disableTips; });
__webpack_require__.d(actions_namespaceObject, "enableTips", function() { return enableTips; });

// NAMESPACE OBJECT: ./node_modules/@wordpress/nux/build-module/store/selectors.js
var selectors_namespaceObject = {};
__webpack_require__.r(selectors_namespaceObject);
__webpack_require__.d(selectors_namespaceObject, "getAssociatedGuide", function() { return getAssociatedGuide; });
__webpack_require__.d(selectors_namespaceObject, "isTipVisible", function() { return isTipVisible; });
__webpack_require__.d(selectors_namespaceObject, "areTipsEnabled", function() { return selectors_areTipsEnabled; });

// EXTERNAL MODULE: external ["wp","deprecated"]
var external_wp_deprecated_ = __webpack_require__("NMb1");
var external_wp_deprecated_default = /*#__PURE__*/__webpack_require__.n(external_wp_deprecated_);

// EXTERNAL MODULE: external ["wp","data"]
var external_wp_data_ = __webpack_require__("1ZqX");

// CONCATENATED MODULE: ./node_modules/@wordpress/nux/build-module/store/reducer.js
/**
 * WordPress dependencies
 */

/**
 * Reducer that tracks which tips are in a guide. Each guide is represented by
 * an array which contains the tip identifiers contained within that guide.
 *
 * @param {Array} state  Current state.
 * @param {Object} action Dispatched action.
 *
 * @return {Array} Updated state.
 */

function guides(state = [], action) {
  switch (action.type) {
    case 'TRIGGER_GUIDE':
      return [...state, action.tipIds];
  }

  return state;
}
/**
 * Reducer that tracks whether or not tips are globally enabled.
 *
 * @param {boolean} state Current state.
 * @param {Object} action Dispatched action.
 *
 * @return {boolean} Updated state.
 */

function areTipsEnabled(state = true, action) {
  switch (action.type) {
    case 'DISABLE_TIPS':
      return false;

    case 'ENABLE_TIPS':
      return true;
  }

  return state;
}
/**
 * Reducer that tracks which tips have been dismissed. If the state object
 * contains a tip identifier, then that tip is dismissed.
 *
 * @param {Object} state  Current state.
 * @param {Object} action Dispatched action.
 *
 * @return {Object} Updated state.
 */

function dismissedTips(state = {}, action) {
  switch (action.type) {
    case 'DISMISS_TIP':
      return { ...state,
        [action.id]: true
      };

    case 'ENABLE_TIPS':
      return {};
  }

  return state;
}
const preferences = Object(external_wp_data_["combineReducers"])({
  areTipsEnabled,
  dismissedTips
});
/* harmony default export */ var reducer = (Object(external_wp_data_["combineReducers"])({
  guides,
  preferences
}));

// CONCATENATED MODULE: ./node_modules/@wordpress/nux/build-module/store/actions.js
/**
 * Returns an action object that, when dispatched, presents a guide that takes
 * the user through a series of tips step by step.
 *
 * @param {string[]} tipIds Which tips to show in the guide.
 *
 * @return {Object} Action object.
 */
function triggerGuide(tipIds) {
  return {
    type: 'TRIGGER_GUIDE',
    tipIds
  };
}
/**
 * Returns an action object that, when dispatched, dismisses the given tip. A
 * dismissed tip will not show again.
 *
 * @param {string} id The tip to dismiss.
 *
 * @return {Object} Action object.
 */

function dismissTip(id) {
  return {
    type: 'DISMISS_TIP',
    id
  };
}
/**
 * Returns an action object that, when dispatched, prevents all tips from
 * showing again.
 *
 * @return {Object} Action object.
 */

function disableTips() {
  return {
    type: 'DISABLE_TIPS'
  };
}
/**
 * Returns an action object that, when dispatched, makes all tips show again.
 *
 * @return {Object} Action object.
 */

function enableTips() {
  return {
    type: 'ENABLE_TIPS'
  };
}

// EXTERNAL MODULE: ./node_modules/rememo/es/rememo.js
var rememo = __webpack_require__("pPDe");

// EXTERNAL MODULE: external "lodash"
var external_lodash_ = __webpack_require__("YLtl");

// CONCATENATED MODULE: ./node_modules/@wordpress/nux/build-module/store/selectors.js
/**
 * External dependencies
 */


/**
 * An object containing information about a guide.
 *
 * @typedef {Object} NUXGuideInfo
 * @property {string[]} tipIds       Which tips the guide contains.
 * @property {?string}  currentTipId The guide's currently showing tip.
 * @property {?string}  nextTipId    The guide's next tip to show.
 */

/**
 * Returns an object describing the guide, if any, that the given tip is a part
 * of.
 *
 * @param {Object} state Global application state.
 * @param {string} tipId The tip to query.
 *
 * @return {?NUXGuideInfo} Information about the associated guide.
 */

const getAssociatedGuide = Object(rememo["a" /* default */])((state, tipId) => {
  for (const tipIds of state.guides) {
    if (Object(external_lodash_["includes"])(tipIds, tipId)) {
      const nonDismissedTips = Object(external_lodash_["difference"])(tipIds, Object(external_lodash_["keys"])(state.preferences.dismissedTips));
      const [currentTipId = null, nextTipId = null] = nonDismissedTips;
      return {
        tipIds,
        currentTipId,
        nextTipId
      };
    }
  }

  return null;
}, state => [state.guides, state.preferences.dismissedTips]);
/**
 * Determines whether or not the given tip is showing. Tips are hidden if they
 * are disabled, have been dismissed, or are not the current tip in any
 * guide that they have been added to.
 *
 * @param {Object} state Global application state.
 * @param {string} tipId The tip to query.
 *
 * @return {boolean} Whether or not the given tip is showing.
 */

function isTipVisible(state, tipId) {
  if (!state.preferences.areTipsEnabled) {
    return false;
  }

  if (Object(external_lodash_["has"])(state.preferences.dismissedTips, [tipId])) {
    return false;
  }

  const associatedGuide = getAssociatedGuide(state, tipId);

  if (associatedGuide && associatedGuide.currentTipId !== tipId) {
    return false;
  }

  return true;
}
/**
 * Returns whether or not tips are globally enabled.
 *
 * @param {Object} state Global application state.
 *
 * @return {boolean} Whether tips are globally enabled.
 */

function selectors_areTipsEnabled(state) {
  return state.preferences.areTipsEnabled;
>>>>>>> 3c2c27c6
}
var preferences = Object(external_wp_data_["combineReducers"])({
  areTipsEnabled: areTipsEnabled,
  dismissedTips: dismissedTips
});
/* harmony default export */ var reducer = (Object(external_wp_data_["combineReducers"])({
  guides: guides,
  preferences: preferences
}));

<<<<<<< HEAD
// CONCATENATED MODULE: ./node_modules/@wordpress/nux/build-module/store/actions.js
/**
 * Returns an action object that, when dispatched, presents a guide that takes
 * the user through a series of tips step by step.
 *
 * @param {string[]} tipIds Which tips to show in the guide.
 *
 * @return {Object} Action object.
 */
function triggerGuide(tipIds) {
  return {
    type: 'TRIGGER_GUIDE',
    tipIds: tipIds
  };
}
/**
 * Returns an action object that, when dispatched, dismisses the given tip. A
 * dismissed tip will not show again.
 *
 * @param {string} id The tip to dismiss.
 *
 * @return {Object} Action object.
 */

function dismissTip(id) {
  return {
    type: 'DISMISS_TIP',
    id: id
  };
}
/**
 * Returns an action object that, when dispatched, prevents all tips from
 * showing again.
 *
 * @return {Object} Action object.
 */

function disableTips() {
  return {
    type: 'DISABLE_TIPS'
  };
}
/**
 * Returns an action object that, when dispatched, makes all tips show again.
 *
 * @return {Object} Action object.
 */

function enableTips() {
  return {
    type: 'ENABLE_TIPS'
  };
}

// EXTERNAL MODULE: ./node_modules/@babel/runtime/helpers/esm/slicedToArray.js + 1 modules
var slicedToArray = __webpack_require__("ODXe");

// EXTERNAL MODULE: ./node_modules/rememo/es/rememo.js
var rememo = __webpack_require__("pPDe");

// EXTERNAL MODULE: external "lodash"
var external_lodash_ = __webpack_require__("YLtl");

// CONCATENATED MODULE: ./node_modules/@wordpress/nux/build-module/store/selectors.js


function _createForOfIteratorHelper(o, allowArrayLike) { var it; if (typeof Symbol === "undefined" || o[Symbol.iterator] == null) { if (Array.isArray(o) || (it = _unsupportedIterableToArray(o)) || allowArrayLike && o && typeof o.length === "number") { if (it) o = it; var i = 0; var F = function F() {}; return { s: F, n: function n() { if (i >= o.length) return { done: true }; return { done: false, value: o[i++] }; }, e: function e(_e) { throw _e; }, f: F }; } throw new TypeError("Invalid attempt to iterate non-iterable instance.\nIn order to be iterable, non-array objects must have a [Symbol.iterator]() method."); } var normalCompletion = true, didErr = false, err; return { s: function s() { it = o[Symbol.iterator](); }, n: function n() { var step = it.next(); normalCompletion = step.done; return step; }, e: function e(_e2) { didErr = true; err = _e2; }, f: function f() { try { if (!normalCompletion && it.return != null) it.return(); } finally { if (didErr) throw err; } } }; }

function _unsupportedIterableToArray(o, minLen) { if (!o) return; if (typeof o === "string") return _arrayLikeToArray(o, minLen); var n = Object.prototype.toString.call(o).slice(8, -1); if (n === "Object" && o.constructor) n = o.constructor.name; if (n === "Map" || n === "Set") return Array.from(o); if (n === "Arguments" || /^(?:Ui|I)nt(?:8|16|32)(?:Clamped)?Array$/.test(n)) return _arrayLikeToArray(o, minLen); }

function _arrayLikeToArray(arr, len) { if (len == null || len > arr.length) len = arr.length; for (var i = 0, arr2 = new Array(len); i < len; i++) { arr2[i] = arr[i]; } return arr2; }

/**
 * External dependencies
 */


/**
 * An object containing information about a guide.
 *
 * @typedef {Object} NUXGuideInfo
 * @property {string[]} tipIds       Which tips the guide contains.
 * @property {?string}  currentTipId The guide's currently showing tip.
 * @property {?string}  nextTipId    The guide's next tip to show.
 */

/**
 * Returns an object describing the guide, if any, that the given tip is a part
 * of.
 *
 * @param {Object} state Global application state.
 * @param {string} tipId The tip to query.
 *
 * @return {?NUXGuideInfo} Information about the associated guide.
 */

var getAssociatedGuide = Object(rememo["a" /* default */])(function (state, tipId) {
  var _iterator = _createForOfIteratorHelper(state.guides),
      _step;

  try {
    for (_iterator.s(); !(_step = _iterator.n()).done;) {
      var tipIds = _step.value;

      if (Object(external_lodash_["includes"])(tipIds, tipId)) {
        var nonDismissedTips = Object(external_lodash_["difference"])(tipIds, Object(external_lodash_["keys"])(state.preferences.dismissedTips));

        var _nonDismissedTips = Object(slicedToArray["a" /* default */])(nonDismissedTips, 2),
            _nonDismissedTips$ = _nonDismissedTips[0],
            currentTipId = _nonDismissedTips$ === void 0 ? null : _nonDismissedTips$,
            _nonDismissedTips$2 = _nonDismissedTips[1],
            nextTipId = _nonDismissedTips$2 === void 0 ? null : _nonDismissedTips$2;

        return {
          tipIds: tipIds,
          currentTipId: currentTipId,
          nextTipId: nextTipId
        };
      }
    }
  } catch (err) {
    _iterator.e(err);
  } finally {
    _iterator.f();
  }

  return null;
}, function (state) {
  return [state.guides, state.preferences.dismissedTips];
});
/**
 * Determines whether or not the given tip is showing. Tips are hidden if they
 * are disabled, have been dismissed, or are not the current tip in any
 * guide that they have been added to.
 *
 * @param {Object} state Global application state.
 * @param {string} tipId The tip to query.
 *
 * @return {boolean} Whether or not the given tip is showing.
 */
=======
// CONCATENATED MODULE: ./node_modules/@wordpress/nux/build-module/store/index.js
/**
 * WordPress dependencies
 */

/**
 * Internal dependencies
 */




const STORE_NAME = 'core/nux';
/**
 * Store definition for the nux namespace.
 *
 * @see https://github.com/WordPress/gutenberg/blob/HEAD/packages/data/README.md#createReduxStore
 *
 * @type {Object}
 */

const store = Object(external_wp_data_["createReduxStore"])(STORE_NAME, {
  reducer: reducer,
  actions: actions_namespaceObject,
  selectors: selectors_namespaceObject,
  persist: ['preferences']
}); // Once we build a more generic persistence plugin that works across types of stores
// we'd be able to replace this with a register call.

Object(external_wp_data_["registerStore"])(STORE_NAME, {
  reducer: reducer,
  actions: actions_namespaceObject,
  selectors: selectors_namespaceObject,
  persist: ['preferences']
});

// EXTERNAL MODULE: external ["wp","element"]
var external_wp_element_ = __webpack_require__("GRId");

// EXTERNAL MODULE: external ["wp","compose"]
var external_wp_compose_ = __webpack_require__("K9lf");

// EXTERNAL MODULE: external ["wp","components"]
var external_wp_components_ = __webpack_require__("tI+e");

// EXTERNAL MODULE: external ["wp","i18n"]
var external_wp_i18n_ = __webpack_require__("l3Sj");

// EXTERNAL MODULE: ./node_modules/@wordpress/icons/build-module/library/close.js
var library_close = __webpack_require__("w95h");

// CONCATENATED MODULE: ./node_modules/@wordpress/nux/build-module/components/dot-tip/index.js


/**
 * WordPress dependencies
 */







function onClick(event) {
  // Tips are often nested within buttons. We stop propagation so that clicking
  // on a tip doesn't result in the button being clicked.
  event.stopPropagation();
}

function DotTip({
  position = 'middle right',
  children,
  isVisible,
  hasNextTip,
  onDismiss,
  onDisable
}) {
  const anchorParent = Object(external_wp_element_["useRef"])(null);
  const onFocusOutsideCallback = Object(external_wp_element_["useCallback"])(event => {
    if (!anchorParent.current) {
      return;
    }

    if (anchorParent.current.contains(event.relatedTarget)) {
      return;
    }

    onDisable();
  }, [onDisable, anchorParent]);

  if (!isVisible) {
    return null;
  }

  return Object(external_wp_element_["createElement"])(external_wp_components_["Popover"], {
    className: "nux-dot-tip",
    position: position,
    noArrow: true,
    focusOnMount: "container",
    shouldAnchorIncludePadding: true,
    role: "dialog",
    "aria-label": Object(external_wp_i18n_["__"])('Editor tips'),
    onClick: onClick,
    onFocusOutside: onFocusOutsideCallback
  }, Object(external_wp_element_["createElement"])("p", null, children), Object(external_wp_element_["createElement"])("p", null, Object(external_wp_element_["createElement"])(external_wp_components_["Button"], {
    isLink: true,
    onClick: onDismiss
  }, hasNextTip ? Object(external_wp_i18n_["__"])('See next tip') : Object(external_wp_i18n_["__"])('Got it'))), Object(external_wp_element_["createElement"])(external_wp_components_["Button"], {
    className: "nux-dot-tip__disable",
    icon: library_close["a" /* default */],
    label: Object(external_wp_i18n_["__"])('Disable tips'),
    onClick: onDisable
  }));
}
/* harmony default export */ var dot_tip = (Object(external_wp_compose_["compose"])(Object(external_wp_data_["withSelect"])((select, {
  tipId
}) => {
  const {
    isTipVisible,
    getAssociatedGuide
  } = select('core/nux');
  const associatedGuide = getAssociatedGuide(tipId);
  return {
    isVisible: isTipVisible(tipId),
    hasNextTip: !!(associatedGuide && associatedGuide.nextTipId)
  };
}), Object(external_wp_data_["withDispatch"])((dispatch, {
  tipId
}) => {
  const {
    dismissTip,
    disableTips
  } = dispatch('core/nux');
  return {
    onDismiss() {
      dismissTip(tipId);
    },

    onDisable() {
      disableTips();
    }

  };
}))(DotTip));

// CONCATENATED MODULE: ./node_modules/@wordpress/nux/build-module/index.js
/**
 * WordPress dependencies
 */



external_wp_deprecated_default()('wp.nux', {
  since: '5.4',
  hint: 'wp.components.Guide can be used to show a user guide.'
});


/***/ }),

/***/ "GRId":
/***/ (function(module, exports) {

(function() { module.exports = window["wp"]["element"]; }());
>>>>>>> 3c2c27c6

function isTipVisible(state, tipId) {
  if (!state.preferences.areTipsEnabled) {
    return false;
  }

<<<<<<< HEAD
  if (Object(external_lodash_["has"])(state.preferences.dismissedTips, [tipId])) {
    return false;
  }

  var associatedGuide = getAssociatedGuide(state, tipId);
=======
/***/ "K9lf":
/***/ (function(module, exports) {

(function() { module.exports = window["wp"]["compose"]; }());
>>>>>>> 3c2c27c6

  if (associatedGuide && associatedGuide.currentTipId !== tipId) {
    return false;
  }

<<<<<<< HEAD
  return true;
}
/**
 * Returns whether or not tips are globally enabled.
 *
 * @param {Object} state Global application state.
 *
 * @return {boolean} Whether tips are globally enabled.
 */

function selectors_areTipsEnabled(state) {
  return state.preferences.areTipsEnabled;
}
=======
/***/ "NMb1":
/***/ (function(module, exports) {

(function() { module.exports = window["wp"]["deprecated"]; }());
>>>>>>> 3c2c27c6

// CONCATENATED MODULE: ./node_modules/@wordpress/nux/build-module/store/index.js
/**
 * WordPress dependencies
 */

<<<<<<< HEAD
/**
 * Internal dependencies
 */

=======
/***/ "Tqx9":
/***/ (function(module, exports) {

(function() { module.exports = window["wp"]["primitives"]; }());
>>>>>>> 3c2c27c6


<<<<<<< HEAD

var STORE_NAME = 'core/nux';
/**
 * Store definition for the nux namespace.
 *
 * @see https://github.com/WordPress/gutenberg/blob/HEAD/packages/data/README.md#createReduxStore
 *
 * @type {Object}
 */
=======
/***/ "YLtl":
/***/ (function(module, exports) {

(function() { module.exports = window["lodash"]; }());
>>>>>>> 3c2c27c6

var store = Object(external_wp_data_["createReduxStore"])(STORE_NAME, {
  reducer: reducer,
  actions: actions_namespaceObject,
  selectors: selectors_namespaceObject,
  persist: ['preferences']
}); // Once we build a more generic persistence plugin that works across types of stores
// we'd be able to replace this with a register call.

<<<<<<< HEAD
Object(external_wp_data_["registerStore"])(STORE_NAME, {
  reducer: reducer,
  actions: actions_namespaceObject,
  selectors: selectors_namespaceObject,
  persist: ['preferences']
});
=======
/***/ "l3Sj":
/***/ (function(module, exports) {

(function() { module.exports = window["wp"]["i18n"]; }());

/***/ }),

/***/ "pPDe":
/***/ (function(module, __webpack_exports__, __webpack_require__) {
>>>>>>> 3c2c27c6

// EXTERNAL MODULE: external ["wp","element"]
var external_wp_element_ = __webpack_require__("GRId");

// EXTERNAL MODULE: external ["wp","compose"]
var external_wp_compose_ = __webpack_require__("K9lf");

// EXTERNAL MODULE: external ["wp","components"]
var external_wp_components_ = __webpack_require__("tI+e");

// EXTERNAL MODULE: external ["wp","i18n"]
var external_wp_i18n_ = __webpack_require__("l3Sj");

// EXTERNAL MODULE: ./node_modules/@wordpress/icons/build-module/library/close.js
var library_close = __webpack_require__("w95h");

// CONCATENATED MODULE: ./node_modules/@wordpress/nux/build-module/components/dot-tip/index.js


/**
 * WordPress dependencies
 */







function onClick(event) {
  // Tips are often nested within buttons. We stop propagation so that clicking
  // on a tip doesn't result in the button being clicked.
  event.stopPropagation();
}

function DotTip(_ref) {
  var _ref$position = _ref.position,
      position = _ref$position === void 0 ? 'middle right' : _ref$position,
      children = _ref.children,
      isVisible = _ref.isVisible,
      hasNextTip = _ref.hasNextTip,
      onDismiss = _ref.onDismiss,
      onDisable = _ref.onDisable;
  var anchorParent = Object(external_wp_element_["useRef"])(null);
  var onFocusOutsideCallback = Object(external_wp_element_["useCallback"])(function (event) {
    if (!anchorParent.current) {
      return;
    }

    if (anchorParent.current.contains(event.relatedTarget)) {
      return;
    }

    onDisable();
  }, [onDisable, anchorParent]);

  if (!isVisible) {
    return null;
  }

  return Object(external_wp_element_["createElement"])(external_wp_components_["Popover"], {
    className: "nux-dot-tip",
    position: position,
    noArrow: true,
    focusOnMount: "container",
    shouldAnchorIncludePadding: true,
    role: "dialog",
    "aria-label": Object(external_wp_i18n_["__"])('Editor tips'),
    onClick: onClick,
    onFocusOutside: onFocusOutsideCallback
  }, Object(external_wp_element_["createElement"])("p", null, children), Object(external_wp_element_["createElement"])("p", null, Object(external_wp_element_["createElement"])(external_wp_components_["Button"], {
    isLink: true,
    onClick: onDismiss
  }, hasNextTip ? Object(external_wp_i18n_["__"])('See next tip') : Object(external_wp_i18n_["__"])('Got it'))), Object(external_wp_element_["createElement"])(external_wp_components_["Button"], {
    className: "nux-dot-tip__disable",
    icon: library_close["a" /* default */],
    label: Object(external_wp_i18n_["__"])('Disable tips'),
    onClick: onDisable
  }));
}
/* harmony default export */ var dot_tip = (Object(external_wp_compose_["compose"])(Object(external_wp_data_["withSelect"])(function (select, _ref2) {
  var tipId = _ref2.tipId;

  var _select = select('core/nux'),
      isTipVisible = _select.isTipVisible,
      getAssociatedGuide = _select.getAssociatedGuide;

  var associatedGuide = getAssociatedGuide(tipId);
  return {
    isVisible: isTipVisible(tipId),
    hasNextTip: !!(associatedGuide && associatedGuide.nextTipId)
  };
}), Object(external_wp_data_["withDispatch"])(function (dispatch, _ref3) {
  var tipId = _ref3.tipId;

  var _dispatch = dispatch('core/nux'),
      dismissTip = _dispatch.dismissTip,
      disableTips = _dispatch.disableTips;

  return {
    onDismiss: function onDismiss() {
      dismissTip(tipId);
    },
    onDisable: function onDisable() {
      disableTips();
    }
  };
}))(DotTip));

// CONCATENATED MODULE: ./node_modules/@wordpress/nux/build-module/index.js
/**
 * WordPress dependencies
 */



external_wp_deprecated_default()('wp.nux', {
  hint: 'wp.components.Guide can be used to show a user guide.'
});


/***/ }),

/***/ "BsWD":
/***/ (function(module, __webpack_exports__, __webpack_require__) {

"use strict";
/* harmony export (binding) */ __webpack_require__.d(__webpack_exports__, "a", function() { return _unsupportedIterableToArray; });
/* harmony import */ var _babel_runtime_helpers_esm_arrayLikeToArray__WEBPACK_IMPORTED_MODULE_0__ = __webpack_require__("a3WO");

function _unsupportedIterableToArray(o, minLen) {
  if (!o) return;
  if (typeof o === "string") return Object(_babel_runtime_helpers_esm_arrayLikeToArray__WEBPACK_IMPORTED_MODULE_0__[/* default */ "a"])(o, minLen);
  var n = Object.prototype.toString.call(o).slice(8, -1);
  if (n === "Object" && o.constructor) n = o.constructor.name;
  if (n === "Map" || n === "Set") return Array.from(o);
  if (n === "Arguments" || /^(?:Ui|I)nt(?:8|16|32)(?:Clamped)?Array$/.test(n)) return Object(_babel_runtime_helpers_esm_arrayLikeToArray__WEBPACK_IMPORTED_MODULE_0__[/* default */ "a"])(o, minLen);
}

/***/ }),

/***/ "DSFK":
/***/ (function(module, __webpack_exports__, __webpack_require__) {

"use strict";
/* harmony export (binding) */ __webpack_require__.d(__webpack_exports__, "a", function() { return _arrayWithHoles; });
function _arrayWithHoles(arr) {
  if (Array.isArray(arr)) return arr;
}

/***/ }),

/***/ "GRId":
/***/ (function(module, exports) {

(function() { module.exports = window["wp"]["element"]; }());

/***/ }),

/***/ "K9lf":
/***/ (function(module, exports) {

(function() { module.exports = window["wp"]["compose"]; }());

/***/ }),

/***/ "KQm4":
/***/ (function(module, __webpack_exports__, __webpack_require__) {

"use strict";

// EXPORTS
__webpack_require__.d(__webpack_exports__, "a", function() { return /* binding */ _toConsumableArray; });

// EXTERNAL MODULE: ./node_modules/@babel/runtime/helpers/esm/arrayLikeToArray.js
var arrayLikeToArray = __webpack_require__("a3WO");

// CONCATENATED MODULE: ./node_modules/@babel/runtime/helpers/esm/arrayWithoutHoles.js

function _arrayWithoutHoles(arr) {
  if (Array.isArray(arr)) return Object(arrayLikeToArray["a" /* default */])(arr);
}
// EXTERNAL MODULE: ./node_modules/@babel/runtime/helpers/esm/iterableToArray.js
var iterableToArray = __webpack_require__("25BE");

// EXTERNAL MODULE: ./node_modules/@babel/runtime/helpers/esm/unsupportedIterableToArray.js
var unsupportedIterableToArray = __webpack_require__("BsWD");

// CONCATENATED MODULE: ./node_modules/@babel/runtime/helpers/esm/nonIterableSpread.js
function _nonIterableSpread() {
  throw new TypeError("Invalid attempt to spread non-iterable instance.\nIn order to be iterable, non-array objects must have a [Symbol.iterator]() method.");
}
// CONCATENATED MODULE: ./node_modules/@babel/runtime/helpers/esm/toConsumableArray.js




function _toConsumableArray(arr) {
  return _arrayWithoutHoles(arr) || Object(iterableToArray["a" /* default */])(arr) || Object(unsupportedIterableToArray["a" /* default */])(arr) || _nonIterableSpread();
}

/***/ }),

/***/ "NMb1":
/***/ (function(module, exports) {

(function() { module.exports = window["wp"]["deprecated"]; }());

/***/ }),

<<<<<<< HEAD
/***/ "ODXe":
/***/ (function(module, __webpack_exports__, __webpack_require__) {

"use strict";

// EXPORTS
__webpack_require__.d(__webpack_exports__, "a", function() { return /* binding */ _slicedToArray; });

// EXTERNAL MODULE: ./node_modules/@babel/runtime/helpers/esm/arrayWithHoles.js
var arrayWithHoles = __webpack_require__("DSFK");

// CONCATENATED MODULE: ./node_modules/@babel/runtime/helpers/esm/iterableToArrayLimit.js
function _iterableToArrayLimit(arr, i) {
  if (typeof Symbol === "undefined" || !(Symbol.iterator in Object(arr))) return;
  var _arr = [];
  var _n = true;
  var _d = false;
  var _e = undefined;

  try {
    for (var _i = arr[Symbol.iterator](), _s; !(_n = (_s = _i.next()).done); _n = true) {
      _arr.push(_s.value);

      if (i && _arr.length === i) break;
    }
  } catch (err) {
    _d = true;
    _e = err;
  } finally {
    try {
      if (!_n && _i["return"] != null) _i["return"]();
    } finally {
      if (_d) throw _e;
    }
  }

  return _arr;
}
// EXTERNAL MODULE: ./node_modules/@babel/runtime/helpers/esm/unsupportedIterableToArray.js
var unsupportedIterableToArray = __webpack_require__("BsWD");

// EXTERNAL MODULE: ./node_modules/@babel/runtime/helpers/esm/nonIterableRest.js
var nonIterableRest = __webpack_require__("PYwp");

// CONCATENATED MODULE: ./node_modules/@babel/runtime/helpers/esm/slicedToArray.js

=======
/***/ "tI+e":
/***/ (function(module, exports) {

(function() { module.exports = window["wp"]["components"]; }());

/***/ }),

/***/ "w95h":
/***/ (function(module, __webpack_exports__, __webpack_require__) {

"use strict";
/* harmony import */ var _wordpress_element__WEBPACK_IMPORTED_MODULE_0__ = __webpack_require__("GRId");
/* harmony import */ var _wordpress_element__WEBPACK_IMPORTED_MODULE_0___default = /*#__PURE__*/__webpack_require__.n(_wordpress_element__WEBPACK_IMPORTED_MODULE_0__);
/* harmony import */ var _wordpress_primitives__WEBPACK_IMPORTED_MODULE_1__ = __webpack_require__("Tqx9");
/* harmony import */ var _wordpress_primitives__WEBPACK_IMPORTED_MODULE_1___default = /*#__PURE__*/__webpack_require__.n(_wordpress_primitives__WEBPACK_IMPORTED_MODULE_1__);
>>>>>>> 3c2c27c6



<<<<<<< HEAD
function _slicedToArray(arr, i) {
  return Object(arrayWithHoles["a" /* default */])(arr) || _iterableToArrayLimit(arr, i) || Object(unsupportedIterableToArray["a" /* default */])(arr, i) || Object(nonIterableRest["a" /* default */])();
}

/***/ }),

/***/ "PYwp":
/***/ (function(module, __webpack_exports__, __webpack_require__) {

"use strict";
/* harmony export (binding) */ __webpack_require__.d(__webpack_exports__, "a", function() { return _nonIterableRest; });
function _nonIterableRest() {
  throw new TypeError("Invalid attempt to destructure non-iterable instance.\nIn order to be iterable, non-array objects must have a [Symbol.iterator]() method.");
}

/***/ }),

/***/ "Tqx9":
/***/ (function(module, exports) {

(function() { module.exports = window["wp"]["primitives"]; }());

/***/ }),

/***/ "YLtl":
/***/ (function(module, exports) {

(function() { module.exports = window["lodash"]; }());

/***/ }),

/***/ "a3WO":
/***/ (function(module, __webpack_exports__, __webpack_require__) {

"use strict";
/* harmony export (binding) */ __webpack_require__.d(__webpack_exports__, "a", function() { return _arrayLikeToArray; });
function _arrayLikeToArray(arr, len) {
  if (len == null || len > arr.length) len = arr.length;

  for (var i = 0, arr2 = new Array(len); i < len; i++) {
    arr2[i] = arr[i];
  }

  return arr2;
}

/***/ }),

/***/ "l3Sj":
/***/ (function(module, exports) {

(function() { module.exports = window["wp"]["i18n"]; }());

/***/ }),

/***/ "pPDe":
/***/ (function(module, __webpack_exports__, __webpack_require__) {

"use strict";


var LEAF_KEY, hasWeakMap;

/**
 * Arbitrary value used as key for referencing cache object in WeakMap tree.
 *
 * @type {Object}
 */
LEAF_KEY = {};

/**
 * Whether environment supports WeakMap.
 *
 * @type {boolean}
 */
hasWeakMap = typeof WeakMap !== 'undefined';

/**
 * Returns the first argument as the sole entry in an array.
 *
 * @param {*} value Value to return.
 *
 * @return {Array} Value returned as entry in array.
 */
function arrayOf( value ) {
	return [ value ];
}

/**
 * Returns true if the value passed is object-like, or false otherwise. A value
 * is object-like if it can support property assignment, e.g. object or array.
 *
 * @param {*} value Value to test.
 *
 * @return {boolean} Whether value is object-like.
 */
function isObjectLike( value ) {
	return !! value && 'object' === typeof value;
}

/**
 * Creates and returns a new cache object.
 *
 * @return {Object} Cache object.
 */
function createCache() {
	var cache = {
		clear: function() {
			cache.head = null;
		},
	};

	return cache;
}

/**
 * Returns true if entries within the two arrays are strictly equal by
 * reference from a starting index.
 *
 * @param {Array}  a         First array.
 * @param {Array}  b         Second array.
 * @param {number} fromIndex Index from which to start comparison.
 *
 * @return {boolean} Whether arrays are shallowly equal.
 */
function isShallowEqual( a, b, fromIndex ) {
	var i;

	if ( a.length !== b.length ) {
		return false;
	}

	for ( i = fromIndex; i < a.length; i++ ) {
		if ( a[ i ] !== b[ i ] ) {
			return false;
		}
	}

	return true;
}

/**
 * Returns a memoized selector function. The getDependants function argument is
 * called before the memoized selector and is expected to return an immutable
 * reference or array of references on which the selector depends for computing
 * its own return value. The memoize cache is preserved only as long as those
 * dependant references remain the same. If getDependants returns a different
 * reference(s), the cache is cleared and the selector value regenerated.
 *
 * @param {Function} selector      Selector function.
 * @param {Function} getDependants Dependant getter returning an immutable
 *                                 reference or array of reference used in
 *                                 cache bust consideration.
 *
 * @return {Function} Memoized selector.
 */
/* harmony default export */ __webpack_exports__["a"] = (function( selector, getDependants ) {
	var rootCache, getCache;

	// Use object source as dependant if getter not provided
	if ( ! getDependants ) {
		getDependants = arrayOf;
	}

	/**
	 * Returns the root cache. If WeakMap is supported, this is assigned to the
	 * root WeakMap cache set, otherwise it is a shared instance of the default
	 * cache object.
	 *
	 * @return {(WeakMap|Object)} Root cache object.
	 */
	function getRootCache() {
		return rootCache;
	}

	/**
	 * Returns the cache for a given dependants array. When possible, a WeakMap
	 * will be used to create a unique cache for each set of dependants. This
	 * is feasible due to the nature of WeakMap in allowing garbage collection
	 * to occur on entries where the key object is no longer referenced. Since
	 * WeakMap requires the key to be an object, this is only possible when the
	 * dependant is object-like. The root cache is created as a hierarchy where
	 * each top-level key is the first entry in a dependants set, the value a
	 * WeakMap where each key is the next dependant, and so on. This continues
	 * so long as the dependants are object-like. If no dependants are object-
	 * like, then the cache is shared across all invocations.
	 *
	 * @see isObjectLike
	 *
	 * @param {Array} dependants Selector dependants.
	 *
	 * @return {Object} Cache object.
	 */
	function getWeakMapCache( dependants ) {
		var caches = rootCache,
			isUniqueByDependants = true,
			i, dependant, map, cache;

		for ( i = 0; i < dependants.length; i++ ) {
			dependant = dependants[ i ];

			// Can only compose WeakMap from object-like key.
			if ( ! isObjectLike( dependant ) ) {
				isUniqueByDependants = false;
				break;
			}

			// Does current segment of cache already have a WeakMap?
			if ( caches.has( dependant ) ) {
				// Traverse into nested WeakMap.
				caches = caches.get( dependant );
			} else {
				// Create, set, and traverse into a new one.
				map = new WeakMap();
				caches.set( dependant, map );
				caches = map;
			}
		}

		// We use an arbitrary (but consistent) object as key for the last item
		// in the WeakMap to serve as our running cache.
		if ( ! caches.has( LEAF_KEY ) ) {
			cache = createCache();
			cache.isUniqueByDependants = isUniqueByDependants;
			caches.set( LEAF_KEY, cache );
		}

		return caches.get( LEAF_KEY );
	}

	// Assign cache handler by availability of WeakMap
	getCache = hasWeakMap ? getWeakMapCache : getRootCache;

	/**
	 * Resets root memoization cache.
	 */
	function clear() {
		rootCache = hasWeakMap ? new WeakMap() : createCache();
	}

	// eslint-disable-next-line jsdoc/check-param-names
	/**
	 * The augmented selector call, considering first whether dependants have
	 * changed before passing it to underlying memoize function.
	 *
	 * @param {Object} source    Source object for derivation.
	 * @param {...*}   extraArgs Additional arguments to pass to selector.
	 *
	 * @return {*} Selector result.
	 */
	function callSelector( /* source, ...extraArgs */ ) {
		var len = arguments.length,
			cache, node, i, args, dependants;

		// Create copy of arguments (avoid leaking deoptimization).
		args = new Array( len );
		for ( i = 0; i < len; i++ ) {
			args[ i ] = arguments[ i ];
		}

		dependants = getDependants.apply( null, args );
		cache = getCache( dependants );

		// If not guaranteed uniqueness by dependants (primitive type or lack
		// of WeakMap support), shallow compare against last dependants and, if
		// references have changed, destroy cache to recalculate result.
		if ( ! cache.isUniqueByDependants ) {
			if ( cache.lastDependants && ! isShallowEqual( dependants, cache.lastDependants, 0 ) ) {
				cache.clear();
			}

			cache.lastDependants = dependants;
		}

		node = cache.head;
		while ( node ) {
			// Check whether node arguments match arguments
			if ( ! isShallowEqual( node.args, args, 1 ) ) {
				node = node.next;
				continue;
			}

			// At this point we can assume we've found a match

			// Surface matched node to head if not already
			if ( node !== cache.head ) {
				// Adjust siblings to point to each other.
				node.prev.next = node.next;
				if ( node.next ) {
					node.next.prev = node.prev;
				}

				node.next = cache.head;
				node.prev = null;
				cache.head.prev = node;
				cache.head = node;
			}

			// Return immediately
			return node.val;
		}

		// No cached value found. Continue to insertion phase:

		node = {
			// Generate the result from original function
			val: selector.apply( null, args ),
		};

		// Avoid including the source object in the cache.
		args[ 0 ] = null;
		node.args = args;

		// Don't need to check whether node is already head, since it would
		// have been returned above already if it was

		// Shift existing head down list
		if ( cache.head ) {
			cache.head.prev = node;
			node.next = cache.head;
		}

		cache.head = node;

		return node.val;
	}

	callSelector.getDependants = getDependants;
	callSelector.clear = clear;
	clear();

	return callSelector;
});


/***/ }),

/***/ "rePB":
/***/ (function(module, __webpack_exports__, __webpack_require__) {

"use strict";
/* harmony export (binding) */ __webpack_require__.d(__webpack_exports__, "a", function() { return _defineProperty; });
function _defineProperty(obj, key, value) {
  if (key in obj) {
    Object.defineProperty(obj, key, {
      value: value,
      enumerable: true,
      configurable: true,
      writable: true
    });
  } else {
    obj[key] = value;
  }

  return obj;
}

/***/ }),

/***/ "tI+e":
/***/ (function(module, exports) {

(function() { module.exports = window["wp"]["components"]; }());

/***/ }),

/***/ "w95h":
/***/ (function(module, __webpack_exports__, __webpack_require__) {

"use strict";
/* harmony import */ var _wordpress_element__WEBPACK_IMPORTED_MODULE_0__ = __webpack_require__("GRId");
/* harmony import */ var _wordpress_element__WEBPACK_IMPORTED_MODULE_0___default = /*#__PURE__*/__webpack_require__.n(_wordpress_element__WEBPACK_IMPORTED_MODULE_0__);
/* harmony import */ var _wordpress_primitives__WEBPACK_IMPORTED_MODULE_1__ = __webpack_require__("Tqx9");
/* harmony import */ var _wordpress_primitives__WEBPACK_IMPORTED_MODULE_1___default = /*#__PURE__*/__webpack_require__.n(_wordpress_primitives__WEBPACK_IMPORTED_MODULE_1__);


/**
 * WordPress dependencies
 */

var close = Object(_wordpress_element__WEBPACK_IMPORTED_MODULE_0__["createElement"])(_wordpress_primitives__WEBPACK_IMPORTED_MODULE_1__["SVG"], {
  xmlns: "http://www.w3.org/2000/svg",
  viewBox: "0 0 24 24"
}, Object(_wordpress_element__WEBPACK_IMPORTED_MODULE_0__["createElement"])(_wordpress_primitives__WEBPACK_IMPORTED_MODULE_1__["Path"], {
  d: "M13 11.8l6.1-6.3-1-1-6.1 6.2-6.1-6.2-1 1 6.1 6.3-6.5 6.7 1 1 6.5-6.6 6.5 6.6 1-1z"
}));
/* harmony default export */ __webpack_exports__["a"] = (close);

=======
const close = Object(_wordpress_element__WEBPACK_IMPORTED_MODULE_0__["createElement"])(_wordpress_primitives__WEBPACK_IMPORTED_MODULE_1__["SVG"], {
  xmlns: "http://www.w3.org/2000/svg",
  viewBox: "0 0 24 24"
}, Object(_wordpress_element__WEBPACK_IMPORTED_MODULE_0__["createElement"])(_wordpress_primitives__WEBPACK_IMPORTED_MODULE_1__["Path"], {
  d: "M13 11.8l6.1-6.3-1-1-6.1 6.2-6.1-6.2-1 1 6.1 6.3-6.5 6.7 1 1 6.5-6.6 6.5 6.6 1-1z"
}));
/* harmony default export */ __webpack_exports__["a"] = (close);

>>>>>>> 3c2c27c6

/***/ })

/******/ });<|MERGE_RESOLUTION|>--- conflicted
+++ resolved
@@ -91,20 +91,6 @@
 /***/ (function(module, exports) {
 
 (function() { module.exports = window["wp"]["data"]; }());
-<<<<<<< HEAD
-
-/***/ }),
-
-/***/ "25BE":
-/***/ (function(module, __webpack_exports__, __webpack_require__) {
-
-"use strict";
-/* harmony export (binding) */ __webpack_require__.d(__webpack_exports__, "a", function() { return _iterableToArray; });
-function _iterableToArray(iter) {
-  if (typeof Symbol !== "undefined" && Symbol.iterator in Object(iter)) return Array.from(iter);
-}
-=======
->>>>>>> 3c2c27c6
 
 /***/ }),
 
@@ -118,116 +104,6 @@
 // EXPORTS
 __webpack_require__.d(__webpack_exports__, "store", function() { return /* reexport */ store; });
 __webpack_require__.d(__webpack_exports__, "DotTip", function() { return /* reexport */ dot_tip; });
-<<<<<<< HEAD
-
-// NAMESPACE OBJECT: ./node_modules/@wordpress/nux/build-module/store/actions.js
-var actions_namespaceObject = {};
-__webpack_require__.r(actions_namespaceObject);
-__webpack_require__.d(actions_namespaceObject, "triggerGuide", function() { return triggerGuide; });
-__webpack_require__.d(actions_namespaceObject, "dismissTip", function() { return dismissTip; });
-__webpack_require__.d(actions_namespaceObject, "disableTips", function() { return disableTips; });
-__webpack_require__.d(actions_namespaceObject, "enableTips", function() { return enableTips; });
-
-// NAMESPACE OBJECT: ./node_modules/@wordpress/nux/build-module/store/selectors.js
-var selectors_namespaceObject = {};
-__webpack_require__.r(selectors_namespaceObject);
-__webpack_require__.d(selectors_namespaceObject, "getAssociatedGuide", function() { return getAssociatedGuide; });
-__webpack_require__.d(selectors_namespaceObject, "isTipVisible", function() { return isTipVisible; });
-__webpack_require__.d(selectors_namespaceObject, "areTipsEnabled", function() { return selectors_areTipsEnabled; });
-
-// EXTERNAL MODULE: external ["wp","deprecated"]
-var external_wp_deprecated_ = __webpack_require__("NMb1");
-var external_wp_deprecated_default = /*#__PURE__*/__webpack_require__.n(external_wp_deprecated_);
-
-// EXTERNAL MODULE: external ["wp","data"]
-var external_wp_data_ = __webpack_require__("1ZqX");
-
-// EXTERNAL MODULE: ./node_modules/@babel/runtime/helpers/esm/defineProperty.js
-var defineProperty = __webpack_require__("rePB");
-
-// EXTERNAL MODULE: ./node_modules/@babel/runtime/helpers/esm/toConsumableArray.js + 2 modules
-var toConsumableArray = __webpack_require__("KQm4");
-
-// CONCATENATED MODULE: ./node_modules/@wordpress/nux/build-module/store/reducer.js
-
-
-
-function ownKeys(object, enumerableOnly) { var keys = Object.keys(object); if (Object.getOwnPropertySymbols) { var symbols = Object.getOwnPropertySymbols(object); if (enumerableOnly) symbols = symbols.filter(function (sym) { return Object.getOwnPropertyDescriptor(object, sym).enumerable; }); keys.push.apply(keys, symbols); } return keys; }
-
-function _objectSpread(target) { for (var i = 1; i < arguments.length; i++) { var source = arguments[i] != null ? arguments[i] : {}; if (i % 2) { ownKeys(Object(source), true).forEach(function (key) { Object(defineProperty["a" /* default */])(target, key, source[key]); }); } else if (Object.getOwnPropertyDescriptors) { Object.defineProperties(target, Object.getOwnPropertyDescriptors(source)); } else { ownKeys(Object(source)).forEach(function (key) { Object.defineProperty(target, key, Object.getOwnPropertyDescriptor(source, key)); }); } } return target; }
-
-/**
- * WordPress dependencies
- */
-
-/**
- * Reducer that tracks which tips are in a guide. Each guide is represented by
- * an array which contains the tip identifiers contained within that guide.
- *
- * @param {Array} state  Current state.
- * @param {Object} action Dispatched action.
- *
- * @return {Array} Updated state.
- */
-
-function guides() {
-  var state = arguments.length > 0 && arguments[0] !== undefined ? arguments[0] : [];
-  var action = arguments.length > 1 ? arguments[1] : undefined;
-
-  switch (action.type) {
-    case 'TRIGGER_GUIDE':
-      return [].concat(Object(toConsumableArray["a" /* default */])(state), [action.tipIds]);
-  }
-
-  return state;
-}
-/**
- * Reducer that tracks whether or not tips are globally enabled.
- *
- * @param {boolean} state Current state.
- * @param {Object} action Dispatched action.
- *
- * @return {boolean} Updated state.
- */
-
-function areTipsEnabled() {
-  var state = arguments.length > 0 && arguments[0] !== undefined ? arguments[0] : true;
-  var action = arguments.length > 1 ? arguments[1] : undefined;
-
-  switch (action.type) {
-    case 'DISABLE_TIPS':
-      return false;
-
-    case 'ENABLE_TIPS':
-      return true;
-  }
-
-  return state;
-}
-/**
- * Reducer that tracks which tips have been dismissed. If the state object
- * contains a tip identifier, then that tip is dismissed.
- *
- * @param {Object} state  Current state.
- * @param {Object} action Dispatched action.
- *
- * @return {Object} Updated state.
- */
-
-function dismissedTips() {
-  var state = arguments.length > 0 && arguments[0] !== undefined ? arguments[0] : {};
-  var action = arguments.length > 1 ? arguments[1] : undefined;
-
-  switch (action.type) {
-    case 'DISMISS_TIP':
-      return _objectSpread(_objectSpread({}, state), {}, Object(defineProperty["a" /* default */])({}, action.id, true));
-
-    case 'ENABLE_TIPS':
-      return {};
-  }
-
-  return state;
-=======
 
 // NAMESPACE OBJECT: ./node_modules/@wordpress/nux/build-module/store/actions.js
 var actions_namespaceObject = {};
@@ -464,159 +340,8 @@
 
 function selectors_areTipsEnabled(state) {
   return state.preferences.areTipsEnabled;
->>>>>>> 3c2c27c6
-}
-var preferences = Object(external_wp_data_["combineReducers"])({
-  areTipsEnabled: areTipsEnabled,
-  dismissedTips: dismissedTips
-});
-/* harmony default export */ var reducer = (Object(external_wp_data_["combineReducers"])({
-  guides: guides,
-  preferences: preferences
-}));
-
-<<<<<<< HEAD
-// CONCATENATED MODULE: ./node_modules/@wordpress/nux/build-module/store/actions.js
-/**
- * Returns an action object that, when dispatched, presents a guide that takes
- * the user through a series of tips step by step.
- *
- * @param {string[]} tipIds Which tips to show in the guide.
- *
- * @return {Object} Action object.
- */
-function triggerGuide(tipIds) {
-  return {
-    type: 'TRIGGER_GUIDE',
-    tipIds: tipIds
-  };
-}
-/**
- * Returns an action object that, when dispatched, dismisses the given tip. A
- * dismissed tip will not show again.
- *
- * @param {string} id The tip to dismiss.
- *
- * @return {Object} Action object.
- */
-
-function dismissTip(id) {
-  return {
-    type: 'DISMISS_TIP',
-    id: id
-  };
-}
-/**
- * Returns an action object that, when dispatched, prevents all tips from
- * showing again.
- *
- * @return {Object} Action object.
- */
-
-function disableTips() {
-  return {
-    type: 'DISABLE_TIPS'
-  };
-}
-/**
- * Returns an action object that, when dispatched, makes all tips show again.
- *
- * @return {Object} Action object.
- */
-
-function enableTips() {
-  return {
-    type: 'ENABLE_TIPS'
-  };
-}
-
-// EXTERNAL MODULE: ./node_modules/@babel/runtime/helpers/esm/slicedToArray.js + 1 modules
-var slicedToArray = __webpack_require__("ODXe");
-
-// EXTERNAL MODULE: ./node_modules/rememo/es/rememo.js
-var rememo = __webpack_require__("pPDe");
-
-// EXTERNAL MODULE: external "lodash"
-var external_lodash_ = __webpack_require__("YLtl");
-
-// CONCATENATED MODULE: ./node_modules/@wordpress/nux/build-module/store/selectors.js
-
-
-function _createForOfIteratorHelper(o, allowArrayLike) { var it; if (typeof Symbol === "undefined" || o[Symbol.iterator] == null) { if (Array.isArray(o) || (it = _unsupportedIterableToArray(o)) || allowArrayLike && o && typeof o.length === "number") { if (it) o = it; var i = 0; var F = function F() {}; return { s: F, n: function n() { if (i >= o.length) return { done: true }; return { done: false, value: o[i++] }; }, e: function e(_e) { throw _e; }, f: F }; } throw new TypeError("Invalid attempt to iterate non-iterable instance.\nIn order to be iterable, non-array objects must have a [Symbol.iterator]() method."); } var normalCompletion = true, didErr = false, err; return { s: function s() { it = o[Symbol.iterator](); }, n: function n() { var step = it.next(); normalCompletion = step.done; return step; }, e: function e(_e2) { didErr = true; err = _e2; }, f: function f() { try { if (!normalCompletion && it.return != null) it.return(); } finally { if (didErr) throw err; } } }; }
-
-function _unsupportedIterableToArray(o, minLen) { if (!o) return; if (typeof o === "string") return _arrayLikeToArray(o, minLen); var n = Object.prototype.toString.call(o).slice(8, -1); if (n === "Object" && o.constructor) n = o.constructor.name; if (n === "Map" || n === "Set") return Array.from(o); if (n === "Arguments" || /^(?:Ui|I)nt(?:8|16|32)(?:Clamped)?Array$/.test(n)) return _arrayLikeToArray(o, minLen); }
-
-function _arrayLikeToArray(arr, len) { if (len == null || len > arr.length) len = arr.length; for (var i = 0, arr2 = new Array(len); i < len; i++) { arr2[i] = arr[i]; } return arr2; }
-
-/**
- * External dependencies
- */
-
-
-/**
- * An object containing information about a guide.
- *
- * @typedef {Object} NUXGuideInfo
- * @property {string[]} tipIds       Which tips the guide contains.
- * @property {?string}  currentTipId The guide's currently showing tip.
- * @property {?string}  nextTipId    The guide's next tip to show.
- */
-
-/**
- * Returns an object describing the guide, if any, that the given tip is a part
- * of.
- *
- * @param {Object} state Global application state.
- * @param {string} tipId The tip to query.
- *
- * @return {?NUXGuideInfo} Information about the associated guide.
- */
-
-var getAssociatedGuide = Object(rememo["a" /* default */])(function (state, tipId) {
-  var _iterator = _createForOfIteratorHelper(state.guides),
-      _step;
-
-  try {
-    for (_iterator.s(); !(_step = _iterator.n()).done;) {
-      var tipIds = _step.value;
-
-      if (Object(external_lodash_["includes"])(tipIds, tipId)) {
-        var nonDismissedTips = Object(external_lodash_["difference"])(tipIds, Object(external_lodash_["keys"])(state.preferences.dismissedTips));
-
-        var _nonDismissedTips = Object(slicedToArray["a" /* default */])(nonDismissedTips, 2),
-            _nonDismissedTips$ = _nonDismissedTips[0],
-            currentTipId = _nonDismissedTips$ === void 0 ? null : _nonDismissedTips$,
-            _nonDismissedTips$2 = _nonDismissedTips[1],
-            nextTipId = _nonDismissedTips$2 === void 0 ? null : _nonDismissedTips$2;
-
-        return {
-          tipIds: tipIds,
-          currentTipId: currentTipId,
-          nextTipId: nextTipId
-        };
-      }
-    }
-  } catch (err) {
-    _iterator.e(err);
-  } finally {
-    _iterator.f();
-  }
-
-  return null;
-}, function (state) {
-  return [state.guides, state.preferences.dismissedTips];
-});
-/**
- * Determines whether or not the given tip is showing. Tips are hidden if they
- * are disabled, have been dismissed, or are not the current tip in any
- * guide that they have been added to.
- *
- * @param {Object} state Global application state.
- * @param {string} tipId The tip to query.
- *
- * @return {boolean} Whether or not the given tip is showing.
- */
-=======
+}
+
 // CONCATENATED MODULE: ./node_modules/@wordpress/nux/build-module/store/index.js
 /**
  * WordPress dependencies
@@ -782,435 +507,34 @@
 /***/ (function(module, exports) {
 
 (function() { module.exports = window["wp"]["element"]; }());
->>>>>>> 3c2c27c6
-
-function isTipVisible(state, tipId) {
-  if (!state.preferences.areTipsEnabled) {
-    return false;
-  }
-
-<<<<<<< HEAD
-  if (Object(external_lodash_["has"])(state.preferences.dismissedTips, [tipId])) {
-    return false;
-  }
-
-  var associatedGuide = getAssociatedGuide(state, tipId);
-=======
+
+/***/ }),
+
 /***/ "K9lf":
 /***/ (function(module, exports) {
 
 (function() { module.exports = window["wp"]["compose"]; }());
->>>>>>> 3c2c27c6
-
-  if (associatedGuide && associatedGuide.currentTipId !== tipId) {
-    return false;
-  }
-
-<<<<<<< HEAD
-  return true;
-}
-/**
- * Returns whether or not tips are globally enabled.
- *
- * @param {Object} state Global application state.
- *
- * @return {boolean} Whether tips are globally enabled.
- */
-
-function selectors_areTipsEnabled(state) {
-  return state.preferences.areTipsEnabled;
-}
-=======
+
+/***/ }),
+
 /***/ "NMb1":
 /***/ (function(module, exports) {
 
 (function() { module.exports = window["wp"]["deprecated"]; }());
->>>>>>> 3c2c27c6
-
-// CONCATENATED MODULE: ./node_modules/@wordpress/nux/build-module/store/index.js
-/**
- * WordPress dependencies
- */
-
-<<<<<<< HEAD
-/**
- * Internal dependencies
- */
-
-=======
+
+/***/ }),
+
 /***/ "Tqx9":
 /***/ (function(module, exports) {
 
 (function() { module.exports = window["wp"]["primitives"]; }());
->>>>>>> 3c2c27c6
-
-
-<<<<<<< HEAD
-
-var STORE_NAME = 'core/nux';
-/**
- * Store definition for the nux namespace.
- *
- * @see https://github.com/WordPress/gutenberg/blob/HEAD/packages/data/README.md#createReduxStore
- *
- * @type {Object}
- */
-=======
+
+/***/ }),
+
 /***/ "YLtl":
 /***/ (function(module, exports) {
 
 (function() { module.exports = window["lodash"]; }());
->>>>>>> 3c2c27c6
-
-var store = Object(external_wp_data_["createReduxStore"])(STORE_NAME, {
-  reducer: reducer,
-  actions: actions_namespaceObject,
-  selectors: selectors_namespaceObject,
-  persist: ['preferences']
-}); // Once we build a more generic persistence plugin that works across types of stores
-// we'd be able to replace this with a register call.
-
-<<<<<<< HEAD
-Object(external_wp_data_["registerStore"])(STORE_NAME, {
-  reducer: reducer,
-  actions: actions_namespaceObject,
-  selectors: selectors_namespaceObject,
-  persist: ['preferences']
-});
-=======
-/***/ "l3Sj":
-/***/ (function(module, exports) {
-
-(function() { module.exports = window["wp"]["i18n"]; }());
-
-/***/ }),
-
-/***/ "pPDe":
-/***/ (function(module, __webpack_exports__, __webpack_require__) {
->>>>>>> 3c2c27c6
-
-// EXTERNAL MODULE: external ["wp","element"]
-var external_wp_element_ = __webpack_require__("GRId");
-
-// EXTERNAL MODULE: external ["wp","compose"]
-var external_wp_compose_ = __webpack_require__("K9lf");
-
-// EXTERNAL MODULE: external ["wp","components"]
-var external_wp_components_ = __webpack_require__("tI+e");
-
-// EXTERNAL MODULE: external ["wp","i18n"]
-var external_wp_i18n_ = __webpack_require__("l3Sj");
-
-// EXTERNAL MODULE: ./node_modules/@wordpress/icons/build-module/library/close.js
-var library_close = __webpack_require__("w95h");
-
-// CONCATENATED MODULE: ./node_modules/@wordpress/nux/build-module/components/dot-tip/index.js
-
-
-/**
- * WordPress dependencies
- */
-
-
-
-
-
-
-
-function onClick(event) {
-  // Tips are often nested within buttons. We stop propagation so that clicking
-  // on a tip doesn't result in the button being clicked.
-  event.stopPropagation();
-}
-
-function DotTip(_ref) {
-  var _ref$position = _ref.position,
-      position = _ref$position === void 0 ? 'middle right' : _ref$position,
-      children = _ref.children,
-      isVisible = _ref.isVisible,
-      hasNextTip = _ref.hasNextTip,
-      onDismiss = _ref.onDismiss,
-      onDisable = _ref.onDisable;
-  var anchorParent = Object(external_wp_element_["useRef"])(null);
-  var onFocusOutsideCallback = Object(external_wp_element_["useCallback"])(function (event) {
-    if (!anchorParent.current) {
-      return;
-    }
-
-    if (anchorParent.current.contains(event.relatedTarget)) {
-      return;
-    }
-
-    onDisable();
-  }, [onDisable, anchorParent]);
-
-  if (!isVisible) {
-    return null;
-  }
-
-  return Object(external_wp_element_["createElement"])(external_wp_components_["Popover"], {
-    className: "nux-dot-tip",
-    position: position,
-    noArrow: true,
-    focusOnMount: "container",
-    shouldAnchorIncludePadding: true,
-    role: "dialog",
-    "aria-label": Object(external_wp_i18n_["__"])('Editor tips'),
-    onClick: onClick,
-    onFocusOutside: onFocusOutsideCallback
-  }, Object(external_wp_element_["createElement"])("p", null, children), Object(external_wp_element_["createElement"])("p", null, Object(external_wp_element_["createElement"])(external_wp_components_["Button"], {
-    isLink: true,
-    onClick: onDismiss
-  }, hasNextTip ? Object(external_wp_i18n_["__"])('See next tip') : Object(external_wp_i18n_["__"])('Got it'))), Object(external_wp_element_["createElement"])(external_wp_components_["Button"], {
-    className: "nux-dot-tip__disable",
-    icon: library_close["a" /* default */],
-    label: Object(external_wp_i18n_["__"])('Disable tips'),
-    onClick: onDisable
-  }));
-}
-/* harmony default export */ var dot_tip = (Object(external_wp_compose_["compose"])(Object(external_wp_data_["withSelect"])(function (select, _ref2) {
-  var tipId = _ref2.tipId;
-
-  var _select = select('core/nux'),
-      isTipVisible = _select.isTipVisible,
-      getAssociatedGuide = _select.getAssociatedGuide;
-
-  var associatedGuide = getAssociatedGuide(tipId);
-  return {
-    isVisible: isTipVisible(tipId),
-    hasNextTip: !!(associatedGuide && associatedGuide.nextTipId)
-  };
-}), Object(external_wp_data_["withDispatch"])(function (dispatch, _ref3) {
-  var tipId = _ref3.tipId;
-
-  var _dispatch = dispatch('core/nux'),
-      dismissTip = _dispatch.dismissTip,
-      disableTips = _dispatch.disableTips;
-
-  return {
-    onDismiss: function onDismiss() {
-      dismissTip(tipId);
-    },
-    onDisable: function onDisable() {
-      disableTips();
-    }
-  };
-}))(DotTip));
-
-// CONCATENATED MODULE: ./node_modules/@wordpress/nux/build-module/index.js
-/**
- * WordPress dependencies
- */
-
-
-
-external_wp_deprecated_default()('wp.nux', {
-  hint: 'wp.components.Guide can be used to show a user guide.'
-});
-
-
-/***/ }),
-
-/***/ "BsWD":
-/***/ (function(module, __webpack_exports__, __webpack_require__) {
-
-"use strict";
-/* harmony export (binding) */ __webpack_require__.d(__webpack_exports__, "a", function() { return _unsupportedIterableToArray; });
-/* harmony import */ var _babel_runtime_helpers_esm_arrayLikeToArray__WEBPACK_IMPORTED_MODULE_0__ = __webpack_require__("a3WO");
-
-function _unsupportedIterableToArray(o, minLen) {
-  if (!o) return;
-  if (typeof o === "string") return Object(_babel_runtime_helpers_esm_arrayLikeToArray__WEBPACK_IMPORTED_MODULE_0__[/* default */ "a"])(o, minLen);
-  var n = Object.prototype.toString.call(o).slice(8, -1);
-  if (n === "Object" && o.constructor) n = o.constructor.name;
-  if (n === "Map" || n === "Set") return Array.from(o);
-  if (n === "Arguments" || /^(?:Ui|I)nt(?:8|16|32)(?:Clamped)?Array$/.test(n)) return Object(_babel_runtime_helpers_esm_arrayLikeToArray__WEBPACK_IMPORTED_MODULE_0__[/* default */ "a"])(o, minLen);
-}
-
-/***/ }),
-
-/***/ "DSFK":
-/***/ (function(module, __webpack_exports__, __webpack_require__) {
-
-"use strict";
-/* harmony export (binding) */ __webpack_require__.d(__webpack_exports__, "a", function() { return _arrayWithHoles; });
-function _arrayWithHoles(arr) {
-  if (Array.isArray(arr)) return arr;
-}
-
-/***/ }),
-
-/***/ "GRId":
-/***/ (function(module, exports) {
-
-(function() { module.exports = window["wp"]["element"]; }());
-
-/***/ }),
-
-/***/ "K9lf":
-/***/ (function(module, exports) {
-
-(function() { module.exports = window["wp"]["compose"]; }());
-
-/***/ }),
-
-/***/ "KQm4":
-/***/ (function(module, __webpack_exports__, __webpack_require__) {
-
-"use strict";
-
-// EXPORTS
-__webpack_require__.d(__webpack_exports__, "a", function() { return /* binding */ _toConsumableArray; });
-
-// EXTERNAL MODULE: ./node_modules/@babel/runtime/helpers/esm/arrayLikeToArray.js
-var arrayLikeToArray = __webpack_require__("a3WO");
-
-// CONCATENATED MODULE: ./node_modules/@babel/runtime/helpers/esm/arrayWithoutHoles.js
-
-function _arrayWithoutHoles(arr) {
-  if (Array.isArray(arr)) return Object(arrayLikeToArray["a" /* default */])(arr);
-}
-// EXTERNAL MODULE: ./node_modules/@babel/runtime/helpers/esm/iterableToArray.js
-var iterableToArray = __webpack_require__("25BE");
-
-// EXTERNAL MODULE: ./node_modules/@babel/runtime/helpers/esm/unsupportedIterableToArray.js
-var unsupportedIterableToArray = __webpack_require__("BsWD");
-
-// CONCATENATED MODULE: ./node_modules/@babel/runtime/helpers/esm/nonIterableSpread.js
-function _nonIterableSpread() {
-  throw new TypeError("Invalid attempt to spread non-iterable instance.\nIn order to be iterable, non-array objects must have a [Symbol.iterator]() method.");
-}
-// CONCATENATED MODULE: ./node_modules/@babel/runtime/helpers/esm/toConsumableArray.js
-
-
-
-
-function _toConsumableArray(arr) {
-  return _arrayWithoutHoles(arr) || Object(iterableToArray["a" /* default */])(arr) || Object(unsupportedIterableToArray["a" /* default */])(arr) || _nonIterableSpread();
-}
-
-/***/ }),
-
-/***/ "NMb1":
-/***/ (function(module, exports) {
-
-(function() { module.exports = window["wp"]["deprecated"]; }());
-
-/***/ }),
-
-<<<<<<< HEAD
-/***/ "ODXe":
-/***/ (function(module, __webpack_exports__, __webpack_require__) {
-
-"use strict";
-
-// EXPORTS
-__webpack_require__.d(__webpack_exports__, "a", function() { return /* binding */ _slicedToArray; });
-
-// EXTERNAL MODULE: ./node_modules/@babel/runtime/helpers/esm/arrayWithHoles.js
-var arrayWithHoles = __webpack_require__("DSFK");
-
-// CONCATENATED MODULE: ./node_modules/@babel/runtime/helpers/esm/iterableToArrayLimit.js
-function _iterableToArrayLimit(arr, i) {
-  if (typeof Symbol === "undefined" || !(Symbol.iterator in Object(arr))) return;
-  var _arr = [];
-  var _n = true;
-  var _d = false;
-  var _e = undefined;
-
-  try {
-    for (var _i = arr[Symbol.iterator](), _s; !(_n = (_s = _i.next()).done); _n = true) {
-      _arr.push(_s.value);
-
-      if (i && _arr.length === i) break;
-    }
-  } catch (err) {
-    _d = true;
-    _e = err;
-  } finally {
-    try {
-      if (!_n && _i["return"] != null) _i["return"]();
-    } finally {
-      if (_d) throw _e;
-    }
-  }
-
-  return _arr;
-}
-// EXTERNAL MODULE: ./node_modules/@babel/runtime/helpers/esm/unsupportedIterableToArray.js
-var unsupportedIterableToArray = __webpack_require__("BsWD");
-
-// EXTERNAL MODULE: ./node_modules/@babel/runtime/helpers/esm/nonIterableRest.js
-var nonIterableRest = __webpack_require__("PYwp");
-
-// CONCATENATED MODULE: ./node_modules/@babel/runtime/helpers/esm/slicedToArray.js
-
-=======
-/***/ "tI+e":
-/***/ (function(module, exports) {
-
-(function() { module.exports = window["wp"]["components"]; }());
-
-/***/ }),
-
-/***/ "w95h":
-/***/ (function(module, __webpack_exports__, __webpack_require__) {
-
-"use strict";
-/* harmony import */ var _wordpress_element__WEBPACK_IMPORTED_MODULE_0__ = __webpack_require__("GRId");
-/* harmony import */ var _wordpress_element__WEBPACK_IMPORTED_MODULE_0___default = /*#__PURE__*/__webpack_require__.n(_wordpress_element__WEBPACK_IMPORTED_MODULE_0__);
-/* harmony import */ var _wordpress_primitives__WEBPACK_IMPORTED_MODULE_1__ = __webpack_require__("Tqx9");
-/* harmony import */ var _wordpress_primitives__WEBPACK_IMPORTED_MODULE_1___default = /*#__PURE__*/__webpack_require__.n(_wordpress_primitives__WEBPACK_IMPORTED_MODULE_1__);
->>>>>>> 3c2c27c6
-
-
-
-<<<<<<< HEAD
-function _slicedToArray(arr, i) {
-  return Object(arrayWithHoles["a" /* default */])(arr) || _iterableToArrayLimit(arr, i) || Object(unsupportedIterableToArray["a" /* default */])(arr, i) || Object(nonIterableRest["a" /* default */])();
-}
-
-/***/ }),
-
-/***/ "PYwp":
-/***/ (function(module, __webpack_exports__, __webpack_require__) {
-
-"use strict";
-/* harmony export (binding) */ __webpack_require__.d(__webpack_exports__, "a", function() { return _nonIterableRest; });
-function _nonIterableRest() {
-  throw new TypeError("Invalid attempt to destructure non-iterable instance.\nIn order to be iterable, non-array objects must have a [Symbol.iterator]() method.");
-}
-
-/***/ }),
-
-/***/ "Tqx9":
-/***/ (function(module, exports) {
-
-(function() { module.exports = window["wp"]["primitives"]; }());
-
-/***/ }),
-
-/***/ "YLtl":
-/***/ (function(module, exports) {
-
-(function() { module.exports = window["lodash"]; }());
-
-/***/ }),
-
-/***/ "a3WO":
-/***/ (function(module, __webpack_exports__, __webpack_require__) {
-
-"use strict";
-/* harmony export (binding) */ __webpack_require__.d(__webpack_exports__, "a", function() { return _arrayLikeToArray; });
-function _arrayLikeToArray(arr, len) {
-  if (len == null || len > arr.length) len = arr.length;
-
-  for (var i = 0, arr2 = new Array(len); i < len; i++) {
-    arr2[i] = arr[i];
-  }
-
-  return arr2;
-}
 
 /***/ }),
 
@@ -1503,28 +827,6 @@
 
 /***/ }),
 
-/***/ "rePB":
-/***/ (function(module, __webpack_exports__, __webpack_require__) {
-
-"use strict";
-/* harmony export (binding) */ __webpack_require__.d(__webpack_exports__, "a", function() { return _defineProperty; });
-function _defineProperty(obj, key, value) {
-  if (key in obj) {
-    Object.defineProperty(obj, key, {
-      value: value,
-      enumerable: true,
-      configurable: true,
-      writable: true
-    });
-  } else {
-    obj[key] = value;
-  }
-
-  return obj;
-}
-
-/***/ }),
-
 /***/ "tI+e":
 /***/ (function(module, exports) {
 
@@ -1546,15 +848,6 @@
  * WordPress dependencies
  */
 
-var close = Object(_wordpress_element__WEBPACK_IMPORTED_MODULE_0__["createElement"])(_wordpress_primitives__WEBPACK_IMPORTED_MODULE_1__["SVG"], {
-  xmlns: "http://www.w3.org/2000/svg",
-  viewBox: "0 0 24 24"
-}, Object(_wordpress_element__WEBPACK_IMPORTED_MODULE_0__["createElement"])(_wordpress_primitives__WEBPACK_IMPORTED_MODULE_1__["Path"], {
-  d: "M13 11.8l6.1-6.3-1-1-6.1 6.2-6.1-6.2-1 1 6.1 6.3-6.5 6.7 1 1 6.5-6.6 6.5 6.6 1-1z"
-}));
-/* harmony default export */ __webpack_exports__["a"] = (close);
-
-=======
 const close = Object(_wordpress_element__WEBPACK_IMPORTED_MODULE_0__["createElement"])(_wordpress_primitives__WEBPACK_IMPORTED_MODULE_1__["SVG"], {
   xmlns: "http://www.w3.org/2000/svg",
   viewBox: "0 0 24 24"
@@ -1563,7 +856,6 @@
 }));
 /* harmony default export */ __webpack_exports__["a"] = (close);
 
->>>>>>> 3c2c27c6
 
 /***/ })
 
