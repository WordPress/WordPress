this["wp"] = this["wp"] || {}; this["wp"]["dom"] =
/******/ (function(modules) { // webpackBootstrap
/******/ 	// The module cache
/******/ 	var installedModules = {};
/******/
/******/ 	// The require function
/******/ 	function __webpack_require__(moduleId) {
/******/
/******/ 		// Check if module is in cache
/******/ 		if(installedModules[moduleId]) {
/******/ 			return installedModules[moduleId].exports;
/******/ 		}
/******/ 		// Create a new module (and put it into the cache)
/******/ 		var module = installedModules[moduleId] = {
/******/ 			i: moduleId,
/******/ 			l: false,
/******/ 			exports: {}
/******/ 		};
/******/
/******/ 		// Execute the module function
/******/ 		modules[moduleId].call(module.exports, module, module.exports, __webpack_require__);
/******/
/******/ 		// Flag the module as loaded
/******/ 		module.l = true;
/******/
/******/ 		// Return the exports of the module
/******/ 		return module.exports;
/******/ 	}
/******/
/******/
/******/ 	// expose the modules object (__webpack_modules__)
/******/ 	__webpack_require__.m = modules;
/******/
/******/ 	// expose the module cache
/******/ 	__webpack_require__.c = installedModules;
/******/
/******/ 	// define getter function for harmony exports
/******/ 	__webpack_require__.d = function(exports, name, getter) {
/******/ 		if(!__webpack_require__.o(exports, name)) {
/******/ 			Object.defineProperty(exports, name, { enumerable: true, get: getter });
/******/ 		}
/******/ 	};
/******/
/******/ 	// define __esModule on exports
/******/ 	__webpack_require__.r = function(exports) {
/******/ 		if(typeof Symbol !== 'undefined' && Symbol.toStringTag) {
/******/ 			Object.defineProperty(exports, Symbol.toStringTag, { value: 'Module' });
/******/ 		}
/******/ 		Object.defineProperty(exports, '__esModule', { value: true });
/******/ 	};
/******/
/******/ 	// create a fake namespace object
/******/ 	// mode & 1: value is a module id, require it
/******/ 	// mode & 2: merge all properties of value into the ns
/******/ 	// mode & 4: return value when already ns object
/******/ 	// mode & 8|1: behave like require
/******/ 	__webpack_require__.t = function(value, mode) {
/******/ 		if(mode & 1) value = __webpack_require__(value);
/******/ 		if(mode & 8) return value;
/******/ 		if((mode & 4) && typeof value === 'object' && value && value.__esModule) return value;
/******/ 		var ns = Object.create(null);
/******/ 		__webpack_require__.r(ns);
/******/ 		Object.defineProperty(ns, 'default', { enumerable: true, value: value });
/******/ 		if(mode & 2 && typeof value != 'string') for(var key in value) __webpack_require__.d(ns, key, function(key) { return value[key]; }.bind(null, key));
/******/ 		return ns;
/******/ 	};
/******/
/******/ 	// getDefaultExport function for compatibility with non-harmony modules
/******/ 	__webpack_require__.n = function(module) {
/******/ 		var getter = module && module.__esModule ?
/******/ 			function getDefault() { return module['default']; } :
/******/ 			function getModuleExports() { return module; };
/******/ 		__webpack_require__.d(getter, 'a', getter);
/******/ 		return getter;
/******/ 	};
/******/
/******/ 	// Object.prototype.hasOwnProperty.call
/******/ 	__webpack_require__.o = function(object, property) { return Object.prototype.hasOwnProperty.call(object, property); };
/******/
/******/ 	// __webpack_public_path__
/******/ 	__webpack_require__.p = "";
/******/
/******/
/******/ 	// Load entry module and return exports
/******/ 	return __webpack_require__(__webpack_require__.s = "2sUP");
/******/ })
/************************************************************************/
/******/ ({

<<<<<<< HEAD
/***/ "25BE":
/***/ (function(module, __webpack_exports__, __webpack_require__) {

"use strict";
/* harmony export (binding) */ __webpack_require__.d(__webpack_exports__, "a", function() { return _iterableToArray; });
function _iterableToArray(iter) {
  if (typeof Symbol !== "undefined" && Symbol.iterator in Object(iter)) return Array.from(iter);
}

/***/ }),

=======
>>>>>>> 3c2c27c6
/***/ "2sUP":
/***/ (function(module, __webpack_exports__, __webpack_require__) {

"use strict";
// ESM COMPAT FLAG
__webpack_require__.r(__webpack_exports__);

// EXPORTS
__webpack_require__.d(__webpack_exports__, "focus", function() { return /* binding */ build_module_focus; });
__webpack_require__.d(__webpack_exports__, "computeCaretRect", function() { return /* reexport */ computeCaretRect; });
__webpack_require__.d(__webpack_exports__, "documentHasTextSelection", function() { return /* reexport */ documentHasTextSelection; });
__webpack_require__.d(__webpack_exports__, "documentHasUncollapsedSelection", function() { return /* reexport */ documentHasUncollapsedSelection; });
__webpack_require__.d(__webpack_exports__, "documentHasSelection", function() { return /* reexport */ documentHasSelection; });
__webpack_require__.d(__webpack_exports__, "getRectangleFromRange", function() { return /* reexport */ getRectangleFromRange; });
__webpack_require__.d(__webpack_exports__, "getScrollContainer", function() { return /* reexport */ getScrollContainer; });
__webpack_require__.d(__webpack_exports__, "getOffsetParent", function() { return /* reexport */ getOffsetParent; });
__webpack_require__.d(__webpack_exports__, "isEntirelySelected", function() { return /* reexport */ isEntirelySelected; });
__webpack_require__.d(__webpack_exports__, "isHorizontalEdge", function() { return /* reexport */ isHorizontalEdge; });
__webpack_require__.d(__webpack_exports__, "isNumberInput", function() { return /* reexport */ isNumberInput; });
__webpack_require__.d(__webpack_exports__, "isTextField", function() { return /* reexport */ isTextField; });
__webpack_require__.d(__webpack_exports__, "isVerticalEdge", function() { return /* reexport */ isVerticalEdge; });
__webpack_require__.d(__webpack_exports__, "placeCaretAtHorizontalEdge", function() { return /* reexport */ placeCaretAtHorizontalEdge; });
__webpack_require__.d(__webpack_exports__, "placeCaretAtVerticalEdge", function() { return /* reexport */ placeCaretAtVerticalEdge; });
__webpack_require__.d(__webpack_exports__, "replace", function() { return /* reexport */ replace; });
__webpack_require__.d(__webpack_exports__, "remove", function() { return /* reexport */ remove; });
__webpack_require__.d(__webpack_exports__, "insertAfter", function() { return /* reexport */ insertAfter; });
__webpack_require__.d(__webpack_exports__, "unwrap", function() { return /* reexport */ unwrap; });
__webpack_require__.d(__webpack_exports__, "replaceTag", function() { return /* reexport */ replaceTag; });
__webpack_require__.d(__webpack_exports__, "wrap", function() { return /* reexport */ wrap; });
__webpack_require__.d(__webpack_exports__, "__unstableStripHTML", function() { return /* reexport */ stripHTML; });
__webpack_require__.d(__webpack_exports__, "isEmpty", function() { return /* reexport */ isEmpty; });
__webpack_require__.d(__webpack_exports__, "removeInvalidHTML", function() { return /* reexport */ removeInvalidHTML; });
__webpack_require__.d(__webpack_exports__, "isRTL", function() { return /* reexport */ isRTL; });
__webpack_require__.d(__webpack_exports__, "getPhrasingContentSchema", function() { return /* reexport */ getPhrasingContentSchema; });
__webpack_require__.d(__webpack_exports__, "isPhrasingContent", function() { return /* reexport */ isPhrasingContent; });
__webpack_require__.d(__webpack_exports__, "isTextContent", function() { return /* reexport */ isTextContent; });
__webpack_require__.d(__webpack_exports__, "getFilesFromDataTransfer", function() { return /* reexport */ getFilesFromDataTransfer; });

// NAMESPACE OBJECT: ./node_modules/@wordpress/dom/build-module/focusable.js
var focusable_namespaceObject = {};
__webpack_require__.r(focusable_namespaceObject);
__webpack_require__.d(focusable_namespaceObject, "find", function() { return find; });

// NAMESPACE OBJECT: ./node_modules/@wordpress/dom/build-module/tabbable.js
var tabbable_namespaceObject = {};
__webpack_require__.r(tabbable_namespaceObject);
__webpack_require__.d(tabbable_namespaceObject, "isTabbableIndex", function() { return isTabbableIndex; });
__webpack_require__.d(tabbable_namespaceObject, "find", function() { return tabbable_find; });
__webpack_require__.d(tabbable_namespaceObject, "findPrevious", function() { return findPrevious; });
__webpack_require__.d(tabbable_namespaceObject, "findNext", function() { return findNext; });

// CONCATENATED MODULE: ./node_modules/@wordpress/dom/build-module/focusable.js
/**
 * References:
 *
 * Focusable:
 *  - https://www.w3.org/TR/html5/editing.html#focus-management
 *
 * Sequential focus navigation:
 *  - https://www.w3.org/TR/html5/editing.html#sequential-focus-navigation-and-the-tabindex-attribute
 *
 * Disabled elements:
 *  - https://www.w3.org/TR/html5/disabled-elements.html#disabled-elements
 *
 * getClientRects algorithm (requiring layout box):
 *  - https://www.w3.org/TR/cssom-view-1/#extension-to-the-element-interface
 *
 * AREA elements associated with an IMG:
 *  - https://w3c.github.io/html/editing.html#data-model
 */
const SELECTOR = ['[tabindex]', 'a[href]', 'button:not([disabled])', 'input:not([type="hidden"]):not([disabled])', 'select:not([disabled])', 'textarea:not([disabled])', 'iframe', 'object', 'embed', 'area[href]', '[contenteditable]:not([contenteditable=false])'].join(',');
/**
 * Returns true if the specified element is visible (i.e. neither display: none
 * nor visibility: hidden).
 *
 * @param {HTMLElement} element DOM element to test.
 *
 * @return {boolean} Whether element is visible.
 */

function isVisible(element) {
  return element.offsetWidth > 0 || element.offsetHeight > 0 || element.getClientRects().length > 0;
}
/**
 * Returns true if the specified element should be skipped from focusable elements.
 * For now it rather specific for `iframes` and  if tabindex attribute is set to -1.
 *
 * @param {Element} element DOM element to test.
 *
 * @return {boolean} Whether element should be skipped from focusable elements.
 */


function skipFocus(element) {
  return element.nodeName.toLowerCase() === 'iframe' && element.getAttribute('tabindex') === '-1';
}
/**
 * Returns true if the specified area element is a valid focusable element, or
 * false otherwise. Area is only focusable if within a map where a named map
 * referenced by an image somewhere in the document.
 *
 * @param {HTMLAreaElement} element DOM area element to test.
 *
 * @return {boolean} Whether area element is valid for focus.
 */


function isValidFocusableArea(element) {
  /** @type {HTMLMapElement | null} */
  const map = element.closest('map[name]');

  if (!map) {
    return false;
  }
  /** @type {HTMLImageElement | null} */


  const img = element.ownerDocument.querySelector('img[usemap="#' + map.name + '"]');
  return !!img && isVisible(img);
}
/**
 * Returns all focusable elements within a given context.
 *
 * @param {Element} context Element in which to search.
 *
 * @return {Element[]} Focusable elements.
 */


function find(context) {
  /* eslint-disable jsdoc/no-undefined-types */

  /** @type {NodeListOf<HTMLElement>} */

  /* eslint-enable jsdoc/no-undefined-types */
  const elements = context.querySelectorAll(SELECTOR);
  return Array.from(elements).filter(element => {
    if (!isVisible(element) || skipFocus(element)) {
      return false;
    }

    const {
      nodeName
    } = element;

    if ('AREA' === nodeName) {
      return isValidFocusableArea(
      /** @type {HTMLAreaElement} */
      element);
    }

    return true;
  });
}

// EXTERNAL MODULE: external "lodash"
var external_lodash_ = __webpack_require__("YLtl");

// CONCATENATED MODULE: ./node_modules/@wordpress/dom/build-module/tabbable.js
/**
 * External dependencies
 */

/**
 * Internal dependencies
 */


/**
 * Returns the tab index of the given element. In contrast with the tabIndex
 * property, this normalizes the default (0) to avoid browser inconsistencies,
 * operating under the assumption that this function is only ever called with a
 * focusable node.
 *
 * @see https://bugzilla.mozilla.org/show_bug.cgi?id=1190261
 *
 * @param {Element} element Element from which to retrieve.
 *
 * @return {number} Tab index of element (default 0).
 */

function getTabIndex(element) {
  const tabIndex = element.getAttribute('tabindex');
  return tabIndex === null ? 0 : parseInt(tabIndex, 10);
}
/**
 * Returns true if the specified element is tabbable, or false otherwise.
 *
 * @param {Element} element Element to test.
 *
 * @return {boolean} Whether element is tabbable.
 */


function isTabbableIndex(element) {
  return getTabIndex(element) !== -1;
}
/** @typedef {Element & { type?: string, checked?: boolean, name?: string }} MaybeHTMLInputElement */

/**
 * Returns a stateful reducer function which constructs a filtered array of
 * tabbable elements, where at most one radio input is selected for a given
 * name, giving priority to checked input, falling back to the first
 * encountered.
 *
 * @return {(acc: MaybeHTMLInputElement[], el: MaybeHTMLInputElement) => MaybeHTMLInputElement[]} Radio group collapse reducer.
 */

function createStatefulCollapseRadioGroup() {
  /** @type {Record<string, MaybeHTMLInputElement>} */
  const CHOSEN_RADIO_BY_NAME = {};
  return function collapseRadioGroup(
  /** @type {MaybeHTMLInputElement[]} */
  result,
  /** @type {MaybeHTMLInputElement} */
  element) {
    const {
      nodeName,
      type,
      checked,
      name
    } = element; // For all non-radio tabbables, construct to array by concatenating.

    if (nodeName !== 'INPUT' || type !== 'radio' || !name) {
      return result.concat(element);
    }

    const hasChosen = CHOSEN_RADIO_BY_NAME.hasOwnProperty(name); // Omit by skipping concatenation if the radio element is not chosen.

    const isChosen = checked || !hasChosen;

    if (!isChosen) {
      return result;
    } // At this point, if there had been a chosen element, the current
    // element is checked and should take priority. Retroactively remove
    // the element which had previously been considered the chosen one.


    if (hasChosen) {
      const hadChosenElement = CHOSEN_RADIO_BY_NAME[name];
      result = Object(external_lodash_["without"])(result, hadChosenElement);
    }

    CHOSEN_RADIO_BY_NAME[name] = element;
    return result.concat(element);
  };
}
/**
 * An array map callback, returning an object with the element value and its
 * array index location as properties. This is used to emulate a proper stable
 * sort where equal tabIndex should be left in order of their occurrence in the
 * document.
 *
 * @param {Element} element Element.
 * @param {number}  index   Array index of element.
 *
 * @return {{ element: Element, index: number }} Mapped object with element, index.
 */


function mapElementToObjectTabbable(element, index) {
  return {
    element,
    index
  };
}
/**
 * An array map callback, returning an element of the given mapped object's
 * element value.
 *
 * @param {{ element: Element }} object Mapped object with element.
 *
 * @return {Element} Mapped object element.
 */


function mapObjectTabbableToElement(object) {
  return object.element;
}
/**
 * A sort comparator function used in comparing two objects of mapped elements.
 *
 * @see mapElementToObjectTabbable
 *
 * @param {{ element: Element, index: number }} a First object to compare.
 * @param {{ element: Element, index: number }} b Second object to compare.
 *
 * @return {number} Comparator result.
 */


function compareObjectTabbables(a, b) {
  const aTabIndex = getTabIndex(a.element);
  const bTabIndex = getTabIndex(b.element);

  if (aTabIndex === bTabIndex) {
    return a.index - b.index;
  }

  return aTabIndex - bTabIndex;
}
/**
 * Givin focusable elements, filters out tabbable element.
 *
 * @param {Element[]} focusables Focusable elements to filter.
 *
 * @return {Element[]} Tabbable elements.
 */


function filterTabbable(focusables) {
  return focusables.filter(isTabbableIndex).map(mapElementToObjectTabbable).sort(compareObjectTabbables).map(mapObjectTabbableToElement).reduce(createStatefulCollapseRadioGroup(), []);
}
/**
 * @param {Element} context
 * @return {Element[]} Tabbable elements within the context.
 */


function tabbable_find(context) {
  return filterTabbable(find(context));
}
/**
 * Given a focusable element, find the preceding tabbable element.
 *
 * @param {Element} element The focusable element before which to look. Defaults
 *                          to the active element.
 */

function findPrevious(element) {
  const focusables = find(element.ownerDocument.body);
  const index = focusables.indexOf(element); // Remove all focusables after and including `element`.

  focusables.length = index;
  return Object(external_lodash_["last"])(filterTabbable(focusables));
}
/**
 * Given a focusable element, find the next tabbable element.
 *
 * @param {Element} element The focusable element after which to look. Defaults
 *                          to the active element.
 */

function findNext(element) {
  const focusables = find(element.ownerDocument.body);
  const index = focusables.indexOf(element); // Remove all focusables before and inside `element`.

  const remaining = focusables.slice(index + 1).filter(node => !element.contains(node));
  return Object(external_lodash_["first"])(filterTabbable(remaining));
}

<<<<<<< HEAD
// EXTERNAL MODULE: ./node_modules/@babel/runtime/helpers/esm/toConsumableArray.js + 2 modules
var toConsumableArray = __webpack_require__("KQm4");

// EXTERNAL MODULE: ./node_modules/@babel/runtime/helpers/esm/defineProperty.js
var defineProperty = __webpack_require__("rePB");
=======
// CONCATENATED MODULE: ./node_modules/@wordpress/dom/build-module/utils/assert-is-defined.js
function assertIsDefined(val, name) {
  if (false) {}
}

// CONCATENATED MODULE: ./node_modules/@wordpress/dom/build-module/dom/get-rectangle-from-range.js
/**
 * Internal dependencies
 */
>>>>>>> 3c2c27c6

/**
 * Get the rectangle of a given Range.
 *
 * @param {Range} range The range.
 *
 * @return {DOMRect} The rectangle.
 */

function getRectangleFromRange(range) {
  // For uncollapsed ranges, get the rectangle that bounds the contents of the
  // range; this a rectangle enclosing the union of the bounding rectangles
  // for all the elements in the range.
  if (!range.collapsed) {
    const rects = Array.from(range.getClientRects()); // If there's just a single rect, return it.

    if (rects.length === 1) {
      return rects[0];
    } // Ignore tiny selection at the edge of a range.


    const filteredRects = rects.filter(({
      width
    }) => width > 1); // If it's full of tiny selections, return browser default.

    if (filteredRects.length === 0) {
      return range.getBoundingClientRect();
    }

    if (filteredRects.length === 1) {
      return filteredRects[0];
    }

    let {
      top: furthestTop,
      bottom: furthestBottom,
      left: furthestLeft,
      right: furthestRight
    } = filteredRects[0];

    for (const {
      top,
      bottom,
      left,
      right
    } of filteredRects) {
      if (top < furthestTop) furthestTop = top;
      if (bottom > furthestBottom) furthestBottom = bottom;
      if (left < furthestLeft) furthestLeft = left;
      if (right > furthestRight) furthestRight = right;
    }

    return new window.DOMRect(furthestLeft, furthestTop, furthestRight - furthestLeft, furthestBottom - furthestTop);
  }

  const {
    startContainer
  } = range;
  const {
    ownerDocument
  } = startContainer; // Correct invalid "BR" ranges. The cannot contain any children.

  if (startContainer.nodeName === 'BR') {
    const {
      parentNode
    } = startContainer;
    assertIsDefined(parentNode, 'parentNode');
    const index =
    /** @type {Node[]} */
    Array.from(parentNode.childNodes).indexOf(startContainer);
    assertIsDefined(ownerDocument, 'ownerDocument');
    range = ownerDocument.createRange();
    range.setStart(parentNode, index);
    range.setEnd(parentNode, index);
  }

  let rect = range.getClientRects()[0]; // If the collapsed range starts (and therefore ends) at an element node,
  // `getClientRects` can be empty in some browsers. This can be resolved
  // by adding a temporary text node with zero-width space to the range.
  //
  // See: https://stackoverflow.com/a/6847328/995445

  if (!rect) {
    assertIsDefined(ownerDocument, 'ownerDocument');
    const padNode = ownerDocument.createTextNode('\u200b'); // Do not modify the live range.

    range = range.cloneRange();
    range.insertNode(padNode);
    rect = range.getClientRects()[0];
    assertIsDefined(padNode.parentNode, 'padNode.parentNode');
    padNode.parentNode.removeChild(padNode);
  }

  return rect;
}

// CONCATENATED MODULE: ./node_modules/@wordpress/dom/build-module/dom/compute-caret-rect.js
/**
 * Internal dependencies
 */


/**
 * Get the rectangle for the selection in a container.
 *
 * @param {Window} win The window of the selection.
 *
 * @return {DOMRect | null} The rectangle.
 */

function computeCaretRect(win) {
  const selection = win.getSelection();
  assertIsDefined(selection, 'selection');
  const range = selection.rangeCount ? selection.getRangeAt(0) : null;

  if (!range) {
    return null;
  }

  return getRectangleFromRange(range);
}

// CONCATENATED MODULE: ./node_modules/@wordpress/dom/build-module/dom/document-has-text-selection.js
/**
 * Internal dependencies
 */

/**
 * Check whether the current document has selected text. This applies to ranges
 * of text in the document, and not selection inside <input> and <textarea>
 * elements.
 *
 * See: https://developer.mozilla.org/en-US/docs/Web/API/Window/getSelection#Related_objects.
 *
 * @param {Document} doc The document to check.
 *
 * @return {boolean} True if there is selection, false if not.
 */

function documentHasTextSelection(doc) {
  assertIsDefined(doc.defaultView, 'doc.defaultView');
  const selection = doc.defaultView.getSelection();
  assertIsDefined(selection, 'selection');
  const range = selection.rangeCount ? selection.getRangeAt(0) : null;
  return !!range && !range.collapsed;
}

// CONCATENATED MODULE: ./node_modules/@wordpress/dom/build-module/dom/is-html-input-element.js
/* eslint-disable jsdoc/valid-types */

/**
 * @param {Node} node
 * @return {node is HTMLInputElement} Whether the node is an HTMLInputElement.
 */
function isHTMLInputElement(node) {
  /* eslint-enable jsdoc/valid-types */
  return !!node && node.nodeName === 'INPUT';
}

// CONCATENATED MODULE: ./node_modules/@wordpress/dom/build-module/dom/is-text-field.js
/**
 * Internal dependencies
 */

/* eslint-disable jsdoc/valid-types */

/**
 * Check whether the given element is a text field, where text field is defined
 * by the ability to select within the input, or that it is contenteditable.
 *
 * See: https://html.spec.whatwg.org/#textFieldSelection
 *
 * @param {Node} node The HTML element.
 * @return {node is HTMLElement} True if the element is an text field, false if not.
 */

function isTextField(node) {
  /* eslint-enable jsdoc/valid-types */
  const nonTextInputs = ['button', 'checkbox', 'hidden', 'file', 'radio', 'image', 'range', 'reset', 'submit', 'number'];
  return isHTMLInputElement(node) && node.type && !nonTextInputs.includes(node.type) || node.nodeName === 'TEXTAREA' ||
  /** @type {HTMLElement} */
  node.contentEditable === 'true';
}

// CONCATENATED MODULE: ./node_modules/@wordpress/dom/build-module/dom/is-number-input.js
/**
 * Internal dependencies
 */

/* eslint-disable jsdoc/valid-types */

/**
 * Check whether the given element is an input field of type number
 * and has a valueAsNumber
 *
 * @param {Node} node The HTML node.
 *
 * @return {node is HTMLInputElement} True if the node is input and holds a number.
 */

function isNumberInput(node) {
  /* eslint-enable jsdoc/valid-types */
  return isHTMLInputElement(node) && node.type === 'number' && !!node.valueAsNumber;
}

// CONCATENATED MODULE: ./node_modules/@wordpress/dom/build-module/dom/input-field-has-uncollapsed-selection.js
/**
 * Internal dependencies
 */


/**
 * Check whether the given element, assumed an input field or textarea,
 * contains a (uncollapsed) selection of text.
 *
 * Note: this is perhaps an abuse of the term "selection", since these elements
 * manage selection differently and aren't covered by Selection#collapsed.
 *
 * See: https://developer.mozilla.org/en-US/docs/Web/API/Window/getSelection#Related_objects.
 *
 * @param {Element} element The HTML element.
 *
 * @return {boolean} Whether the input/textareaa element has some "selection".
 */

function inputFieldHasUncollapsedSelection(element) {
  if (!isTextField(element) && !isNumberInput(element)) {
    return false;
  }

  try {
    const {
      selectionStart,
      selectionEnd
    } =
    /** @type {HTMLInputElement | HTMLTextAreaElement} */
    element;
    return selectionStart !== null && selectionStart !== selectionEnd;
  } catch (error) {
    // Safari throws an exception when trying to get `selectionStart`
    // on non-text <input> elements (which, understandably, don't
    // have the text selection API). We catch this via a try/catch
    // block, as opposed to a more explicit check of the element's
    // input types, because of Safari's non-standard behavior. This
    // also means we don't have to worry about the list of input
    // types that support `selectionStart` changing as the HTML spec
    // evolves over time.
    return false;
  }
}

// CONCATENATED MODULE: ./node_modules/@wordpress/dom/build-module/dom/document-has-uncollapsed-selection.js
/**
 * Internal dependencies
 */


/**
 * Check whether the current document has any sort of selection. This includes
 * ranges of text across elements and any selection inside <input> and
 * <textarea> elements.
 *
 * @param {Document} doc The document to check.
 *
 * @return {boolean} Whether there is any sort of "selection" in the document.
 */

function documentHasUncollapsedSelection(doc) {
  return documentHasTextSelection(doc) || !!doc.activeElement && inputFieldHasUncollapsedSelection(doc.activeElement);
}

// CONCATENATED MODULE: ./node_modules/@wordpress/dom/build-module/dom/document-has-selection.js
/**
 * Internal dependencies
 */



/**
 * Check whether the current document has a selection. This checks for both
 * focus in an input field and general text selection.
 *
 * @param {Document} doc The document to check.
 *
 * @return {boolean} True if there is selection, false if not.
 */

function documentHasSelection(doc) {
  return !!doc.activeElement && (isTextField(doc.activeElement) || isNumberInput(doc.activeElement) || documentHasTextSelection(doc));
}

// CONCATENATED MODULE: ./node_modules/@wordpress/dom/build-module/dom/get-computed-style.js
/**
 * Internal dependencies
 */

/* eslint-disable jsdoc/valid-types */

/**
 * @param {Element} element
 * @return {ReturnType<Window['getComputedStyle']>} The computed style for the element.
 */

function getComputedStyle(element) {
  /* eslint-enable jsdoc/valid-types */
  assertIsDefined(element.ownerDocument.defaultView, 'element.ownerDocument.defaultView');
  return element.ownerDocument.defaultView.getComputedStyle(element);
}

// CONCATENATED MODULE: ./node_modules/@wordpress/dom/build-module/dom/get-scroll-container.js
/**
 * Internal dependencies
 */

/**
 * Given a DOM node, finds the closest scrollable container node.
 *
 * @param {Element | null} node Node from which to start.
 *
 * @return {Element | undefined} Scrollable container node, if found.
 */

function getScrollContainer(node) {
  if (!node) {
    return undefined;
  } // Scrollable if scrollable height exceeds displayed...


  if (node.scrollHeight > node.clientHeight) {
    // ...except when overflow is defined to be hidden or visible
    const {
      overflowY
    } = getComputedStyle(node);

    if (/(auto|scroll)/.test(overflowY)) {
      return node;
    }
  } // Continue traversing


  return getScrollContainer(
  /** @type {Element} */
  node.parentNode);
}

// CONCATENATED MODULE: ./node_modules/@wordpress/dom/build-module/dom/get-offset-parent.js
/**
 * Internal dependencies
 */

/**
 * Returns the closest positioned element, or null under any of the conditions
 * of the offsetParent specification. Unlike offsetParent, this function is not
 * limited to HTMLElement and accepts any Node (e.g. Node.TEXT_NODE).
 *
 * @see https://drafts.csswg.org/cssom-view/#dom-htmlelement-offsetparent
 *
 * @param {Node} node Node from which to find offset parent.
 *
 * @return {Node | null} Offset parent.
 */

function getOffsetParent(node) {
  // Cannot retrieve computed style or offset parent only anything other than
  // an element node, so find the closest element node.
  let closestElement;

  while (closestElement =
  /** @type {Node} */
  node.parentNode) {
    if (closestElement.nodeType === closestElement.ELEMENT_NODE) {
      break;
    }
  }

  if (!closestElement) {
    return null;
  } // If the closest element is already positioned, return it, as offsetParent
  // does not otherwise consider the node itself.


  if (getComputedStyle(
  /** @type {Element} */
  closestElement).position !== 'static') {
    return closestElement;
  } // offsetParent is undocumented/draft


  return (
    /** @type {Node & { offsetParent: Node }} */
    closestElement.offsetParent
  );
}

// CONCATENATED MODULE: ./node_modules/@wordpress/dom/build-module/dom/is-input-or-text-area.js
/* eslint-disable jsdoc/valid-types */

/**
 * @param {Element} element
 * @return {element is HTMLInputElement | HTMLTextAreaElement} Whether the element is an input or textarea
 */
function isInputOrTextArea(element) {
  /* eslint-enable jsdoc/valid-types */
  return element.tagName === 'INPUT' || element.tagName === 'TEXTAREA';
}

// CONCATENATED MODULE: ./node_modules/@wordpress/dom/build-module/dom/is-entirely-selected.js
/**
 * Internal dependencies
 */


/**
 * Check whether the contents of the element have been entirely selected.
 * Returns true if there is no possibility of selection.
 *
 * @param {HTMLElement} element The element to check.
 *
 * @return {boolean} True if entirely selected, false if not.
 */

function isEntirelySelected(element) {
  if (isInputOrTextArea(element)) {
    return element.selectionStart === 0 && element.value.length === element.selectionEnd;
  }

  if (!element.isContentEditable) {
    return true;
  }

  const {
    ownerDocument
  } = element;
  const {
    defaultView
  } = ownerDocument;
  assertIsDefined(defaultView, 'defaultView');
  const selection = defaultView.getSelection();
  assertIsDefined(selection, 'selection');
  const range = selection.rangeCount ? selection.getRangeAt(0) : null;

  if (!range) {
    return true;
  }

  const {
    startContainer,
    endContainer,
    startOffset,
    endOffset
  } = range;

  if (startContainer === element && endContainer === element && startOffset === 0 && endOffset === element.childNodes.length) {
    return true;
  }

  const lastChild = element.lastChild;
  assertIsDefined(lastChild, 'lastChild');
  const lastChildContentLength = lastChild.nodeType === lastChild.TEXT_NODE ?
  /** @type {Text} */
  lastChild.data.length : lastChild.childNodes.length;
  return startContainer === element.firstChild && endContainer === element.lastChild && startOffset === 0 && endOffset === lastChildContentLength;
}

// CONCATENATED MODULE: ./node_modules/@wordpress/dom/build-module/dom/is-rtl.js
/**
 * Internal dependencies
 */

/**
 * Whether the element's text direction is right-to-left.
 *
 * @param {Element} element The element to check.
 *
 * @return {boolean} True if rtl, false if ltr.
 */

function isRTL(element) {
  return getComputedStyle(element).direction === 'rtl';
}

// CONCATENATED MODULE: ./node_modules/@wordpress/dom/build-module/dom/get-range-height.js
/**
 * Gets the height of the range without ignoring zero width rectangles, which
 * some browsers ignore when creating a union.
 *
 * @param {Range} range The range to check.
 * @return {number | undefined} Height of the range or undefined if the range has no client rectangles.
 */
function getRangeHeight(range) {
  const rects = Array.from(range.getClientRects());

  if (!rects.length) {
    return;
  }

  const highestTop = Math.min(...rects.map(({
    top
  }) => top));
  const lowestBottom = Math.max(...rects.map(({
    bottom
  }) => bottom));
  return lowestBottom - highestTop;
}

// CONCATENATED MODULE: ./node_modules/@wordpress/dom/build-module/dom/is-selection-forward.js
/**
 * Internal dependencies
 */

/**
 * Returns true if the given selection object is in the forward direction, or
 * false otherwise.
 *
 * @see https://developer.mozilla.org/en-US/docs/Web/API/Node/compareDocumentPosition
 *
 * @param {Selection} selection Selection object to check.
 *
 * @return {boolean} Whether the selection is forward.
 */

function isSelectionForward(selection) {
  const {
    anchorNode,
    focusNode,
    anchorOffset,
    focusOffset
  } = selection;
  assertIsDefined(anchorNode, 'anchorNode');
  assertIsDefined(focusNode, 'focusNode');
  const position = anchorNode.compareDocumentPosition(focusNode); // Disable reason: `Node#compareDocumentPosition` returns a bitmask value,
  // so bitwise operators are intended.

  /* eslint-disable no-bitwise */
  // Compare whether anchor node precedes focus node. If focus node (where
  // end of selection occurs) is after the anchor node, it is forward.

  if (position & anchorNode.DOCUMENT_POSITION_PRECEDING) {
    return false;
  }

  if (position & anchorNode.DOCUMENT_POSITION_FOLLOWING) {
    return true;
  }
  /* eslint-enable no-bitwise */
  // `compareDocumentPosition` returns 0 when passed the same node, in which
  // case compare offsets.


  if (position === 0) {
    return anchorOffset <= focusOffset;
  } // This should never be reached, but return true as default case.


  return true;
}

// CONCATENATED MODULE: ./node_modules/@wordpress/dom/build-module/dom/caret-range-from-point.js
/**
 * Polyfill.
 * Get a collapsed range for a given point.
 *
 * @see https://developer.mozilla.org/en-US/docs/Web/API/Document/caretRangeFromPoint
 *
 * @param {Document} doc  The document of the range.
 * @param {number}   x    Horizontal position within the current viewport.
 * @param {number}   y    Vertical position within the current viewport.
 *
 * @return {Range | null} The best range for the given point.
 */
function caretRangeFromPoint(doc, x, y) {
  if (doc.caretRangeFromPoint) {
    return doc.caretRangeFromPoint(x, y);
  }

  if (!doc.caretPositionFromPoint) {
    return null;
  }

  const point = doc.caretPositionFromPoint(x, y); // If x or y are negative, outside viewport, or there is no text entry node.
  // https://developer.mozilla.org/en-US/docs/Web/API/Document/caretRangeFromPoint

  if (!point) {
    return null;
  }

  const range = doc.createRange();
  range.setStart(point.offsetNode, point.offset);
  range.collapse(true);
  return range;
}

// CONCATENATED MODULE: ./node_modules/@wordpress/dom/build-module/dom/hidden-caret-range-from-point.js
/**
 * Internal dependencies
 */


/**
 * Get a collapsed range for a given point.
 * Gives the container a temporary high z-index (above any UI).
 * This is preferred over getting the UI nodes and set styles there.
 *
 * @param {Document} doc       The document of the range.
 * @param {number}    x         Horizontal position within the current viewport.
 * @param {number}    y         Vertical position within the current viewport.
 * @param {HTMLElement}  container Container in which the range is expected to be found.
 *
 * @return {?Range} The best range for the given point.
 */

function hiddenCaretRangeFromPoint(doc, x, y, container) {
  const originalZIndex = container.style.zIndex;
  const originalPosition = container.style.position;
  const {
    position = 'static'
  } = getComputedStyle(container); // A z-index only works if the element position is not static.

  if (position === 'static') {
    container.style.position = 'relative';
  }

  container.style.zIndex = '10000';
  const range = caretRangeFromPoint(doc, x, y);
  container.style.zIndex = originalZIndex;
  container.style.position = originalPosition;
  return range;
}

// CONCATENATED MODULE: ./node_modules/@wordpress/dom/build-module/dom/is-edge.js
/**
 * Internal dependencies
 */







/**
 * Check whether the selection is at the edge of the container. Checks for
 * horizontal position by default. Set `onlyVertical` to true to check only
 * vertically.
 *
 * @param {Element} container Focusable element.
 * @param {boolean} isReverse Set to true to check left, false to check right.
 * @param {boolean} [onlyVertical=false] Set to true to check only vertical position.
 *
 * @return {boolean} True if at the edge, false if not.
 */

function isEdge(container, isReverse, onlyVertical = false) {
  if (isInputOrTextArea(container)) {
    if (container.selectionStart !== container.selectionEnd) {
      return false;
    }

    if (isReverse) {
      return container.selectionStart === 0;
    }

    return container.value.length === container.selectionStart;
  }

  if (!
  /** @type {HTMLElement} */
  container.isContentEditable) {
    return true;
  }

  const {
    ownerDocument
  } = container;
  const {
    defaultView
  } = ownerDocument;
  assertIsDefined(defaultView, 'defaultView');
  const selection = defaultView.getSelection();

  if (!selection || !selection.rangeCount) {
    return false;
  }

  const range = selection.getRangeAt(0);
  const collapsedRange = range.cloneRange();
  const isForward = isSelectionForward(selection);
  const isCollapsed = selection.isCollapsed; // Collapse in direction of selection.

  if (!isCollapsed) {
    collapsedRange.collapse(!isForward);
  }

  const collapsedRangeRect = getRectangleFromRange(collapsedRange);
  const rangeRect = getRectangleFromRange(range);

  if (!collapsedRangeRect || !rangeRect) {
    return false;
  } // Only consider the multiline selection at the edge if the direction is
  // towards the edge. The selection is multiline if it is taller than the
  // collapsed  selection.


  const rangeHeight = getRangeHeight(range);

  if (!isCollapsed && rangeHeight && rangeHeight > collapsedRangeRect.height && isForward === isReverse) {
    return false;
  } // In the case of RTL scripts, the horizontal edge is at the opposite side.


  const isReverseDir = isRTL(container) ? !isReverse : isReverse;
  const containerRect = container.getBoundingClientRect(); // To check if a selection is at the edge, we insert a test selection at the
  // edge of the container and check if the selections have the same vertical
  // or horizontal position. If they do, the selection is at the edge.
  // This method proves to be better than a DOM-based calculation for the
  // horizontal edge, since it ignores empty textnodes and a trailing line
  // break element. In other words, we need to check visual positioning, not
  // DOM positioning.
  // It also proves better than using the computed style for the vertical
  // edge, because we cannot know the padding and line height reliably in
  // pixels. `getComputedStyle` may return a value with different units.

  const x = isReverseDir ? containerRect.left + 1 : containerRect.right - 1;
  const y = isReverse ? containerRect.top + 1 : containerRect.bottom - 1;
  const testRange = hiddenCaretRangeFromPoint(ownerDocument, x, y,
  /** @type {HTMLElement} */
  container);

  if (!testRange) {
    return false;
  }

  const testRect = getRectangleFromRange(testRange);

  if (!testRect) {
    return false;
  }

  const verticalSide = isReverse ? 'top' : 'bottom';
  const horizontalSide = isReverseDir ? 'left' : 'right';
  const verticalDiff = testRect[verticalSide] - rangeRect[verticalSide];
  const horizontalDiff = testRect[horizontalSide] - collapsedRangeRect[horizontalSide]; // Allow the position to be 1px off.

  const hasVerticalDiff = Math.abs(verticalDiff) <= 1;
  const hasHorizontalDiff = Math.abs(horizontalDiff) <= 1;
  return onlyVertical ? hasVerticalDiff : hasVerticalDiff && hasHorizontalDiff;
}

// CONCATENATED MODULE: ./node_modules/@wordpress/dom/build-module/dom/is-horizontal-edge.js
/**
 * Internal dependencies
 */

/**
 * Check whether the selection is horizontally at the edge of the container.
 *
 * @param {Element} container Focusable element.
 * @param {boolean} isReverse Set to true to check left, false for right.
 *
 * @return {boolean} True if at the horizontal edge, false if not.
 */

function isHorizontalEdge(container, isReverse) {
  return isEdge(container, isReverse);
}

// CONCATENATED MODULE: ./node_modules/@wordpress/dom/build-module/dom/is-vertical-edge.js
/**
 * Internal dependencies
 */

/**
 * Check whether the selection is vertically at the edge of the container.
 *
 * @param {Element} container Focusable element.
 * @param {boolean} isReverse Set to true to check top, false for bottom.
 *
 * @return {boolean} True if at the vertical edge, false if not.
 */

function isVerticalEdge(container, isReverse) {
  return isEdge(container, isReverse, true);
}

// CONCATENATED MODULE: ./node_modules/@wordpress/dom/build-module/dom/place-caret-at-horizontal-edge.js
/**
 * Internal dependencies
 */

/**
 * Internal dependencies
 */




/**
 * Gets the range to place.
 *
 * @param {HTMLElement} container Focusable element.
 * @param {boolean}     isReverse True for end, false for start.
 *
 * @return {Range|null} The range to place.
 */

function getRange(container, isReverse) {
  const {
    ownerDocument
  } = container; // In the case of RTL scripts, the horizontal edge is at the opposite side.

  const isReverseDir = isRTL(container) ? !isReverse : isReverse;
  const containerRect = container.getBoundingClientRect(); // When placing at the end (isReverse), find the closest range to the bottom
  // right corner. When placing at the start, to the top left corner.

  const x = isReverse ? containerRect.right - 1 : containerRect.left + 1;
  const y = isReverseDir ? containerRect.bottom - 1 : containerRect.top + 1;
  return hiddenCaretRangeFromPoint(ownerDocument, x, y, container);
}
/**
 * Places the caret at start or end of a given element.
 *
 * @param {HTMLElement} container Focusable element.
 * @param {boolean}     isReverse True for end, false for start.
 */


function placeCaretAtHorizontalEdge(container, isReverse) {
  if (!container) {
    return;
  }

  container.focus();

  if (isInputOrTextArea(container)) {
    // The element may not support selection setting.
    if (typeof container.selectionStart !== 'number') {
      return;
    }

    if (isReverse) {
      container.selectionStart = container.value.length;
      container.selectionEnd = container.value.length;
    } else {
      container.selectionStart = 0;
      container.selectionEnd = 0;
    }

    return;
  }

  if (!container.isContentEditable) {
    return;
  }

  let range = getRange(container, isReverse); // If no range range can be created or it is outside the container, the
  // element may be out of view.

  if (!range || !range.startContainer || !container.contains(range.startContainer)) {
    container.scrollIntoView(isReverse);
    range = getRange(container, isReverse);

    if (!range || !range.startContainer || !container.contains(range.startContainer)) {
      return;
    }
  }

  const {
    ownerDocument
  } = container;
  const {
    defaultView
  } = ownerDocument;
  assertIsDefined(defaultView, 'defaultView');
  const selection = defaultView.getSelection();
  assertIsDefined(selection, 'selection');
  selection.removeAllRanges();
  selection.addRange(range);
}

// CONCATENATED MODULE: ./node_modules/@wordpress/dom/build-module/dom/place-caret-at-vertical-edge.js
/**
 * Internal dependencies
 */



/**
 * Places the caret at the top or bottom of a given element.
 *
 * @param {HTMLElement} container           Focusable element.
 * @param {boolean} isReverse           True for bottom, false for top.
 * @param {DOMRect} [rect]              The rectangle to position the caret with.
 * @param {boolean} [mayUseScroll=true] True to allow scrolling, false to disallow.
 */

function placeCaretAtVerticalEdge(container, isReverse, rect, mayUseScroll = true) {
  if (!container) {
    return;
  }

  if (!rect || !container.isContentEditable) {
    placeCaretAtHorizontalEdge(container, isReverse);
    return;
  }

  container.focus(); // Offset by a buffer half the height of the caret rect. This is needed
  // because caretRangeFromPoint may default to the end of the selection if
  // offset is too close to the edge. It's unclear how to precisely calculate
  // this threshold; it may be the padded area of some combination of line
  // height, caret height, and font size. The buffer offset is effectively
  // equivalent to a point at half the height of a line of text.

  const buffer = rect.height / 2;
  const editableRect = container.getBoundingClientRect();
  const x = rect.left;
  const y = isReverse ? editableRect.bottom - buffer : editableRect.top + buffer;
  const {
    ownerDocument
  } = container;
  const {
    defaultView
  } = ownerDocument;
  const range = hiddenCaretRangeFromPoint(ownerDocument, x, y, container);

  if (!range || !container.contains(range.startContainer)) {
    if (mayUseScroll && (!range || !range.startContainer || !range.startContainer.contains(container))) {
      // Might be out of view.
      // Easier than attempting to calculate manually.
      container.scrollIntoView(isReverse);
      placeCaretAtVerticalEdge(container, isReverse, rect, false);
      return;
    }

    placeCaretAtHorizontalEdge(container, isReverse);
    return;
  }

  assertIsDefined(defaultView, 'defaultView');
  const selection = defaultView.getSelection();
  assertIsDefined(selection, 'selection');
  selection.removeAllRanges();
  selection.addRange(range);
}

// CONCATENATED MODULE: ./node_modules/@wordpress/dom/build-module/dom/insert-after.js
/**
 * Internal dependencies
 */

/**
 * Given two DOM nodes, inserts the former in the DOM as the next sibling of
 * the latter.
 *
 * @param {Node} newNode       Node to be inserted.
 * @param {Node} referenceNode Node after which to perform the insertion.
 * @return {void}
 */

function insertAfter(newNode, referenceNode) {
  assertIsDefined(referenceNode.parentNode, 'referenceNode.parentNode');
  referenceNode.parentNode.insertBefore(newNode, referenceNode.nextSibling);
}

// CONCATENATED MODULE: ./node_modules/@wordpress/dom/build-module/dom/remove.js
/**
 * Internal dependencies
 */

/**
 * Given a DOM node, removes it from the DOM.
 *
 * @param {Node} node Node to be removed.
 * @return {void}
 */

function remove(node) {
  assertIsDefined(node.parentNode, 'node.parentNode');
  node.parentNode.removeChild(node);
}

// CONCATENATED MODULE: ./node_modules/@wordpress/dom/build-module/dom/replace.js
/**
 * Internal dependencies
 */



/**
 * Given two DOM nodes, replaces the former with the latter in the DOM.
 *
 * @param {Element} processedNode Node to be removed.
 * @param {Element} newNode       Node to be inserted in its place.
 * @return {void}
 */

function replace(processedNode, newNode) {
  assertIsDefined(processedNode.parentNode, 'processedNode.parentNode');
  insertAfter(newNode, processedNode.parentNode);
  remove(processedNode);
}

// CONCATENATED MODULE: ./node_modules/@wordpress/dom/build-module/dom/unwrap.js
/**
 * Internal dependencies
 */

/**
 * Unwrap the given node. This means any child nodes are moved to the parent.
 *
 * @param {Node} node The node to unwrap.
 *
 * @return {void}
 */

function unwrap(node) {
  const parent = node.parentNode;
  assertIsDefined(parent, 'node.parentNode');

  while (node.firstChild) {
    parent.insertBefore(node.firstChild, node);
  }

  parent.removeChild(node);
}

// CONCATENATED MODULE: ./node_modules/@wordpress/dom/build-module/dom/replace-tag.js
/**
 * Internal dependencies
 */

/**
 * Replaces the given node with a new node with the given tag name.
 *
 * @param {Element}  node    The node to replace
 * @param {string}   tagName The new tag name.
 *
 * @return {Element} The new node.
 */

function replaceTag(node, tagName) {
  const newNode = node.ownerDocument.createElement(tagName);

  while (node.firstChild) {
    newNode.appendChild(node.firstChild);
  }

  assertIsDefined(node.parentNode, 'node.parentNode');
  node.parentNode.replaceChild(newNode, node);
  return newNode;
}

// CONCATENATED MODULE: ./node_modules/@wordpress/dom/build-module/dom/wrap.js
/**
 * Internal dependencies
 */

/**
 * Wraps the given node with a new node with the given tag name.
 *
 * @param {Element} newNode       The node to insert.
 * @param {Element} referenceNode The node to wrap.
 */

function wrap(newNode, referenceNode) {
  assertIsDefined(referenceNode.parentNode, 'referenceNode.parentNode');
  referenceNode.parentNode.insertBefore(newNode, referenceNode);
  newNode.appendChild(referenceNode);
}

// CONCATENATED MODULE: ./node_modules/@wordpress/dom/build-module/dom/strip-html.js
/**
 * Removes any HTML tags from the provided string.
 *
 * @param {string} html The string containing html.
 *
 * @return {string} The text content with any html removed.
 */
function stripHTML(html) {
  const document = new window.DOMParser().parseFromString(html, 'text/html');
  return document.body.textContent || '';
}

// CONCATENATED MODULE: ./node_modules/@wordpress/dom/build-module/dom/is-empty.js
/**
 * Recursively checks if an element is empty. An element is not empty if it
 * contains text or contains elements with attributes such as images.
 *
 * @param {Element} element The element to check.
 *
 * @return {boolean} Whether or not the element is empty.
 */
function isEmpty(element) {
  switch (element.nodeType) {
    case element.TEXT_NODE:
      // We cannot use \s since it includes special spaces which we want
      // to preserve.
      return /^[ \f\n\r\t\v\u00a0]*$/.test(element.nodeValue || '');

    case element.ELEMENT_NODE:
      if (element.hasAttributes()) {
        return false;
      } else if (!element.hasChildNodes()) {
        return true;
      }

      return (
        /** @type {Element[]} */
        Array.from(element.childNodes).every(isEmpty)
      );

    default:
      return true;
  }
}

// CONCATENATED MODULE: ./node_modules/@wordpress/dom/build-module/phrasing-content.js
/**
 * External dependencies
 */

/**
 * All phrasing content elements.
 *
 * @see https://www.w3.org/TR/2011/WD-html5-20110525/content-models.html#phrasing-content-0
 */

/**
 * @typedef {Record<string,SemanticElementDefinition>} ContentSchema
 */

/**
 * @typedef SemanticElementDefinition
 * @property {string[]} [attributes] Content attributes
 * @property {ContentSchema} [children] Content attributes
 */

/**
 * All text-level semantic elements.
 *
 * @see https://html.spec.whatwg.org/multipage/text-level-semantics.html
 *
 * @type {ContentSchema}
 */

const textContentSchema = {
  strong: {},
  em: {},
  s: {},
  del: {},
  ins: {},
  a: {
    attributes: ['href', 'target', 'rel']
  },
  code: {},
  abbr: {
    attributes: ['title']
  },
  sub: {},
  sup: {},
  br: {},
  small: {},
  // To do: fix blockquote.
  // cite: {},
  q: {
    attributes: ['cite']
  },
  dfn: {
    attributes: ['title']
  },
  data: {
    attributes: ['value']
  },
  time: {
    attributes: ['datetime']
  },
  var: {},
  samp: {},
  kbd: {},
  i: {},
  b: {},
  u: {},
  mark: {},
  ruby: {},
  rt: {},
  rp: {},
  bdi: {
    attributes: ['dir']
  },
  bdo: {
    attributes: ['dir']
  },
  wbr: {},
  '#text': {}
}; // Recursion is needed.
// Possible: strong > em > strong.
// Impossible: strong > strong.

Object(external_lodash_["without"])(Object.keys(textContentSchema), '#text', 'br').forEach(tag => {
  textContentSchema[tag].children = Object(external_lodash_["omit"])(textContentSchema, tag);
});
/**
 * Embedded content elements.
 *
 * @see https://www.w3.org/TR/2011/WD-html5-20110525/content-models.html#embedded-content-0
 *
 * @type {ContentSchema}
 */

const embeddedContentSchema = {
  audio: {
    attributes: ['src', 'preload', 'autoplay', 'mediagroup', 'loop', 'muted']
  },
  canvas: {
    attributes: ['width', 'height']
  },
  embed: {
    attributes: ['src', 'type', 'width', 'height']
  },
  img: {
    attributes: ['alt', 'src', 'srcset', 'usemap', 'ismap', 'width', 'height']
  },
  object: {
    attributes: ['data', 'type', 'name', 'usemap', 'form', 'width', 'height']
  },
  video: {
    attributes: ['src', 'poster', 'preload', 'autoplay', 'mediagroup', 'loop', 'muted', 'controls', 'width', 'height']
  }
};
/**
 * Phrasing content elements.
 *
 * @see https://www.w3.org/TR/2011/WD-html5-20110525/content-models.html#phrasing-content-0
 */

const phrasingContentSchema = { ...textContentSchema,
  ...embeddedContentSchema
};
/**
 * Get schema of possible paths for phrasing content.
 *
 * @see https://developer.mozilla.org/en-US/docs/Web/Guide/HTML/Content_categories#Phrasing_content
 *
 * @param {string} [context] Set to "paste" to exclude invisible elements and
 *                         sensitive data.
 *
 * @return {Partial<ContentSchema>} Schema.
 */

function getPhrasingContentSchema(context) {
  if (context !== 'paste') {
    return phrasingContentSchema;
  }

  return Object(external_lodash_["omit"])({ ...phrasingContentSchema,
    // We shouldn't paste potentially sensitive information which is not
    // visible to the user when pasted, so strip the attributes.
    ins: {
      children: phrasingContentSchema.ins.children
    },
    del: {
      children: phrasingContentSchema.del.children
    }
  }, ['u', // Used to mark misspelling. Shouldn't be pasted.
  'abbr', // Invisible.
  'data', // Invisible.
  'time', // Invisible.
  'wbr', // Invisible.
  'bdi', // Invisible.
  'bdo' // Invisible.
  ]);
}
/**
 * Find out whether or not the given node is phrasing content.
 *
 * @see https://developer.mozilla.org/en-US/docs/Web/Guide/HTML/Content_categories#Phrasing_content
 *
 * @param {Node} node The node to test.
 *
 * @return {boolean} True if phrasing content, false if not.
 */

function isPhrasingContent(node) {
  const tag = node.nodeName.toLowerCase();
  return getPhrasingContentSchema().hasOwnProperty(tag) || tag === 'span';
}
/**
 * @param {Node} node
 * @return {boolean} Node is text content
 */

function isTextContent(node) {
  const tag = node.nodeName.toLowerCase();
  return textContentSchema.hasOwnProperty(tag) || tag === 'span';
}

// CONCATENATED MODULE: ./node_modules/@wordpress/dom/build-module/dom/is-element.js
/* eslint-disable jsdoc/valid-types */

/**
 * @param {Node | null | undefined} node
 * @return {node is Element} True if node is an Element node
 */
function isElement(node) {
  /* eslint-enable jsdoc/valid-types */
  return !!node && node.nodeType === node.ELEMENT_NODE;
}

// CONCATENATED MODULE: ./node_modules/@wordpress/dom/build-module/dom/clean-node-list.js
/**
 * External dependencies
 */

/**
 * Internal dependencies
 */







/* eslint-disable jsdoc/valid-types */

/**
 * @typedef SchemaItem
 * @property {string[]} [attributes] Attributes.
 * @property {(string | RegExp)[]} [classes] Classnames or RegExp to test against.
 * @property {'*' | { [tag: string]: SchemaItem }} [children] Child schemas.
 * @property {string[]} [require] Selectors to test required children against. Leave empty or undefined if there are no requirements.
 * @property {boolean} allowEmpty Whether to allow nodes without children.
 * @property {(node: Node) => boolean} [isMatch] Function to test whether a node is a match. If left undefined any node will be assumed to match.
 */

/** @typedef {{ [tag: string]: SchemaItem }} Schema */

/* eslint-enable jsdoc/valid-types */

/**
 * Given a schema, unwraps or removes nodes, attributes and classes on a node
 * list.
 *
 * @param {NodeList} nodeList The nodeList to filter.
 * @param {Document} doc      The document of the nodeList.
 * @param {Schema}   schema   An array of functions that can mutate with the provided node.
 * @param {boolean}  inline   Whether to clean for inline mode.
 */

function cleanNodeList(nodeList, doc, schema, inline) {
  Array.from(nodeList).forEach(
  /** @type {Node & { nextElementSibling?: unknown }} */
  node => {
    var _schema$tag$isMatch, _schema$tag;

    const tag = node.nodeName.toLowerCase(); // It's a valid child, if the tag exists in the schema without an isMatch
    // function, or with an isMatch function that matches the node.

    if (schema.hasOwnProperty(tag) && (!schema[tag].isMatch || (_schema$tag$isMatch = (_schema$tag = schema[tag]).isMatch) !== null && _schema$tag$isMatch !== void 0 && _schema$tag$isMatch.call(_schema$tag, node))) {
      if (isElement(node)) {
        const {
          attributes = [],
          classes = [],
          children,
          require = [],
          allowEmpty
        } = schema[tag]; // If the node is empty and it's supposed to have children,
        // remove the node.

        if (children && !allowEmpty && isEmpty(node)) {
          remove(node);
          return;
        }

        if (node.hasAttributes()) {
          // Strip invalid attributes.
          Array.from(node.attributes).forEach(({
            name
          }) => {
            if (name !== 'class' && !Object(external_lodash_["includes"])(attributes, name)) {
              node.removeAttribute(name);
            }
          }); // Strip invalid classes.
          // In jsdom-jscore, 'node.classList' can be undefined.
          // TODO: Explore patching this in jsdom-jscore.

          if (node.classList && node.classList.length) {
            const mattchers = classes.map(item => {
              if (typeof item === 'string') {
                return (
                  /** @type {string} */
                  className => className === item
                );
              } else if (item instanceof RegExp) {
                return (
                  /** @type {string} */
                  className => item.test(className)
                );
              }

              return external_lodash_["noop"];
            });
            Array.from(node.classList).forEach(name => {
              if (!mattchers.some(isMatch => isMatch(name))) {
                node.classList.remove(name);
              }
            });

            if (!node.classList.length) {
              node.removeAttribute('class');
            }
          }
        }

        if (node.hasChildNodes()) {
          // Do not filter any content.
          if (children === '*') {
            return;
          } // Continue if the node is supposed to have children.


          if (children) {
            // If a parent requires certain children, but it does
            // not have them, drop the parent and continue.
            if (require.length && !node.querySelector(require.join(','))) {
              cleanNodeList(node.childNodes, doc, schema, inline);
              unwrap(node); // If the node is at the top, phrasing content, and
              // contains children that are block content, unwrap
              // the node because it is invalid.
            } else if (node.parentNode && node.parentNode.nodeName === 'BODY' && isPhrasingContent(node)) {
              cleanNodeList(node.childNodes, doc, schema, inline);

              if (Array.from(node.childNodes).some(child => !isPhrasingContent(child))) {
                unwrap(node);
              }
            } else {
              cleanNodeList(node.childNodes, doc, children, inline);
            } // Remove children if the node is not supposed to have any.

          } else {
            while (node.firstChild) {
              remove(node.firstChild);
            }
          }
        }
      } // Invalid child. Continue with schema at the same place and unwrap.

    } else {
      cleanNodeList(node.childNodes, doc, schema, inline); // For inline mode, insert a line break when unwrapping nodes that
      // are not phrasing content.

      if (inline && !isPhrasingContent(node) && node.nextElementSibling) {
        insertAfter(doc.createElement('br'), node);
      }

      unwrap(node);
    }
  });
}

// CONCATENATED MODULE: ./node_modules/@wordpress/dom/build-module/dom/remove-invalid-html.js
/**
 * Internal dependencies
 */

/**
 * Given a schema, unwraps or removes nodes, attributes and classes on HTML.
 *
 * @param {string} HTML   The HTML to clean up.
 * @param {import('./clean-node-list').Schema} schema Schema for the HTML.
 * @param {boolean} inline Whether to clean for inline mode.
 *
 * @return {string} The cleaned up HTML.
 */

function removeInvalidHTML(HTML, schema, inline) {
  const doc = document.implementation.createHTMLDocument('');
  doc.body.innerHTML = HTML;
  cleanNodeList(doc.body.childNodes, doc, schema, inline);
  return doc.body.innerHTML;
}

// CONCATENATED MODULE: ./node_modules/@wordpress/dom/build-module/dom/index.js

























// CONCATENATED MODULE: ./node_modules/@wordpress/dom/build-module/data-transfer.js
/**
 * Gets all files from a DataTransfer object.
 *
 * @param {DataTransfer} dataTransfer DataTransfer object to inspect.
 *
 * @return {File[]} An array containing all files.
 */
function getFilesFromDataTransfer(dataTransfer) {
  const files = Array.from(dataTransfer.files);
  Array.from(dataTransfer.items).forEach(item => {
    const file = item.getAsFile();

    if (file && !files.find(({
      name,
      type,
      size
    }) => name === file.name && type === file.type && size === file.size)) {
      files.push(file);
    }
  });
  return files;
}

// CONCATENATED MODULE: ./node_modules/@wordpress/dom/build-module/index.js
/**
 * Internal dependencies
 */


/**
 * Object grouping `focusable` and `tabbable` utils
 * under the keys with the same name.
 */

const build_module_focus = {
  focusable: focusable_namespaceObject,
  tabbable: tabbable_namespaceObject
};





/***/ }),

<<<<<<< HEAD
/***/ "BsWD":
/***/ (function(module, __webpack_exports__, __webpack_require__) {

"use strict";
/* harmony export (binding) */ __webpack_require__.d(__webpack_exports__, "a", function() { return _unsupportedIterableToArray; });
/* harmony import */ var _babel_runtime_helpers_esm_arrayLikeToArray__WEBPACK_IMPORTED_MODULE_0__ = __webpack_require__("a3WO");

function _unsupportedIterableToArray(o, minLen) {
  if (!o) return;
  if (typeof o === "string") return Object(_babel_runtime_helpers_esm_arrayLikeToArray__WEBPACK_IMPORTED_MODULE_0__[/* default */ "a"])(o, minLen);
  var n = Object.prototype.toString.call(o).slice(8, -1);
  if (n === "Object" && o.constructor) n = o.constructor.name;
  if (n === "Map" || n === "Set") return Array.from(o);
  if (n === "Arguments" || /^(?:Ui|I)nt(?:8|16|32)(?:Clamped)?Array$/.test(n)) return Object(_babel_runtime_helpers_esm_arrayLikeToArray__WEBPACK_IMPORTED_MODULE_0__[/* default */ "a"])(o, minLen);
}

/***/ }),

/***/ "KQm4":
/***/ (function(module, __webpack_exports__, __webpack_require__) {

"use strict";

// EXPORTS
__webpack_require__.d(__webpack_exports__, "a", function() { return /* binding */ _toConsumableArray; });

// EXTERNAL MODULE: ./node_modules/@babel/runtime/helpers/esm/arrayLikeToArray.js
var arrayLikeToArray = __webpack_require__("a3WO");

// CONCATENATED MODULE: ./node_modules/@babel/runtime/helpers/esm/arrayWithoutHoles.js

function _arrayWithoutHoles(arr) {
  if (Array.isArray(arr)) return Object(arrayLikeToArray["a" /* default */])(arr);
}
// EXTERNAL MODULE: ./node_modules/@babel/runtime/helpers/esm/iterableToArray.js
var iterableToArray = __webpack_require__("25BE");

// EXTERNAL MODULE: ./node_modules/@babel/runtime/helpers/esm/unsupportedIterableToArray.js
var unsupportedIterableToArray = __webpack_require__("BsWD");

// CONCATENATED MODULE: ./node_modules/@babel/runtime/helpers/esm/nonIterableSpread.js
function _nonIterableSpread() {
  throw new TypeError("Invalid attempt to spread non-iterable instance.\nIn order to be iterable, non-array objects must have a [Symbol.iterator]() method.");
}
// CONCATENATED MODULE: ./node_modules/@babel/runtime/helpers/esm/toConsumableArray.js




function _toConsumableArray(arr) {
  return _arrayWithoutHoles(arr) || Object(iterableToArray["a" /* default */])(arr) || Object(unsupportedIterableToArray["a" /* default */])(arr) || _nonIterableSpread();
}

/***/ }),

/***/ "YLtl":
/***/ (function(module, exports) {

(function() { module.exports = window["lodash"]; }());

/***/ }),

/***/ "a3WO":
/***/ (function(module, __webpack_exports__, __webpack_require__) {

"use strict";
/* harmony export (binding) */ __webpack_require__.d(__webpack_exports__, "a", function() { return _arrayLikeToArray; });
function _arrayLikeToArray(arr, len) {
  if (len == null || len > arr.length) len = arr.length;

  for (var i = 0, arr2 = new Array(len); i < len; i++) {
    arr2[i] = arr[i];
  }

  return arr2;
}

/***/ }),

/***/ "rePB":
/***/ (function(module, __webpack_exports__, __webpack_require__) {

"use strict";
/* harmony export (binding) */ __webpack_require__.d(__webpack_exports__, "a", function() { return _defineProperty; });
function _defineProperty(obj, key, value) {
  if (key in obj) {
    Object.defineProperty(obj, key, {
      value: value,
      enumerable: true,
      configurable: true,
      writable: true
    });
  } else {
    obj[key] = value;
  }
=======
/***/ "YLtl":
/***/ (function(module, exports) {
>>>>>>> 3c2c27c6

(function() { module.exports = window["lodash"]; }());

/***/ })

/******/ });<|MERGE_RESOLUTION|>--- conflicted
+++ resolved
@@ -87,20 +87,6 @@
 /************************************************************************/
 /******/ ({
 
-<<<<<<< HEAD
-/***/ "25BE":
-/***/ (function(module, __webpack_exports__, __webpack_require__) {
-
-"use strict";
-/* harmony export (binding) */ __webpack_require__.d(__webpack_exports__, "a", function() { return _iterableToArray; });
-function _iterableToArray(iter) {
-  if (typeof Symbol !== "undefined" && Symbol.iterator in Object(iter)) return Array.from(iter);
-}
-
-/***/ }),
-
-=======
->>>>>>> 3c2c27c6
 /***/ "2sUP":
 /***/ (function(module, __webpack_exports__, __webpack_require__) {
 
@@ -452,13 +438,6 @@
   return Object(external_lodash_["first"])(filterTabbable(remaining));
 }
 
-<<<<<<< HEAD
-// EXTERNAL MODULE: ./node_modules/@babel/runtime/helpers/esm/toConsumableArray.js + 2 modules
-var toConsumableArray = __webpack_require__("KQm4");
-
-// EXTERNAL MODULE: ./node_modules/@babel/runtime/helpers/esm/defineProperty.js
-var defineProperty = __webpack_require__("rePB");
-=======
 // CONCATENATED MODULE: ./node_modules/@wordpress/dom/build-module/utils/assert-is-defined.js
 function assertIsDefined(val, name) {
   if (false) {}
@@ -468,7 +447,6 @@
 /**
  * Internal dependencies
  */
->>>>>>> 3c2c27c6
 
 /**
  * Get the rectangle of a given Range.
@@ -2022,109 +2000,11 @@
 
 /***/ }),
 
-<<<<<<< HEAD
-/***/ "BsWD":
-/***/ (function(module, __webpack_exports__, __webpack_require__) {
-
-"use strict";
-/* harmony export (binding) */ __webpack_require__.d(__webpack_exports__, "a", function() { return _unsupportedIterableToArray; });
-/* harmony import */ var _babel_runtime_helpers_esm_arrayLikeToArray__WEBPACK_IMPORTED_MODULE_0__ = __webpack_require__("a3WO");
-
-function _unsupportedIterableToArray(o, minLen) {
-  if (!o) return;
-  if (typeof o === "string") return Object(_babel_runtime_helpers_esm_arrayLikeToArray__WEBPACK_IMPORTED_MODULE_0__[/* default */ "a"])(o, minLen);
-  var n = Object.prototype.toString.call(o).slice(8, -1);
-  if (n === "Object" && o.constructor) n = o.constructor.name;
-  if (n === "Map" || n === "Set") return Array.from(o);
-  if (n === "Arguments" || /^(?:Ui|I)nt(?:8|16|32)(?:Clamped)?Array$/.test(n)) return Object(_babel_runtime_helpers_esm_arrayLikeToArray__WEBPACK_IMPORTED_MODULE_0__[/* default */ "a"])(o, minLen);
-}
-
-/***/ }),
-
-/***/ "KQm4":
-/***/ (function(module, __webpack_exports__, __webpack_require__) {
-
-"use strict";
-
-// EXPORTS
-__webpack_require__.d(__webpack_exports__, "a", function() { return /* binding */ _toConsumableArray; });
-
-// EXTERNAL MODULE: ./node_modules/@babel/runtime/helpers/esm/arrayLikeToArray.js
-var arrayLikeToArray = __webpack_require__("a3WO");
-
-// CONCATENATED MODULE: ./node_modules/@babel/runtime/helpers/esm/arrayWithoutHoles.js
-
-function _arrayWithoutHoles(arr) {
-  if (Array.isArray(arr)) return Object(arrayLikeToArray["a" /* default */])(arr);
-}
-// EXTERNAL MODULE: ./node_modules/@babel/runtime/helpers/esm/iterableToArray.js
-var iterableToArray = __webpack_require__("25BE");
-
-// EXTERNAL MODULE: ./node_modules/@babel/runtime/helpers/esm/unsupportedIterableToArray.js
-var unsupportedIterableToArray = __webpack_require__("BsWD");
-
-// CONCATENATED MODULE: ./node_modules/@babel/runtime/helpers/esm/nonIterableSpread.js
-function _nonIterableSpread() {
-  throw new TypeError("Invalid attempt to spread non-iterable instance.\nIn order to be iterable, non-array objects must have a [Symbol.iterator]() method.");
-}
-// CONCATENATED MODULE: ./node_modules/@babel/runtime/helpers/esm/toConsumableArray.js
-
-
-
-
-function _toConsumableArray(arr) {
-  return _arrayWithoutHoles(arr) || Object(iterableToArray["a" /* default */])(arr) || Object(unsupportedIterableToArray["a" /* default */])(arr) || _nonIterableSpread();
-}
-
-/***/ }),
-
 /***/ "YLtl":
 /***/ (function(module, exports) {
 
 (function() { module.exports = window["lodash"]; }());
 
-/***/ }),
-
-/***/ "a3WO":
-/***/ (function(module, __webpack_exports__, __webpack_require__) {
-
-"use strict";
-/* harmony export (binding) */ __webpack_require__.d(__webpack_exports__, "a", function() { return _arrayLikeToArray; });
-function _arrayLikeToArray(arr, len) {
-  if (len == null || len > arr.length) len = arr.length;
-
-  for (var i = 0, arr2 = new Array(len); i < len; i++) {
-    arr2[i] = arr[i];
-  }
-
-  return arr2;
-}
-
-/***/ }),
-
-/***/ "rePB":
-/***/ (function(module, __webpack_exports__, __webpack_require__) {
-
-"use strict";
-/* harmony export (binding) */ __webpack_require__.d(__webpack_exports__, "a", function() { return _defineProperty; });
-function _defineProperty(obj, key, value) {
-  if (key in obj) {
-    Object.defineProperty(obj, key, {
-      value: value,
-      enumerable: true,
-      configurable: true,
-      writable: true
-    });
-  } else {
-    obj[key] = value;
-  }
-=======
-/***/ "YLtl":
-/***/ (function(module, exports) {
->>>>>>> 3c2c27c6
-
-(function() { module.exports = window["lodash"]; }());
-
 /***/ })
 
 /******/ });