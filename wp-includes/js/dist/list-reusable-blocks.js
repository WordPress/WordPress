this["wp"] = this["wp"] || {}; this["wp"]["listReusableBlocks"] =
/******/ (function(modules) { // webpackBootstrap
/******/ 	// The module cache
/******/ 	var installedModules = {};
/******/
/******/ 	// The require function
/******/ 	function __webpack_require__(moduleId) {
/******/
/******/ 		// Check if module is in cache
/******/ 		if(installedModules[moduleId]) {
/******/ 			return installedModules[moduleId].exports;
/******/ 		}
/******/ 		// Create a new module (and put it into the cache)
/******/ 		var module = installedModules[moduleId] = {
/******/ 			i: moduleId,
/******/ 			l: false,
/******/ 			exports: {}
/******/ 		};
/******/
/******/ 		// Execute the module function
/******/ 		modules[moduleId].call(module.exports, module, module.exports, __webpack_require__);
/******/
/******/ 		// Flag the module as loaded
/******/ 		module.l = true;
/******/
/******/ 		// Return the exports of the module
/******/ 		return module.exports;
/******/ 	}
/******/
/******/
/******/ 	// expose the modules object (__webpack_modules__)
/******/ 	__webpack_require__.m = modules;
/******/
/******/ 	// expose the module cache
/******/ 	__webpack_require__.c = installedModules;
/******/
/******/ 	// define getter function for harmony exports
/******/ 	__webpack_require__.d = function(exports, name, getter) {
/******/ 		if(!__webpack_require__.o(exports, name)) {
/******/ 			Object.defineProperty(exports, name, { enumerable: true, get: getter });
/******/ 		}
/******/ 	};
/******/
/******/ 	// define __esModule on exports
/******/ 	__webpack_require__.r = function(exports) {
/******/ 		if(typeof Symbol !== 'undefined' && Symbol.toStringTag) {
/******/ 			Object.defineProperty(exports, Symbol.toStringTag, { value: 'Module' });
/******/ 		}
/******/ 		Object.defineProperty(exports, '__esModule', { value: true });
/******/ 	};
/******/
/******/ 	// create a fake namespace object
/******/ 	// mode & 1: value is a module id, require it
/******/ 	// mode & 2: merge all properties of value into the ns
/******/ 	// mode & 4: return value when already ns object
/******/ 	// mode & 8|1: behave like require
/******/ 	__webpack_require__.t = function(value, mode) {
/******/ 		if(mode & 1) value = __webpack_require__(value);
/******/ 		if(mode & 8) return value;
/******/ 		if((mode & 4) && typeof value === 'object' && value && value.__esModule) return value;
/******/ 		var ns = Object.create(null);
/******/ 		__webpack_require__.r(ns);
/******/ 		Object.defineProperty(ns, 'default', { enumerable: true, value: value });
/******/ 		if(mode & 2 && typeof value != 'string') for(var key in value) __webpack_require__.d(ns, key, function(key) { return value[key]; }.bind(null, key));
/******/ 		return ns;
/******/ 	};
/******/
/******/ 	// getDefaultExport function for compatibility with non-harmony modules
/******/ 	__webpack_require__.n = function(module) {
/******/ 		var getter = module && module.__esModule ?
/******/ 			function getDefault() { return module['default']; } :
/******/ 			function getModuleExports() { return module; };
/******/ 		__webpack_require__.d(getter, 'a', getter);
/******/ 		return getter;
/******/ 	};
/******/
/******/ 	// Object.prototype.hasOwnProperty.call
/******/ 	__webpack_require__.o = function(object, property) { return Object.prototype.hasOwnProperty.call(object, property); };
/******/
/******/ 	// __webpack_public_path__
/******/ 	__webpack_require__.p = "";
/******/
/******/
/******/ 	// Load entry module and return exports
/******/ 	return __webpack_require__(__webpack_require__.s = "SdGz");
/******/ })
/************************************************************************/
/******/ ({

<<<<<<< HEAD
/***/ "1OyB":
/***/ (function(module, __webpack_exports__, __webpack_require__) {

"use strict";
/* harmony export (binding) */ __webpack_require__.d(__webpack_exports__, "a", function() { return _classCallCheck; });
function _classCallCheck(instance, Constructor) {
  if (!(instance instanceof Constructor)) {
    throw new TypeError("Cannot call a class as a function");
  }
}

/***/ }),

=======
>>>>>>> 3c2c27c6
/***/ "GRId":
/***/ (function(module, exports) {

(function() { module.exports = window["wp"]["element"]; }());

/***/ }),

<<<<<<< HEAD
/***/ "HaE+":
/***/ (function(module, __webpack_exports__, __webpack_require__) {

"use strict";
/* harmony export (binding) */ __webpack_require__.d(__webpack_exports__, "a", function() { return _asyncToGenerator; });
function asyncGeneratorStep(gen, resolve, reject, _next, _throw, key, arg) {
  try {
    var info = gen[key](arg);
    var value = info.value;
  } catch (error) {
    reject(error);
    return;
  }

  if (info.done) {
    resolve(value);
  } else {
    Promise.resolve(value).then(_next, _throw);
  }
}

function _asyncToGenerator(fn) {
  return function () {
    var self = this,
        args = arguments;
    return new Promise(function (resolve, reject) {
      var gen = fn.apply(self, args);

      function _next(value) {
        asyncGeneratorStep(gen, resolve, reject, _next, _throw, "next", value);
      }

      function _throw(err) {
        asyncGeneratorStep(gen, resolve, reject, _next, _throw, "throw", err);
      }

      _next(undefined);
    });
  };
}

/***/ }),

/***/ "JX7q":
/***/ (function(module, __webpack_exports__, __webpack_require__) {

"use strict";
/* harmony export (binding) */ __webpack_require__.d(__webpack_exports__, "a", function() { return _assertThisInitialized; });
function _assertThisInitialized(self) {
  if (self === void 0) {
    throw new ReferenceError("this hasn't been initialised - super() hasn't been called");
  }

  return self;
}

/***/ }),

/***/ "Ji7U":
/***/ (function(module, __webpack_exports__, __webpack_require__) {

"use strict";
/* harmony export (binding) */ __webpack_require__.d(__webpack_exports__, "a", function() { return _inherits; });
/* harmony import */ var _babel_runtime_helpers_esm_setPrototypeOf__WEBPACK_IMPORTED_MODULE_0__ = __webpack_require__("s4An");

function _inherits(subClass, superClass) {
  if (typeof superClass !== "function" && superClass !== null) {
    throw new TypeError("Super expression must either be null or a function");
  }

  subClass.prototype = Object.create(superClass && superClass.prototype, {
    constructor: {
      value: subClass,
      writable: true,
      configurable: true
    }
  });
  if (superClass) Object(_babel_runtime_helpers_esm_setPrototypeOf__WEBPACK_IMPORTED_MODULE_0__[/* default */ "a"])(subClass, superClass);
}

/***/ }),

=======
>>>>>>> 3c2c27c6
/***/ "K9lf":
/***/ (function(module, exports) {

(function() { module.exports = window["wp"]["compose"]; }());

/***/ }),

/***/ "SdGz":
/***/ (function(module, __webpack_exports__, __webpack_require__) {

"use strict";
// ESM COMPAT FLAG
__webpack_require__.r(__webpack_exports__);

// EXTERNAL MODULE: external ["wp","element"]
var external_wp_element_ = __webpack_require__("GRId");

// EXTERNAL MODULE: external ["wp","i18n"]
var external_wp_i18n_ = __webpack_require__("l3Sj");
<<<<<<< HEAD

// EXTERNAL MODULE: external "regeneratorRuntime"
var external_regeneratorRuntime_ = __webpack_require__("dvlR");
var external_regeneratorRuntime_default = /*#__PURE__*/__webpack_require__.n(external_regeneratorRuntime_);

// EXTERNAL MODULE: ./node_modules/@babel/runtime/helpers/esm/asyncToGenerator.js
var asyncToGenerator = __webpack_require__("HaE+");
=======
>>>>>>> 3c2c27c6

// EXTERNAL MODULE: external "lodash"
var external_lodash_ = __webpack_require__("YLtl");

// EXTERNAL MODULE: external ["wp","apiFetch"]
var external_wp_apiFetch_ = __webpack_require__("ywyh");
var external_wp_apiFetch_default = /*#__PURE__*/__webpack_require__.n(external_wp_apiFetch_);

// CONCATENATED MODULE: ./node_modules/@wordpress/list-reusable-blocks/build-module/utils/file.js
/**
 * Downloads a file.
 *
 * @param {string} fileName    File Name.
 * @param {string} content     File Content.
 * @param {string} contentType File mime type.
 */
function download(fileName, content, contentType) {
  const file = new window.Blob([content], {
    type: contentType
  }); // IE11 can't use the click to download technique
  // we use a specific IE11 technique instead.

  if (window.navigator.msSaveOrOpenBlob) {
    window.navigator.msSaveOrOpenBlob(file, fileName);
  } else {
    const a = document.createElement('a');
    a.href = URL.createObjectURL(file);
    a.download = fileName;
    a.style.display = 'none';
    document.body.appendChild(a);
    a.click();
    document.body.removeChild(a);
  }
}
/**
 * Reads the textual content of the given file.
 *
 * @param  {File} file        File.
 * @return {Promise<string>}  Content of the file.
 */

function readTextFile(file) {
  const reader = new window.FileReader();
  return new Promise(resolve => {
    reader.onload = () => {
      resolve(reader.result);
    };

    reader.readAsText(file);
  });
}

// CONCATENATED MODULE: ./node_modules/@wordpress/list-reusable-blocks/build-module/utils/export.js
/**
 * External dependencies
 */

/**
 * WordPress dependencies
 */


/**
 * Internal dependencies
 */


/**
 * Export a reusable block as a JSON file.
 *
 * @param {number} id
 */

async function exportReusableBlock(id) {
  const postType = await external_wp_apiFetch_default()({
    path: `/wp/v2/types/wp_block`
  });
  const post = await external_wp_apiFetch_default()({
    path: `/wp/v2/${postType.rest_base}/${id}?context=edit`
  });
  const title = post.title.raw;
  const content = post.content.raw;
  const fileContent = JSON.stringify({
    __file: 'wp_block',
    title,
    content
  }, null, 2);
  const fileName = Object(external_lodash_["kebabCase"])(title) + '.json';
  download(fileName, fileContent, 'application/json');
}

/* harmony default export */ var utils_export = (exportReusableBlock);

// EXTERNAL MODULE: external ["wp","components"]
var external_wp_components_ = __webpack_require__("tI+e");
<<<<<<< HEAD

// EXTERNAL MODULE: ./node_modules/@babel/runtime/helpers/esm/classCallCheck.js
var classCallCheck = __webpack_require__("1OyB");

// EXTERNAL MODULE: ./node_modules/@babel/runtime/helpers/esm/createClass.js
var createClass = __webpack_require__("vuIU");

// EXTERNAL MODULE: ./node_modules/@babel/runtime/helpers/esm/assertThisInitialized.js
var assertThisInitialized = __webpack_require__("JX7q");

// EXTERNAL MODULE: ./node_modules/@babel/runtime/helpers/esm/inherits.js
var inherits = __webpack_require__("Ji7U");

// EXTERNAL MODULE: ./node_modules/@babel/runtime/helpers/esm/possibleConstructorReturn.js
var possibleConstructorReturn = __webpack_require__("md7G");

// EXTERNAL MODULE: ./node_modules/@babel/runtime/helpers/esm/getPrototypeOf.js
var getPrototypeOf = __webpack_require__("foSv");
=======
>>>>>>> 3c2c27c6

// EXTERNAL MODULE: external ["wp","compose"]
var external_wp_compose_ = __webpack_require__("K9lf");

// CONCATENATED MODULE: ./node_modules/@wordpress/list-reusable-blocks/build-module/utils/import.js
/**
 * External dependencies
 */

/**
 * WordPress dependencies
 */


/**
 * Internal dependencies
 */


/**
 * Import a reusable block from a JSON file.
 *
 * @param {File}     file File.
 * @return {Promise} Promise returning the imported reusable block.
 */

async function importReusableBlock(file) {
  const fileContent = await readTextFile(file);
  let parsedContent;

  try {
    parsedContent = JSON.parse(fileContent);
  } catch (e) {
    throw new Error('Invalid JSON file');
  }

  if (parsedContent.__file !== 'wp_block' || !parsedContent.title || !parsedContent.content || !Object(external_lodash_["isString"])(parsedContent.title) || !Object(external_lodash_["isString"])(parsedContent.content)) {
    throw new Error('Invalid Reusable block JSON file');
  }

  const postType = await external_wp_apiFetch_default()({
    path: `/wp/v2/types/wp_block`
  });
  const reusableBlock = await external_wp_apiFetch_default()({
    path: `/wp/v2/${postType.rest_base}`,
    data: {
      title: parsedContent.title,
      content: parsedContent.content,
      status: 'publish'
    },
    method: 'POST'
  });
  return reusableBlock;
}

/* harmony default export */ var utils_import = (importReusableBlock);

// CONCATENATED MODULE: ./node_modules/@wordpress/list-reusable-blocks/build-module/components/import-form/index.js


/**
 * WordPress dependencies
 */




/**
 * Internal dependencies
 */



class import_form_ImportForm extends external_wp_element_["Component"] {
  constructor() {
    super(...arguments);
    this.state = {
      isLoading: false,
      error: null,
      file: null
    };
    this.isStillMounted = true;
    this.onChangeFile = this.onChangeFile.bind(this);
    this.onSubmit = this.onSubmit.bind(this);
  }

  componentWillUnmount() {
    this.isStillMounted = false;
  }

  onChangeFile(event) {
    this.setState({
      file: event.target.files[0],
      error: null
    });
  }

  onSubmit(event) {
    event.preventDefault();
    const {
      file
    } = this.state;
    const {
      onUpload
    } = this.props;

    if (!file) {
      return;
    }

    this.setState({
      isLoading: true
    });
    utils_import(file).then(reusableBlock => {
      if (!this.isStillMounted) {
        return;
      }

      this.setState({
        isLoading: false
      });
      onUpload(reusableBlock);
    }).catch(error => {
      if (!this.isStillMounted) {
        return;
      }

      let uiMessage;

      switch (error.message) {
        case 'Invalid JSON file':
          uiMessage = Object(external_wp_i18n_["__"])('Invalid JSON file');
          break;

        case 'Invalid Reusable block JSON file':
          uiMessage = Object(external_wp_i18n_["__"])('Invalid Reusable block JSON file');
          break;

        default:
          uiMessage = Object(external_wp_i18n_["__"])('Unknown error');
      }

      this.setState({
        isLoading: false,
        error: uiMessage
      });
    });
  }

  onDismissError() {
    this.setState({
      error: null
    });
  }

  render() {
    const {
      instanceId
    } = this.props;
    const {
      file,
      isLoading,
      error
    } = this.state;
    const inputId = 'list-reusable-blocks-import-form-' + instanceId;
    return Object(external_wp_element_["createElement"])("form", {
      className: "list-reusable-blocks-import-form",
      onSubmit: this.onSubmit
    }, error && Object(external_wp_element_["createElement"])(external_wp_components_["Notice"], {
      status: "error",
      onRemove: () => this.onDismissError()
    }, error), Object(external_wp_element_["createElement"])("label", {
      htmlFor: inputId,
      className: "list-reusable-blocks-import-form__label"
    }, Object(external_wp_i18n_["__"])('File')), Object(external_wp_element_["createElement"])("input", {
      id: inputId,
      type: "file",
      onChange: this.onChangeFile
    }), Object(external_wp_element_["createElement"])(external_wp_components_["Button"], {
      type: "submit",
      isBusy: isLoading,
      disabled: !file || isLoading,
      isSecondary: true,
      className: "list-reusable-blocks-import-form__button"
    }, Object(external_wp_i18n_["_x"])('Import', 'button label')));
  }

}

/* harmony default export */ var import_form = (Object(external_wp_compose_["withInstanceId"])(import_form_ImportForm));

// CONCATENATED MODULE: ./node_modules/@wordpress/list-reusable-blocks/build-module/components/import-dropdown/index.js


/**
 * External dependencies
 */

/**
 * WordPress dependencies
 */



/**
 * Internal dependencies
 */



function ImportDropdown({
  onUpload
}) {
  return Object(external_wp_element_["createElement"])(external_wp_components_["Dropdown"], {
    position: "bottom right",
    contentClassName: "list-reusable-blocks-import-dropdown__content",
    renderToggle: ({
      isOpen,
      onToggle
    }) => Object(external_wp_element_["createElement"])(external_wp_components_["Button"], {
      "aria-expanded": isOpen,
      onClick: onToggle,
      isPrimary: true
    }, Object(external_wp_i18n_["__"])('Import from JSON')),
    renderContent: ({
      onClose
    }) => Object(external_wp_element_["createElement"])(import_form, {
      onUpload: Object(external_lodash_["flow"])(onClose, onUpload)
    })
  });
}

/* harmony default export */ var import_dropdown = (ImportDropdown);

// CONCATENATED MODULE: ./node_modules/@wordpress/list-reusable-blocks/build-module/index.js


/**
 * WordPress dependencies
 */


/**
 * Internal dependencies
 */


 // Setup Export Links

document.body.addEventListener('click', event => {
  if (!event.target.classList.contains('wp-list-reusable-blocks__export')) {
    return;
  }

  event.preventDefault();
  utils_export(event.target.dataset.id);
}); // Setup Import Form

document.addEventListener('DOMContentLoaded', () => {
  const button = document.querySelector('.page-title-action');

  if (!button) {
    return;
  }

  const showNotice = () => {
    const notice = document.createElement('div');
    notice.className = 'notice notice-success is-dismissible';
    notice.innerHTML = `<p>${Object(external_wp_i18n_["__"])('Reusable block imported successfully!')}</p>`;
    const headerEnd = document.querySelector('.wp-header-end');

    if (!headerEnd) {
      return;
    }

    headerEnd.parentNode.insertBefore(notice, headerEnd);
  };

  const container = document.createElement('div');
  container.className = 'list-reusable-blocks__container';
  button.parentNode.insertBefore(container, button);
  Object(external_wp_element_["render"])(Object(external_wp_element_["createElement"])(import_dropdown, {
    onUpload: showNotice
  }), container);
});


/***/ }),

<<<<<<< HEAD
/***/ "U8pU":
/***/ (function(module, __webpack_exports__, __webpack_require__) {

"use strict";
/* harmony export (binding) */ __webpack_require__.d(__webpack_exports__, "a", function() { return _typeof; });
function _typeof(obj) {
  "@babel/helpers - typeof";

  if (typeof Symbol === "function" && typeof Symbol.iterator === "symbol") {
    _typeof = function _typeof(obj) {
      return typeof obj;
    };
  } else {
    _typeof = function _typeof(obj) {
      return obj && typeof Symbol === "function" && obj.constructor === Symbol && obj !== Symbol.prototype ? "symbol" : typeof obj;
    };
  }

  return _typeof(obj);
}

/***/ }),

=======
>>>>>>> 3c2c27c6
/***/ "YLtl":
/***/ (function(module, exports) {

(function() { module.exports = window["lodash"]; }());

/***/ }),

<<<<<<< HEAD
/***/ "dvlR":
/***/ (function(module, exports) {

(function() { module.exports = window["regeneratorRuntime"]; }());

/***/ }),

/***/ "foSv":
/***/ (function(module, __webpack_exports__, __webpack_require__) {

"use strict";
/* harmony export (binding) */ __webpack_require__.d(__webpack_exports__, "a", function() { return _getPrototypeOf; });
function _getPrototypeOf(o) {
  _getPrototypeOf = Object.setPrototypeOf ? Object.getPrototypeOf : function _getPrototypeOf(o) {
    return o.__proto__ || Object.getPrototypeOf(o);
  };
  return _getPrototypeOf(o);
}

/***/ }),

/***/ "l3Sj":
/***/ (function(module, exports) {

(function() { module.exports = window["wp"]["i18n"]; }());

/***/ }),

/***/ "md7G":
/***/ (function(module, __webpack_exports__, __webpack_require__) {

"use strict";
/* harmony export (binding) */ __webpack_require__.d(__webpack_exports__, "a", function() { return _possibleConstructorReturn; });
/* harmony import */ var _babel_runtime_helpers_esm_typeof__WEBPACK_IMPORTED_MODULE_0__ = __webpack_require__("U8pU");
/* harmony import */ var _babel_runtime_helpers_esm_assertThisInitialized__WEBPACK_IMPORTED_MODULE_1__ = __webpack_require__("JX7q");


function _possibleConstructorReturn(self, call) {
  if (call && (Object(_babel_runtime_helpers_esm_typeof__WEBPACK_IMPORTED_MODULE_0__[/* default */ "a"])(call) === "object" || typeof call === "function")) {
    return call;
  }

  return Object(_babel_runtime_helpers_esm_assertThisInitialized__WEBPACK_IMPORTED_MODULE_1__[/* default */ "a"])(self);
}

/***/ }),

/***/ "s4An":
/***/ (function(module, __webpack_exports__, __webpack_require__) {
=======
/***/ "l3Sj":
/***/ (function(module, exports) {
>>>>>>> 3c2c27c6

(function() { module.exports = window["wp"]["i18n"]; }());

/***/ }),

/***/ "tI+e":
/***/ (function(module, exports) {

(function() { module.exports = window["wp"]["components"]; }());

/***/ }),

/***/ "ywyh":
/***/ (function(module, exports) {

(function() { module.exports = window["wp"]["apiFetch"]; }());

/***/ }),

/***/ "tI+e":
/***/ (function(module, exports) {

(function() { module.exports = window["wp"]["components"]; }());

/***/ }),

/***/ "vuIU":
/***/ (function(module, __webpack_exports__, __webpack_require__) {

"use strict";
/* harmony export (binding) */ __webpack_require__.d(__webpack_exports__, "a", function() { return _createClass; });
function _defineProperties(target, props) {
  for (var i = 0; i < props.length; i++) {
    var descriptor = props[i];
    descriptor.enumerable = descriptor.enumerable || false;
    descriptor.configurable = true;
    if ("value" in descriptor) descriptor.writable = true;
    Object.defineProperty(target, descriptor.key, descriptor);
  }
}

function _createClass(Constructor, protoProps, staticProps) {
  if (protoProps) _defineProperties(Constructor.prototype, protoProps);
  if (staticProps) _defineProperties(Constructor, staticProps);
  return Constructor;
}

/***/ }),

/***/ "ywyh":
/***/ (function(module, exports) {

(function() { module.exports = window["wp"]["apiFetch"]; }());

/***/ })

/******/ });<|MERGE_RESOLUTION|>--- conflicted
+++ resolved
@@ -87,22 +87,6 @@
 /************************************************************************/
 /******/ ({
 
-<<<<<<< HEAD
-/***/ "1OyB":
-/***/ (function(module, __webpack_exports__, __webpack_require__) {
-
-"use strict";
-/* harmony export (binding) */ __webpack_require__.d(__webpack_exports__, "a", function() { return _classCallCheck; });
-function _classCallCheck(instance, Constructor) {
-  if (!(instance instanceof Constructor)) {
-    throw new TypeError("Cannot call a class as a function");
-  }
-}
-
-/***/ }),
-
-=======
->>>>>>> 3c2c27c6
 /***/ "GRId":
 /***/ (function(module, exports) {
 
@@ -110,91 +94,6 @@
 
 /***/ }),
 
-<<<<<<< HEAD
-/***/ "HaE+":
-/***/ (function(module, __webpack_exports__, __webpack_require__) {
-
-"use strict";
-/* harmony export (binding) */ __webpack_require__.d(__webpack_exports__, "a", function() { return _asyncToGenerator; });
-function asyncGeneratorStep(gen, resolve, reject, _next, _throw, key, arg) {
-  try {
-    var info = gen[key](arg);
-    var value = info.value;
-  } catch (error) {
-    reject(error);
-    return;
-  }
-
-  if (info.done) {
-    resolve(value);
-  } else {
-    Promise.resolve(value).then(_next, _throw);
-  }
-}
-
-function _asyncToGenerator(fn) {
-  return function () {
-    var self = this,
-        args = arguments;
-    return new Promise(function (resolve, reject) {
-      var gen = fn.apply(self, args);
-
-      function _next(value) {
-        asyncGeneratorStep(gen, resolve, reject, _next, _throw, "next", value);
-      }
-
-      function _throw(err) {
-        asyncGeneratorStep(gen, resolve, reject, _next, _throw, "throw", err);
-      }
-
-      _next(undefined);
-    });
-  };
-}
-
-/***/ }),
-
-/***/ "JX7q":
-/***/ (function(module, __webpack_exports__, __webpack_require__) {
-
-"use strict";
-/* harmony export (binding) */ __webpack_require__.d(__webpack_exports__, "a", function() { return _assertThisInitialized; });
-function _assertThisInitialized(self) {
-  if (self === void 0) {
-    throw new ReferenceError("this hasn't been initialised - super() hasn't been called");
-  }
-
-  return self;
-}
-
-/***/ }),
-
-/***/ "Ji7U":
-/***/ (function(module, __webpack_exports__, __webpack_require__) {
-
-"use strict";
-/* harmony export (binding) */ __webpack_require__.d(__webpack_exports__, "a", function() { return _inherits; });
-/* harmony import */ var _babel_runtime_helpers_esm_setPrototypeOf__WEBPACK_IMPORTED_MODULE_0__ = __webpack_require__("s4An");
-
-function _inherits(subClass, superClass) {
-  if (typeof superClass !== "function" && superClass !== null) {
-    throw new TypeError("Super expression must either be null or a function");
-  }
-
-  subClass.prototype = Object.create(superClass && superClass.prototype, {
-    constructor: {
-      value: subClass,
-      writable: true,
-      configurable: true
-    }
-  });
-  if (superClass) Object(_babel_runtime_helpers_esm_setPrototypeOf__WEBPACK_IMPORTED_MODULE_0__[/* default */ "a"])(subClass, superClass);
-}
-
-/***/ }),
-
-=======
->>>>>>> 3c2c27c6
 /***/ "K9lf":
 /***/ (function(module, exports) {
 
@@ -214,16 +113,6 @@
 
 // EXTERNAL MODULE: external ["wp","i18n"]
 var external_wp_i18n_ = __webpack_require__("l3Sj");
-<<<<<<< HEAD
-
-// EXTERNAL MODULE: external "regeneratorRuntime"
-var external_regeneratorRuntime_ = __webpack_require__("dvlR");
-var external_regeneratorRuntime_default = /*#__PURE__*/__webpack_require__.n(external_regeneratorRuntime_);
-
-// EXTERNAL MODULE: ./node_modules/@babel/runtime/helpers/esm/asyncToGenerator.js
-var asyncToGenerator = __webpack_require__("HaE+");
-=======
->>>>>>> 3c2c27c6
 
 // EXTERNAL MODULE: external "lodash"
 var external_lodash_ = __webpack_require__("YLtl");
@@ -319,27 +208,6 @@
 
 // EXTERNAL MODULE: external ["wp","components"]
 var external_wp_components_ = __webpack_require__("tI+e");
-<<<<<<< HEAD
-
-// EXTERNAL MODULE: ./node_modules/@babel/runtime/helpers/esm/classCallCheck.js
-var classCallCheck = __webpack_require__("1OyB");
-
-// EXTERNAL MODULE: ./node_modules/@babel/runtime/helpers/esm/createClass.js
-var createClass = __webpack_require__("vuIU");
-
-// EXTERNAL MODULE: ./node_modules/@babel/runtime/helpers/esm/assertThisInitialized.js
-var assertThisInitialized = __webpack_require__("JX7q");
-
-// EXTERNAL MODULE: ./node_modules/@babel/runtime/helpers/esm/inherits.js
-var inherits = __webpack_require__("Ji7U");
-
-// EXTERNAL MODULE: ./node_modules/@babel/runtime/helpers/esm/possibleConstructorReturn.js
-var possibleConstructorReturn = __webpack_require__("md7G");
-
-// EXTERNAL MODULE: ./node_modules/@babel/runtime/helpers/esm/getPrototypeOf.js
-var getPrototypeOf = __webpack_require__("foSv");
-=======
->>>>>>> 3c2c27c6
 
 // EXTERNAL MODULE: external ["wp","compose"]
 var external_wp_compose_ = __webpack_require__("K9lf");
@@ -629,32 +497,6 @@
 
 /***/ }),
 
-<<<<<<< HEAD
-/***/ "U8pU":
-/***/ (function(module, __webpack_exports__, __webpack_require__) {
-
-"use strict";
-/* harmony export (binding) */ __webpack_require__.d(__webpack_exports__, "a", function() { return _typeof; });
-function _typeof(obj) {
-  "@babel/helpers - typeof";
-
-  if (typeof Symbol === "function" && typeof Symbol.iterator === "symbol") {
-    _typeof = function _typeof(obj) {
-      return typeof obj;
-    };
-  } else {
-    _typeof = function _typeof(obj) {
-      return obj && typeof Symbol === "function" && obj.constructor === Symbol && obj !== Symbol.prototype ? "symbol" : typeof obj;
-    };
-  }
-
-  return _typeof(obj);
-}
-
-/***/ }),
-
-=======
->>>>>>> 3c2c27c6
 /***/ "YLtl":
 /***/ (function(module, exports) {
 
@@ -662,28 +504,6 @@
 
 /***/ }),
 
-<<<<<<< HEAD
-/***/ "dvlR":
-/***/ (function(module, exports) {
-
-(function() { module.exports = window["regeneratorRuntime"]; }());
-
-/***/ }),
-
-/***/ "foSv":
-/***/ (function(module, __webpack_exports__, __webpack_require__) {
-
-"use strict";
-/* harmony export (binding) */ __webpack_require__.d(__webpack_exports__, "a", function() { return _getPrototypeOf; });
-function _getPrototypeOf(o) {
-  _getPrototypeOf = Object.setPrototypeOf ? Object.getPrototypeOf : function _getPrototypeOf(o) {
-    return o.__proto__ || Object.getPrototypeOf(o);
-  };
-  return _getPrototypeOf(o);
-}
-
-/***/ }),
-
 /***/ "l3Sj":
 /***/ (function(module, exports) {
 
@@ -691,36 +511,6 @@
 
 /***/ }),
 
-/***/ "md7G":
-/***/ (function(module, __webpack_exports__, __webpack_require__) {
-
-"use strict";
-/* harmony export (binding) */ __webpack_require__.d(__webpack_exports__, "a", function() { return _possibleConstructorReturn; });
-/* harmony import */ var _babel_runtime_helpers_esm_typeof__WEBPACK_IMPORTED_MODULE_0__ = __webpack_require__("U8pU");
-/* harmony import */ var _babel_runtime_helpers_esm_assertThisInitialized__WEBPACK_IMPORTED_MODULE_1__ = __webpack_require__("JX7q");
-
-
-function _possibleConstructorReturn(self, call) {
-  if (call && (Object(_babel_runtime_helpers_esm_typeof__WEBPACK_IMPORTED_MODULE_0__[/* default */ "a"])(call) === "object" || typeof call === "function")) {
-    return call;
-  }
-
-  return Object(_babel_runtime_helpers_esm_assertThisInitialized__WEBPACK_IMPORTED_MODULE_1__[/* default */ "a"])(self);
-}
-
-/***/ }),
-
-/***/ "s4An":
-/***/ (function(module, __webpack_exports__, __webpack_require__) {
-=======
-/***/ "l3Sj":
-/***/ (function(module, exports) {
->>>>>>> 3c2c27c6
-
-(function() { module.exports = window["wp"]["i18n"]; }());
-
-/***/ }),
-
 /***/ "tI+e":
 /***/ (function(module, exports) {
 
@@ -733,43 +523,6 @@
 
 (function() { module.exports = window["wp"]["apiFetch"]; }());
 
-/***/ }),
-
-/***/ "tI+e":
-/***/ (function(module, exports) {
-
-(function() { module.exports = window["wp"]["components"]; }());
-
-/***/ }),
-
-/***/ "vuIU":
-/***/ (function(module, __webpack_exports__, __webpack_require__) {
-
-"use strict";
-/* harmony export (binding) */ __webpack_require__.d(__webpack_exports__, "a", function() { return _createClass; });
-function _defineProperties(target, props) {
-  for (var i = 0; i < props.length; i++) {
-    var descriptor = props[i];
-    descriptor.enumerable = descriptor.enumerable || false;
-    descriptor.configurable = true;
-    if ("value" in descriptor) descriptor.writable = true;
-    Object.defineProperty(target, descriptor.key, descriptor);
-  }
-}
-
-function _createClass(Constructor, protoProps, staticProps) {
-  if (protoProps) _defineProperties(Constructor.prototype, protoProps);
-  if (staticProps) _defineProperties(Constructor, staticProps);
-  return Constructor;
-}
-
-/***/ }),
-
-/***/ "ywyh":
-/***/ (function(module, exports) {
-
-(function() { module.exports = window["wp"]["apiFetch"]; }());
-
 /***/ })
 
 /******/ });