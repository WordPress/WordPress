--- conflicted
+++ resolved
@@ -87,22 +87,6 @@
 /************************************************************************/
 /******/ ({
 
-<<<<<<< HEAD
-/***/ "1OyB":
-/***/ (function(module, __webpack_exports__, __webpack_require__) {
-
-"use strict";
-/* harmony export (binding) */ __webpack_require__.d(__webpack_exports__, "a", function() { return _classCallCheck; });
-function _classCallCheck(instance, Constructor) {
-  if (!(instance instanceof Constructor)) {
-    throw new TypeError("Cannot call a class as a function");
-  }
-}
-
-/***/ }),
-
-=======
->>>>>>> 3c2c27c6
 /***/ "YLtl":
 /***/ (function(module, exports) {
 
@@ -110,37 +94,14 @@
 
 /***/ }),
 
-<<<<<<< HEAD
-/***/ "dvlR":
-/***/ (function(module, exports) {
-
-(function() { module.exports = window["regeneratorRuntime"]; }());
-
-/***/ }),
-
-=======
->>>>>>> 3c2c27c6
 /***/ "hwXU":
 /***/ (function(module, __webpack_exports__, __webpack_require__) {
 
 "use strict";
 __webpack_require__.r(__webpack_exports__);
 /* harmony export (binding) */ __webpack_require__.d(__webpack_exports__, "default", function() { return TokenList; });
-<<<<<<< HEAD
-/* harmony import */ var _babel_runtime_regenerator__WEBPACK_IMPORTED_MODULE_0__ = __webpack_require__("dvlR");
-/* harmony import */ var _babel_runtime_regenerator__WEBPACK_IMPORTED_MODULE_0___default = /*#__PURE__*/__webpack_require__.n(_babel_runtime_regenerator__WEBPACK_IMPORTED_MODULE_0__);
-/* harmony import */ var _babel_runtime_helpers_esm_classCallCheck__WEBPACK_IMPORTED_MODULE_1__ = __webpack_require__("1OyB");
-/* harmony import */ var _babel_runtime_helpers_esm_createClass__WEBPACK_IMPORTED_MODULE_2__ = __webpack_require__("vuIU");
-/* harmony import */ var lodash__WEBPACK_IMPORTED_MODULE_3__ = __webpack_require__("YLtl");
-/* harmony import */ var lodash__WEBPACK_IMPORTED_MODULE_3___default = /*#__PURE__*/__webpack_require__.n(lodash__WEBPACK_IMPORTED_MODULE_3__);
-
-
-
-
-=======
 /* harmony import */ var lodash__WEBPACK_IMPORTED_MODULE_0__ = __webpack_require__("YLtl");
 /* harmony import */ var lodash__WEBPACK_IMPORTED_MODULE_0___default = /*#__PURE__*/__webpack_require__.n(lodash__WEBPACK_IMPORTED_MODULE_0__);
->>>>>>> 3c2c27c6
 /**
  * External dependencies
  */
@@ -386,29 +347,6 @@
 }
 
 
-/***/ }),
-
-/***/ "vuIU":
-/***/ (function(module, __webpack_exports__, __webpack_require__) {
-
-"use strict";
-/* harmony export (binding) */ __webpack_require__.d(__webpack_exports__, "a", function() { return _createClass; });
-function _defineProperties(target, props) {
-  for (var i = 0; i < props.length; i++) {
-    var descriptor = props[i];
-    descriptor.enumerable = descriptor.enumerable || false;
-    descriptor.configurable = true;
-    if ("value" in descriptor) descriptor.writable = true;
-    Object.defineProperty(target, descriptor.key, descriptor);
-  }
-}
-
-function _createClass(Constructor, protoProps, staticProps) {
-  if (protoProps) _defineProperties(Constructor.prototype, protoProps);
-  if (staticProps) _defineProperties(Constructor, staticProps);
-  return Constructor;
-}
-
 /***/ })
 
 /******/ })["default"];