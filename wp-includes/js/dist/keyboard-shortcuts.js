--- conflicted
+++ resolved
@@ -89,49 +89,8 @@
 
 /***/ "1ZqX":
 /***/ (function(module, exports) {
-<<<<<<< HEAD
 
 (function() { module.exports = window["wp"]["data"]; }());
-
-/***/ }),
-
-/***/ "25BE":
-/***/ (function(module, __webpack_exports__, __webpack_require__) {
-
-"use strict";
-/* harmony export (binding) */ __webpack_require__.d(__webpack_exports__, "a", function() { return _iterableToArray; });
-function _iterableToArray(iter) {
-  if (typeof Symbol !== "undefined" && Symbol.iterator in Object(iter)) return Array.from(iter);
-}
-
-/***/ }),
-
-/***/ "BsWD":
-/***/ (function(module, __webpack_exports__, __webpack_require__) {
-
-"use strict";
-/* harmony export (binding) */ __webpack_require__.d(__webpack_exports__, "a", function() { return _unsupportedIterableToArray; });
-/* harmony import */ var _babel_runtime_helpers_esm_arrayLikeToArray__WEBPACK_IMPORTED_MODULE_0__ = __webpack_require__("a3WO");
-
-function _unsupportedIterableToArray(o, minLen) {
-  if (!o) return;
-  if (typeof o === "string") return Object(_babel_runtime_helpers_esm_arrayLikeToArray__WEBPACK_IMPORTED_MODULE_0__[/* default */ "a"])(o, minLen);
-  var n = Object.prototype.toString.call(o).slice(8, -1);
-  if (n === "Object" && o.constructor) n = o.constructor.name;
-  if (n === "Map" || n === "Set") return Array.from(o);
-  if (n === "Arguments" || /^(?:Ui|I)nt(?:8|16|32)(?:Clamped)?Array$/.test(n)) return Object(_babel_runtime_helpers_esm_arrayLikeToArray__WEBPACK_IMPORTED_MODULE_0__[/* default */ "a"])(o, minLen);
-}
-
-/***/ }),
-
-/***/ "DSFK":
-/***/ (function(module, __webpack_exports__, __webpack_require__) {
-
-"use strict";
-/* harmony export (binding) */ __webpack_require__.d(__webpack_exports__, "a", function() { return _arrayWithHoles; });
-function _arrayWithHoles(arr) {
-  if (Array.isArray(arr)) return arr;
-}
 
 /***/ }),
 
@@ -142,116 +101,6 @@
 
 /***/ }),
 
-/***/ "KQm4":
-/***/ (function(module, __webpack_exports__, __webpack_require__) {
-
-"use strict";
-
-// EXPORTS
-__webpack_require__.d(__webpack_exports__, "a", function() { return /* binding */ _toConsumableArray; });
-
-// EXTERNAL MODULE: ./node_modules/@babel/runtime/helpers/esm/arrayLikeToArray.js
-var arrayLikeToArray = __webpack_require__("a3WO");
-
-// CONCATENATED MODULE: ./node_modules/@babel/runtime/helpers/esm/arrayWithoutHoles.js
-
-function _arrayWithoutHoles(arr) {
-  if (Array.isArray(arr)) return Object(arrayLikeToArray["a" /* default */])(arr);
-}
-// EXTERNAL MODULE: ./node_modules/@babel/runtime/helpers/esm/iterableToArray.js
-var iterableToArray = __webpack_require__("25BE");
-
-// EXTERNAL MODULE: ./node_modules/@babel/runtime/helpers/esm/unsupportedIterableToArray.js
-var unsupportedIterableToArray = __webpack_require__("BsWD");
-
-// CONCATENATED MODULE: ./node_modules/@babel/runtime/helpers/esm/nonIterableSpread.js
-function _nonIterableSpread() {
-  throw new TypeError("Invalid attempt to spread non-iterable instance.\nIn order to be iterable, non-array objects must have a [Symbol.iterator]() method.");
-}
-// CONCATENATED MODULE: ./node_modules/@babel/runtime/helpers/esm/toConsumableArray.js
-
-
-
-
-function _toConsumableArray(arr) {
-  return _arrayWithoutHoles(arr) || Object(iterableToArray["a" /* default */])(arr) || Object(unsupportedIterableToArray["a" /* default */])(arr) || _nonIterableSpread();
-}
-
-/***/ }),
-
-/***/ "ODXe":
-/***/ (function(module, __webpack_exports__, __webpack_require__) {
-
-"use strict";
-
-// EXPORTS
-__webpack_require__.d(__webpack_exports__, "a", function() { return /* binding */ _slicedToArray; });
-
-// EXTERNAL MODULE: ./node_modules/@babel/runtime/helpers/esm/arrayWithHoles.js
-var arrayWithHoles = __webpack_require__("DSFK");
-
-// CONCATENATED MODULE: ./node_modules/@babel/runtime/helpers/esm/iterableToArrayLimit.js
-function _iterableToArrayLimit(arr, i) {
-  if (typeof Symbol === "undefined" || !(Symbol.iterator in Object(arr))) return;
-  var _arr = [];
-  var _n = true;
-  var _d = false;
-  var _e = undefined;
-
-  try {
-    for (var _i = arr[Symbol.iterator](), _s; !(_n = (_s = _i.next()).done); _n = true) {
-      _arr.push(_s.value);
-
-      if (i && _arr.length === i) break;
-    }
-  } catch (err) {
-    _d = true;
-    _e = err;
-  } finally {
-    try {
-      if (!_n && _i["return"] != null) _i["return"]();
-    } finally {
-      if (_d) throw _e;
-    }
-  }
-
-  return _arr;
-}
-// EXTERNAL MODULE: ./node_modules/@babel/runtime/helpers/esm/unsupportedIterableToArray.js
-var unsupportedIterableToArray = __webpack_require__("BsWD");
-
-// EXTERNAL MODULE: ./node_modules/@babel/runtime/helpers/esm/nonIterableRest.js
-var nonIterableRest = __webpack_require__("PYwp");
-
-// CONCATENATED MODULE: ./node_modules/@babel/runtime/helpers/esm/slicedToArray.js
-
-
-
-=======
->>>>>>> 3c2c27c6
-
-(function() { module.exports = window["wp"]["data"]; }());
-
-/***/ }),
-
-<<<<<<< HEAD
-/***/ "PYwp":
-/***/ (function(module, __webpack_exports__, __webpack_require__) {
-
-"use strict";
-/* harmony export (binding) */ __webpack_require__.d(__webpack_exports__, "a", function() { return _nonIterableRest; });
-function _nonIterableRest() {
-  throw new TypeError("Invalid attempt to destructure non-iterable instance.\nIn order to be iterable, non-array objects must have a [Symbol.iterator]() method.");
-}
-=======
-/***/ "K9lf":
-/***/ (function(module, exports) {
-
-(function() { module.exports = window["wp"]["compose"]; }());
->>>>>>> 3c2c27c6
-
-/***/ }),
-
 /***/ "RxS6":
 /***/ (function(module, exports) {
 
@@ -266,11 +115,7 @@
 
 /***/ }),
 
-<<<<<<< HEAD
-/***/ "a3WO":
-=======
 /***/ "cFS5":
->>>>>>> 3c2c27c6
 /***/ (function(module, __webpack_exports__, __webpack_require__) {
 
 "use strict";
@@ -297,96 +142,6 @@
 __webpack_require__.d(selectors_namespaceObject, "getAllShortcutRawKeyCombinations", function() { return getAllShortcutRawKeyCombinations; });
 __webpack_require__.d(selectors_namespaceObject, "getCategoryShortcuts", function() { return getCategoryShortcuts; });
 
-<<<<<<< HEAD
-/***/ "cFS5":
-/***/ (function(module, __webpack_exports__, __webpack_require__) {
-
-"use strict";
-// ESM COMPAT FLAG
-__webpack_require__.r(__webpack_exports__);
-
-// EXPORTS
-__webpack_require__.d(__webpack_exports__, "store", function() { return /* reexport */ store; });
-__webpack_require__.d(__webpack_exports__, "useShortcut", function() { return /* reexport */ use_shortcut; });
-
-// NAMESPACE OBJECT: ./node_modules/@wordpress/keyboard-shortcuts/build-module/store/actions.js
-var actions_namespaceObject = {};
-__webpack_require__.r(actions_namespaceObject);
-__webpack_require__.d(actions_namespaceObject, "registerShortcut", function() { return registerShortcut; });
-__webpack_require__.d(actions_namespaceObject, "unregisterShortcut", function() { return unregisterShortcut; });
-
-// NAMESPACE OBJECT: ./node_modules/@wordpress/keyboard-shortcuts/build-module/store/selectors.js
-var selectors_namespaceObject = {};
-__webpack_require__.r(selectors_namespaceObject);
-__webpack_require__.d(selectors_namespaceObject, "getShortcutKeyCombination", function() { return getShortcutKeyCombination; });
-__webpack_require__.d(selectors_namespaceObject, "getShortcutRepresentation", function() { return getShortcutRepresentation; });
-__webpack_require__.d(selectors_namespaceObject, "getShortcutDescription", function() { return getShortcutDescription; });
-__webpack_require__.d(selectors_namespaceObject, "getShortcutAliases", function() { return getShortcutAliases; });
-__webpack_require__.d(selectors_namespaceObject, "getAllShortcutRawKeyCombinations", function() { return getAllShortcutRawKeyCombinations; });
-__webpack_require__.d(selectors_namespaceObject, "getCategoryShortcuts", function() { return getCategoryShortcuts; });
-
-// EXTERNAL MODULE: external ["wp","data"]
-var external_wp_data_ = __webpack_require__("1ZqX");
-
-// EXTERNAL MODULE: ./node_modules/@babel/runtime/helpers/esm/defineProperty.js
-var defineProperty = __webpack_require__("rePB");
-
-// EXTERNAL MODULE: external "lodash"
-var external_lodash_ = __webpack_require__("YLtl");
-
-// CONCATENATED MODULE: ./node_modules/@wordpress/keyboard-shortcuts/build-module/store/reducer.js
-
-
-function ownKeys(object, enumerableOnly) { var keys = Object.keys(object); if (Object.getOwnPropertySymbols) { var symbols = Object.getOwnPropertySymbols(object); if (enumerableOnly) symbols = symbols.filter(function (sym) { return Object.getOwnPropertyDescriptor(object, sym).enumerable; }); keys.push.apply(keys, symbols); } return keys; }
-
-function _objectSpread(target) { for (var i = 1; i < arguments.length; i++) { var source = arguments[i] != null ? arguments[i] : {}; if (i % 2) { ownKeys(Object(source), true).forEach(function (key) { Object(defineProperty["a" /* default */])(target, key, source[key]); }); } else if (Object.getOwnPropertyDescriptors) { Object.defineProperties(target, Object.getOwnPropertyDescriptors(source)); } else { ownKeys(Object(source)).forEach(function (key) { Object.defineProperty(target, key, Object.getOwnPropertyDescriptor(source, key)); }); } } return target; }
-
-/**
- * External dependencies
- */
-
-/**
- * Reducer returning the registered shortcuts
- *
- * @param {Object} state  Current state.
- * @param {Object} action Dispatched action.
- *
- * @return {Object} Updated state.
- */
-
-function reducer() {
-  var state = arguments.length > 0 && arguments[0] !== undefined ? arguments[0] : {};
-  var action = arguments.length > 1 ? arguments[1] : undefined;
-
-  switch (action.type) {
-    case 'REGISTER_SHORTCUT':
-      return _objectSpread(_objectSpread({}, state), {}, Object(defineProperty["a" /* default */])({}, action.name, {
-        category: action.category,
-        keyCombination: action.keyCombination,
-        aliases: action.aliases,
-        description: action.description
-      }));
-
-    case 'UNREGISTER_SHORTCUT':
-      return Object(external_lodash_["omit"])(state, action.name);
-  }
-
-  return state;
-}
-
-/* harmony default export */ var store_reducer = (reducer);
-
-// CONCATENATED MODULE: ./node_modules/@wordpress/keyboard-shortcuts/build-module/store/actions.js
-/** @typedef {import('@wordpress/keycodes').WPKeycodeModifier} WPKeycodeModifier */
-
-/**
- * Keyboard key combination.
- *
- * @typedef {Object} WPShortcutKeyCombination
- *
- * @property {string}                      character Character.
- * @property {WPKeycodeModifier|undefined} modifier  Modifier.
-=======
 // EXTERNAL MODULE: external ["wp","data"]
 var external_wp_data_ = __webpack_require__("1ZqX");
 
@@ -516,28 +271,15 @@
  * returning a new array reference on every invocation.
  *
  * @type {Array<any>}
->>>>>>> 3c2c27c6
  */
 
 const EMPTY_ARRAY = [];
 /**
-<<<<<<< HEAD
- * Configuration of a registered keyboard shortcut.
- *
- * @typedef {Object} WPShortcutConfig
- *
- * @property {string}                     name           Shortcut name.
- * @property {string}                     category       Shortcut category.
- * @property {string}                     description    Shortcut description.
- * @property {WPShortcutKeyCombination}   keyCombination Shortcut key combination.
- * @property {WPShortcutKeyCombination[]} [aliases]      Shortcut aliases.
-=======
  * Shortcut formatting methods.
  *
  * @property {WPKeycodeHandlerByModifier} display     Display formatting.
  * @property {WPKeycodeHandlerByModifier} rawShortcut Raw shortcut formatting.
  * @property {WPKeycodeHandlerByModifier} ariaLabel   ARIA label formatting.
->>>>>>> 3c2c27c6
  */
 
 const FORMATTING_METHODS = {
@@ -546,143 +288,6 @@
   ariaLabel: external_wp_keycodes_["shortcutAriaLabel"]
 };
 /**
-<<<<<<< HEAD
- * Returns an action object used to register a new keyboard shortcut.
- *
- * @param {WPShortcutConfig} config Shortcut config.
- *
- * @return {Object} action.
- */
-function registerShortcut(_ref) {
-  var name = _ref.name,
-      category = _ref.category,
-      description = _ref.description,
-      keyCombination = _ref.keyCombination,
-      aliases = _ref.aliases;
-  return {
-    type: 'REGISTER_SHORTCUT',
-    name: name,
-    category: category,
-    keyCombination: keyCombination,
-    aliases: aliases,
-    description: description
-  };
-}
-/**
- * Returns an action object used to unregister a keyboard shortcut.
- *
- * @param {string} name Shortcut name.
- *
- * @return {Object} action.
- */
-
-function unregisterShortcut(name) {
-  return {
-    type: 'UNREGISTER_SHORTCUT',
-    name: name
-  };
-}
-
-// EXTERNAL MODULE: ./node_modules/@babel/runtime/helpers/esm/slicedToArray.js + 1 modules
-var slicedToArray = __webpack_require__("ODXe");
-
-// EXTERNAL MODULE: ./node_modules/@babel/runtime/helpers/esm/toConsumableArray.js + 2 modules
-var toConsumableArray = __webpack_require__("KQm4");
-
-// EXTERNAL MODULE: ./node_modules/rememo/es/rememo.js
-var rememo = __webpack_require__("pPDe");
-
-// EXTERNAL MODULE: external ["wp","keycodes"]
-var external_wp_keycodes_ = __webpack_require__("RxS6");
-
-// CONCATENATED MODULE: ./node_modules/@wordpress/keyboard-shortcuts/build-module/store/selectors.js
-
-
-
-/**
- * External dependencies
- */
-
-
-/**
- * WordPress dependencies
- */
-
-
-/** @typedef {import('./actions').WPShortcutKeyCombination} WPShortcutKeyCombination */
-
-/** @typedef {import('@wordpress/keycodes').WPKeycodeHandlerByModifier} WPKeycodeHandlerByModifier */
-
-/**
- * Shared reference to an empty array for cases where it is important to avoid
- * returning a new array reference on every invocation.
- *
- * @type {Array<any>}
- */
-
-var EMPTY_ARRAY = [];
-/**
- * Shortcut formatting methods.
- *
- * @property {WPKeycodeHandlerByModifier} display     Display formatting.
- * @property {WPKeycodeHandlerByModifier} rawShortcut Raw shortcut formatting.
- * @property {WPKeycodeHandlerByModifier} ariaLabel   ARIA label formatting.
- */
-
-var FORMATTING_METHODS = {
-  display: external_wp_keycodes_["displayShortcut"],
-  raw: external_wp_keycodes_["rawShortcut"],
-  ariaLabel: external_wp_keycodes_["shortcutAriaLabel"]
-};
-/**
- * Returns a string representing the key combination.
- *
- * @param {?WPShortcutKeyCombination} shortcut       Key combination.
- * @param {keyof FORMATTING_METHODS}  representation Type of representation
- *                                                   (display, raw, ariaLabel).
- *
- * @return {string?} Shortcut representation.
- */
-
-function getKeyCombinationRepresentation(shortcut, representation) {
-  if (!shortcut) {
-    return null;
-  }
-
-  return shortcut.modifier ? FORMATTING_METHODS[representation][shortcut.modifier](shortcut.character) : shortcut.character;
-}
-/**
- * Returns the main key combination for a given shortcut name.
- *
- * @param {Object} state Global state.
- * @param {string} name  Shortcut name.
- *
- * @return {WPShortcutKeyCombination?} Key combination.
- */
-
-
-function getShortcutKeyCombination(state, name) {
-  return state[name] ? state[name].keyCombination : null;
-}
-/**
- * Returns a string representing the main key combination for a given shortcut name.
- *
- * @param {Object}                   state          Global state.
- * @param {string}                   name           Shortcut name.
- * @param {keyof FORMATTING_METHODS} representation Type of representation
- *                                                  (display, raw, ariaLabel).
- *
- * @return {string?} Shortcut representation.
- */
-
-function getShortcutRepresentation(state, name) {
-  var representation = arguments.length > 2 && arguments[2] !== undefined ? arguments[2] : 'display';
-  var shortcut = getShortcutKeyCombination(state, name);
-  return getKeyCombinationRepresentation(shortcut, representation);
-}
-/**
- * Returns the shortcut description given its name.
-=======
  * Returns a string representing the key combination.
  *
  * @param {?WPShortcutKeyCombination} shortcut       Key combination.
@@ -828,229 +433,6 @@
 
 function useShortcut(name, callback, options) {
   const shortcuts = Object(external_wp_data_["useSelect"])(select => {
-    return select(store).getAllShortcutRawKeyCombinations(name);
-  }, [name]);
-  Object(external_wp_compose_["useKeyboardShortcut"])(shortcuts, callback, options);
-}
-
-/* harmony default export */ var use_shortcut = (useShortcut);
-
-// CONCATENATED MODULE: ./node_modules/@wordpress/keyboard-shortcuts/build-module/index.js
-
-
-
-
-/***/ }),
-
-/***/ "pPDe":
-/***/ (function(module, __webpack_exports__, __webpack_require__) {
-
-"use strict";
-
-
-var LEAF_KEY, hasWeakMap;
-
-/**
- * Arbitrary value used as key for referencing cache object in WeakMap tree.
- *
- * @type {Object}
- */
-LEAF_KEY = {};
-
-/**
- * Whether environment supports WeakMap.
- *
- * @type {boolean}
- */
-hasWeakMap = typeof WeakMap !== 'undefined';
-
-/**
- * Returns the first argument as the sole entry in an array.
- *
- * @param {*} value Value to return.
- *
- * @return {Array} Value returned as entry in array.
- */
-function arrayOf( value ) {
-	return [ value ];
-}
-
-/**
- * Returns true if the value passed is object-like, or false otherwise. A value
- * is object-like if it can support property assignment, e.g. object or array.
- *
- * @param {*} value Value to test.
- *
- * @return {boolean} Whether value is object-like.
- */
-function isObjectLike( value ) {
-	return !! value && 'object' === typeof value;
-}
-
-/**
- * Creates and returns a new cache object.
- *
- * @return {Object} Cache object.
- */
-function createCache() {
-	var cache = {
-		clear: function() {
-			cache.head = null;
-		},
-	};
-
-	return cache;
-}
-
-/**
- * Returns true if entries within the two arrays are strictly equal by
- * reference from a starting index.
- *
- * @param {Array}  a         First array.
- * @param {Array}  b         Second array.
- * @param {number} fromIndex Index from which to start comparison.
- *
- * @return {boolean} Whether arrays are shallowly equal.
- */
-function isShallowEqual( a, b, fromIndex ) {
-	var i;
-
-	if ( a.length !== b.length ) {
-		return false;
-	}
-
-	for ( i = fromIndex; i < a.length; i++ ) {
-		if ( a[ i ] !== b[ i ] ) {
-			return false;
-		}
-	}
-
-	return true;
-}
-
-/**
- * Returns a memoized selector function. The getDependants function argument is
- * called before the memoized selector and is expected to return an immutable
- * reference or array of references on which the selector depends for computing
- * its own return value. The memoize cache is preserved only as long as those
- * dependant references remain the same. If getDependants returns a different
- * reference(s), the cache is cleared and the selector value regenerated.
->>>>>>> 3c2c27c6
- *
- * @param {Object} state Global state.
- * @param {string} name  Shortcut name.
- *
- * @return {string?} Shortcut description.
- */
-
-function getShortcutDescription(state, name) {
-  return state[name] ? state[name].description : null;
-}
-/**
- * Returns the aliases for a given shortcut name.
- *
- * @param {Object} state Global state.
- * @param {string} name  Shortcut name.
- *
- * @return {WPShortcutKeyCombination[]} Key combinations.
- */
-
-function getShortcutAliases(state, name) {
-  return state[name] && state[name].aliases ? state[name].aliases : EMPTY_ARRAY;
-}
-/**
- * Returns the raw representation of all the keyboard combinations of a given shortcut name.
- *
- * @param {Object} state Global state.
- * @param {string} name  Shortcut name.
- *
- * @return {string[]} Shortcuts.
- */
-
-var getAllShortcutRawKeyCombinations = Object(rememo["a" /* default */])(function (state, name) {
-  return Object(external_lodash_["compact"])([getKeyCombinationRepresentation(getShortcutKeyCombination(state, name), 'raw')].concat(Object(toConsumableArray["a" /* default */])(getShortcutAliases(state, name).map(function (combination) {
-    return getKeyCombinationRepresentation(combination, 'raw');
-  }))));
-}, function (state, name) {
-  return [state[name]];
-});
-/**
- * Returns the shortcut names list for a given category name.
- *
- * @param {Object} state Global state.
- * @param {string} name  Category name.
- *
- * @return {string[]} Shortcut names.
- */
-
-var getCategoryShortcuts = Object(rememo["a" /* default */])(function (state, categoryName) {
-  return Object.entries(state).filter(function (_ref) {
-    var _ref2 = Object(slicedToArray["a" /* default */])(_ref, 2),
-        shortcut = _ref2[1];
-
-    return shortcut.category === categoryName;
-  }).map(function (_ref3) {
-    var _ref4 = Object(slicedToArray["a" /* default */])(_ref3, 1),
-        name = _ref4[0];
-
-    return name;
-  });
-}, function (state) {
-  return [state];
-});
-
-// CONCATENATED MODULE: ./node_modules/@wordpress/keyboard-shortcuts/build-module/store/index.js
-/**
- * WordPress dependencies
- */
-
-/**
- * Internal dependencies
- */
-
-
-
-
-var STORE_NAME = 'core/keyboard-shortcuts';
-/**
- * Store definition for the keyboard shortcuts namespace.
- *
- * @see https://github.com/WordPress/gutenberg/blob/HEAD/packages/data/README.md#createReduxStore
- *
- * @type {Object}
- */
-
-var store = Object(external_wp_data_["createReduxStore"])(STORE_NAME, {
-  reducer: store_reducer,
-  actions: actions_namespaceObject,
-  selectors: selectors_namespaceObject
-});
-Object(external_wp_data_["register"])(store);
-
-// EXTERNAL MODULE: external ["wp","compose"]
-var external_wp_compose_ = __webpack_require__("K9lf");
-
-// CONCATENATED MODULE: ./node_modules/@wordpress/keyboard-shortcuts/build-module/hooks/use-shortcut.js
-/**
- * WordPress dependencies
- */
-
-
-/**
- * Internal dependencies
- */
-
-
-/**
- * Attach a keyboard shortcut handler.
- *
- * @param {string} name       Shortcut name.
- * @param {Function} callback Shortcut callback.
- * @param {Object} options    Shortcut options.
- */
-
-function useShortcut(name, callback, options) {
-  var shortcuts = Object(external_wp_data_["useSelect"])(function (select) {
     return select(store).getAllShortcutRawKeyCombinations(name);
   }, [name]);
   Object(external_wp_compose_["useKeyboardShortcut"])(shortcuts, callback, options);
@@ -1345,31 +727,6 @@
 });
 
 
-<<<<<<< HEAD
-/***/ }),
-
-/***/ "rePB":
-/***/ (function(module, __webpack_exports__, __webpack_require__) {
-
-"use strict";
-/* harmony export (binding) */ __webpack_require__.d(__webpack_exports__, "a", function() { return _defineProperty; });
-function _defineProperty(obj, key, value) {
-  if (key in obj) {
-    Object.defineProperty(obj, key, {
-      value: value,
-      enumerable: true,
-      configurable: true,
-      writable: true
-    });
-  } else {
-    obj[key] = value;
-  }
-
-  return obj;
-}
-
-=======
->>>>>>> 3c2c27c6
 /***/ })
 
 /******/ });