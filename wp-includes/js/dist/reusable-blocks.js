--- conflicted
+++ resolved
@@ -105,52 +105,6 @@
 /***/ (function(module, exports) {
 
 (function() { module.exports = window["wp"]["blocks"]; }());
-<<<<<<< HEAD
-
-/***/ }),
-
-/***/ "HaE+":
-/***/ (function(module, __webpack_exports__, __webpack_require__) {
-
-"use strict";
-/* harmony export (binding) */ __webpack_require__.d(__webpack_exports__, "a", function() { return _asyncToGenerator; });
-function asyncGeneratorStep(gen, resolve, reject, _next, _throw, key, arg) {
-  try {
-    var info = gen[key](arg);
-    var value = info.value;
-  } catch (error) {
-    reject(error);
-    return;
-  }
-
-  if (info.done) {
-    resolve(value);
-  } else {
-    Promise.resolve(value).then(_next, _throw);
-  }
-}
-
-function _asyncToGenerator(fn) {
-  return function () {
-    var self = this,
-        args = arguments;
-    return new Promise(function (resolve, reject) {
-      var gen = fn.apply(self, args);
-
-      function _next(value) {
-        asyncGeneratorStep(gen, resolve, reject, _next, _throw, "next", value);
-      }
-
-      function _throw(err) {
-        asyncGeneratorStep(gen, resolve, reject, _next, _throw, "throw", err);
-      }
-
-      _next(undefined);
-    });
-  };
-}
-=======
->>>>>>> 3c2c27c6
 
 /***/ }),
 
@@ -182,16 +136,6 @@
 
 /***/ }),
 
-<<<<<<< HEAD
-/***/ "dvlR":
-/***/ (function(module, exports) {
-
-(function() { module.exports = window["regeneratorRuntime"]; }());
-
-/***/ }),
-
-=======
->>>>>>> 3c2c27c6
 /***/ "iqm2":
 /***/ (function(module, __webpack_exports__, __webpack_require__) {
 
@@ -224,18 +168,7 @@
 
 // EXTERNAL MODULE: external ["wp","data"]
 var external_wp_data_ = __webpack_require__("1ZqX");
-<<<<<<< HEAD
-
-// EXTERNAL MODULE: external "regeneratorRuntime"
-var external_regeneratorRuntime_ = __webpack_require__("dvlR");
-var external_regeneratorRuntime_default = /*#__PURE__*/__webpack_require__.n(external_regeneratorRuntime_);
-
-// EXTERNAL MODULE: ./node_modules/@babel/runtime/helpers/esm/asyncToGenerator.js
-var asyncToGenerator = __webpack_require__("HaE+");
-
-=======
-
->>>>>>> 3c2c27c6
+
 // EXTERNAL MODULE: external "lodash"
 var external_lodash_ = __webpack_require__("YLtl");
 
@@ -251,20 +184,13 @@
  */
 
 /**
- * External dependencies
- */
-
-/**
- * WordPress dependencies
- */
-
-
-
-
-<<<<<<< HEAD
-=======
-
->>>>>>> 3c2c27c6
+ * WordPress dependencies
+ */
+
+
+
+
+
 /**
  * Internal dependencies
  */
@@ -311,17 +237,6 @@
     id
   };
 }
-<<<<<<< HEAD
-var controls = {
-  CONVERT_BLOCK_TO_STATIC: Object(external_wp_data_["createRegistryControl"])(function (registry) {
-    return function (_ref) {
-      var clientId = _ref.clientId;
-      var oldBlock = registry.select('core/block-editor').getBlock(clientId);
-      var reusableBlock = registry.select('core').getEditedEntityRecord('postType', 'wp_block', oldBlock.attributes.ref);
-      var newBlocks = Object(external_wp_blocks_["parse"])(Object(external_lodash_["isFunction"])(reusableBlock.content) ? reusableBlock.content(reusableBlock) : reusableBlock.content);
-      registry.dispatch('core/block-editor').replaceBlocks(oldBlock.clientId, newBlocks);
-    };
-=======
 const controls = {
   CONVERT_BLOCK_TO_STATIC: Object(external_wp_data_["createRegistryControl"])(registry => ({
     clientId
@@ -330,7 +245,6 @@
     const reusableBlock = registry.select('core').getEditedEntityRecord('postType', 'wp_block', oldBlock.attributes.ref);
     const newBlocks = Object(external_wp_blocks_["parse"])(Object(external_lodash_["isFunction"])(reusableBlock.content) ? reusableBlock.content(reusableBlock) : reusableBlock.content);
     registry.dispatch(external_wp_blockEditor_["store"]).replaceBlocks(oldBlock.clientId, newBlocks);
->>>>>>> 3c2c27c6
   }),
   CONVERT_BLOCKS_TO_REUSABLE: Object(external_wp_data_["createRegistryControl"])(registry => async function ({
     clientIds,
@@ -421,12 +335,6 @@
   };
 }
 
-<<<<<<< HEAD
-// EXTERNAL MODULE: ./node_modules/@babel/runtime/helpers/esm/defineProperty.js
-var defineProperty = __webpack_require__("rePB");
-
-=======
->>>>>>> 3c2c27c6
 // CONCATENATED MODULE: ./node_modules/@wordpress/reusable-blocks/build-module/store/reducer.js
 /**
  * WordPress dependencies
@@ -750,49 +658,15 @@
 /***/ }),
 
 /***/ "onLe":
-<<<<<<< HEAD
 /***/ (function(module, exports) {
 
 (function() { module.exports = window["wp"]["notices"]; }());
 
 /***/ }),
 
-/***/ "rePB":
-/***/ (function(module, __webpack_exports__, __webpack_require__) {
-
-"use strict";
-/* harmony export (binding) */ __webpack_require__.d(__webpack_exports__, "a", function() { return _defineProperty; });
-function _defineProperty(obj, key, value) {
-  if (key in obj) {
-    Object.defineProperty(obj, key, {
-      value: value,
-      enumerable: true,
-      configurable: true,
-      writable: true
-    });
-  } else {
-    obj[key] = value;
-  }
-
-  return obj;
-}
-
-/***/ }),
-
 /***/ "tI+e":
 /***/ (function(module, exports) {
 
-=======
-/***/ (function(module, exports) {
-
-(function() { module.exports = window["wp"]["notices"]; }());
-
-/***/ }),
-
-/***/ "tI+e":
-/***/ (function(module, exports) {
-
->>>>>>> 3c2c27c6
 (function() { module.exports = window["wp"]["components"]; }());
 
 /***/ })
