--- conflicted
+++ resolved
@@ -87,104 +87,6 @@
 /************************************************************************/
 /******/ ({
 
-<<<<<<< HEAD
-/***/ "BsWD":
-/***/ (function(module, __webpack_exports__, __webpack_require__) {
-
-"use strict";
-/* harmony export (binding) */ __webpack_require__.d(__webpack_exports__, "a", function() { return _unsupportedIterableToArray; });
-/* harmony import */ var _babel_runtime_helpers_esm_arrayLikeToArray__WEBPACK_IMPORTED_MODULE_0__ = __webpack_require__("a3WO");
-
-function _unsupportedIterableToArray(o, minLen) {
-  if (!o) return;
-  if (typeof o === "string") return Object(_babel_runtime_helpers_esm_arrayLikeToArray__WEBPACK_IMPORTED_MODULE_0__[/* default */ "a"])(o, minLen);
-  var n = Object.prototype.toString.call(o).slice(8, -1);
-  if (n === "Object" && o.constructor) n = o.constructor.name;
-  if (n === "Map" || n === "Set") return Array.from(o);
-  if (n === "Arguments" || /^(?:Ui|I)nt(?:8|16|32)(?:Clamped)?Array$/.test(n)) return Object(_babel_runtime_helpers_esm_arrayLikeToArray__WEBPACK_IMPORTED_MODULE_0__[/* default */ "a"])(o, minLen);
-}
-
-/***/ }),
-
-/***/ "DSFK":
-/***/ (function(module, __webpack_exports__, __webpack_require__) {
-
-"use strict";
-/* harmony export (binding) */ __webpack_require__.d(__webpack_exports__, "a", function() { return _arrayWithHoles; });
-function _arrayWithHoles(arr) {
-  if (Array.isArray(arr)) return arr;
-}
-
-/***/ }),
-
-/***/ "ODXe":
-/***/ (function(module, __webpack_exports__, __webpack_require__) {
-
-"use strict";
-
-// EXPORTS
-__webpack_require__.d(__webpack_exports__, "a", function() { return /* binding */ _slicedToArray; });
-
-// EXTERNAL MODULE: ./node_modules/@babel/runtime/helpers/esm/arrayWithHoles.js
-var arrayWithHoles = __webpack_require__("DSFK");
-
-// CONCATENATED MODULE: ./node_modules/@babel/runtime/helpers/esm/iterableToArrayLimit.js
-function _iterableToArrayLimit(arr, i) {
-  if (typeof Symbol === "undefined" || !(Symbol.iterator in Object(arr))) return;
-  var _arr = [];
-  var _n = true;
-  var _d = false;
-  var _e = undefined;
-
-  try {
-    for (var _i = arr[Symbol.iterator](), _s; !(_n = (_s = _i.next()).done); _n = true) {
-      _arr.push(_s.value);
-
-      if (i && _arr.length === i) break;
-    }
-  } catch (err) {
-    _d = true;
-    _e = err;
-  } finally {
-    try {
-      if (!_n && _i["return"] != null) _i["return"]();
-    } finally {
-      if (_d) throw _e;
-    }
-  }
-
-  return _arr;
-}
-// EXTERNAL MODULE: ./node_modules/@babel/runtime/helpers/esm/unsupportedIterableToArray.js
-var unsupportedIterableToArray = __webpack_require__("BsWD");
-
-// EXTERNAL MODULE: ./node_modules/@babel/runtime/helpers/esm/nonIterableRest.js
-var nonIterableRest = __webpack_require__("PYwp");
-
-// CONCATENATED MODULE: ./node_modules/@babel/runtime/helpers/esm/slicedToArray.js
-
-
-
-
-function _slicedToArray(arr, i) {
-  return Object(arrayWithHoles["a" /* default */])(arr) || _iterableToArrayLimit(arr, i) || Object(unsupportedIterableToArray["a" /* default */])(arr, i) || Object(nonIterableRest["a" /* default */])();
-}
-
-/***/ }),
-
-/***/ "PYwp":
-/***/ (function(module, __webpack_exports__, __webpack_require__) {
-
-"use strict";
-/* harmony export (binding) */ __webpack_require__.d(__webpack_exports__, "a", function() { return _nonIterableRest; });
-function _nonIterableRest() {
-  throw new TypeError("Invalid attempt to destructure non-iterable instance.\nIn order to be iterable, non-array objects must have a [Symbol.iterator]() method.");
-}
-
-/***/ }),
-
-=======
->>>>>>> 3c2c27c6
 /***/ "YLtl":
 /***/ (function(module, exports) {
 
@@ -192,26 +94,6 @@
 
 /***/ }),
 
-<<<<<<< HEAD
-/***/ "a3WO":
-/***/ (function(module, __webpack_exports__, __webpack_require__) {
-
-"use strict";
-/* harmony export (binding) */ __webpack_require__.d(__webpack_exports__, "a", function() { return _arrayLikeToArray; });
-function _arrayLikeToArray(arr, len) {
-  if (len == null || len > arr.length) len = arr.length;
-
-  for (var i = 0, arr2 = new Array(len); i < len; i++) {
-    arr2[i] = arr[i];
-  }
-
-  return arr2;
-}
-
-/***/ }),
-
-=======
->>>>>>> 3c2c27c6
 /***/ "lbya":
 /***/ (function(module, __webpack_exports__, __webpack_require__) {
 
@@ -448,12 +330,6 @@
   }
 }
 
-<<<<<<< HEAD
-// EXTERNAL MODULE: ./node_modules/@babel/runtime/helpers/esm/slicedToArray.js + 1 modules
-var slicedToArray = __webpack_require__("ODXe");
-
-=======
->>>>>>> 3c2c27c6
 // CONCATENATED MODULE: ./node_modules/@wordpress/url/build-module/build-query-string.js
 /**
  * Generates URL-encoded query string using input query data.
@@ -608,12 +484,6 @@
   return /^#[^\s#?\/]*$/.test(fragment);
 }
 
-<<<<<<< HEAD
-// EXTERNAL MODULE: ./node_modules/@babel/runtime/helpers/esm/defineProperty.js
-var defineProperty = __webpack_require__("rePB");
-
-=======
->>>>>>> 3c2c27c6
 // CONCATENATED MODULE: ./node_modules/@wordpress/url/build-module/get-query-args.js
 /**
  * Internal dependencies
@@ -1009,31 +879,6 @@
 
 
 
-<<<<<<< HEAD
-/***/ }),
-
-/***/ "rePB":
-/***/ (function(module, __webpack_exports__, __webpack_require__) {
-
-"use strict";
-/* harmony export (binding) */ __webpack_require__.d(__webpack_exports__, "a", function() { return _defineProperty; });
-function _defineProperty(obj, key, value) {
-  if (key in obj) {
-    Object.defineProperty(obj, key, {
-      value: value,
-      enumerable: true,
-      configurable: true,
-      writable: true
-    });
-  } else {
-    obj[key] = value;
-  }
-
-  return obj;
-}
-
-=======
->>>>>>> 3c2c27c6
 /***/ })
 
 /******/ });