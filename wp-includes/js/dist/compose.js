this["wp"] = this["wp"] || {}; this["wp"]["compose"] =
/******/ (function(modules) { // webpackBootstrap
/******/ 	// The module cache
/******/ 	var installedModules = {};
/******/
/******/ 	// The require function
/******/ 	function __webpack_require__(moduleId) {
/******/
/******/ 		// Check if module is in cache
/******/ 		if(installedModules[moduleId]) {
/******/ 			return installedModules[moduleId].exports;
/******/ 		}
/******/ 		// Create a new module (and put it into the cache)
/******/ 		var module = installedModules[moduleId] = {
/******/ 			i: moduleId,
/******/ 			l: false,
/******/ 			exports: {}
/******/ 		};
/******/
/******/ 		// Execute the module function
/******/ 		modules[moduleId].call(module.exports, module, module.exports, __webpack_require__);
/******/
/******/ 		// Flag the module as loaded
/******/ 		module.l = true;
/******/
/******/ 		// Return the exports of the module
/******/ 		return module.exports;
/******/ 	}
/******/
/******/
/******/ 	// expose the modules object (__webpack_modules__)
/******/ 	__webpack_require__.m = modules;
/******/
/******/ 	// expose the module cache
/******/ 	__webpack_require__.c = installedModules;
/******/
/******/ 	// define getter function for harmony exports
/******/ 	__webpack_require__.d = function(exports, name, getter) {
/******/ 		if(!__webpack_require__.o(exports, name)) {
/******/ 			Object.defineProperty(exports, name, { enumerable: true, get: getter });
/******/ 		}
/******/ 	};
/******/
/******/ 	// define __esModule on exports
/******/ 	__webpack_require__.r = function(exports) {
/******/ 		if(typeof Symbol !== 'undefined' && Symbol.toStringTag) {
/******/ 			Object.defineProperty(exports, Symbol.toStringTag, { value: 'Module' });
/******/ 		}
/******/ 		Object.defineProperty(exports, '__esModule', { value: true });
/******/ 	};
/******/
/******/ 	// create a fake namespace object
/******/ 	// mode & 1: value is a module id, require it
/******/ 	// mode & 2: merge all properties of value into the ns
/******/ 	// mode & 4: return value when already ns object
/******/ 	// mode & 8|1: behave like require
/******/ 	__webpack_require__.t = function(value, mode) {
/******/ 		if(mode & 1) value = __webpack_require__(value);
/******/ 		if(mode & 8) return value;
/******/ 		if((mode & 4) && typeof value === 'object' && value && value.__esModule) return value;
/******/ 		var ns = Object.create(null);
/******/ 		__webpack_require__.r(ns);
/******/ 		Object.defineProperty(ns, 'default', { enumerable: true, value: value });
/******/ 		if(mode & 2 && typeof value != 'string') for(var key in value) __webpack_require__.d(ns, key, function(key) { return value[key]; }.bind(null, key));
/******/ 		return ns;
/******/ 	};
/******/
/******/ 	// getDefaultExport function for compatibility with non-harmony modules
/******/ 	__webpack_require__.n = function(module) {
/******/ 		var getter = module && module.__esModule ?
/******/ 			function getDefault() { return module['default']; } :
/******/ 			function getModuleExports() { return module; };
/******/ 		__webpack_require__.d(getter, 'a', getter);
/******/ 		return getter;
/******/ 	};
/******/
/******/ 	// Object.prototype.hasOwnProperty.call
/******/ 	__webpack_require__.o = function(object, property) { return Object.prototype.hasOwnProperty.call(object, property); };
/******/
/******/ 	// __webpack_public_path__
/******/ 	__webpack_require__.p = "";
/******/
/******/
/******/ 	// Load entry module and return exports
/******/ 	return __webpack_require__(__webpack_require__.s = "PD33");
/******/ })
/************************************************************************/
/******/ ({

/***/ "1CF3":
/***/ (function(module, exports) {

(function() { module.exports = window["wp"]["dom"]; }());
<<<<<<< HEAD

/***/ }),

/***/ "1OyB":
/***/ (function(module, __webpack_exports__, __webpack_require__) {

"use strict";
/* harmony export (binding) */ __webpack_require__.d(__webpack_exports__, "a", function() { return _classCallCheck; });
function _classCallCheck(instance, Constructor) {
  if (!(instance instanceof Constructor)) {
    throw new TypeError("Cannot call a class as a function");
  }
}

/***/ }),

/***/ "25BE":
/***/ (function(module, __webpack_exports__, __webpack_require__) {

"use strict";
/* harmony export (binding) */ __webpack_require__.d(__webpack_exports__, "a", function() { return _iterableToArray; });
function _iterableToArray(iter) {
  if (typeof Symbol !== "undefined" && Symbol.iterator in Object(iter)) return Array.from(iter);
}

/***/ }),

/***/ "4eJC":
/***/ (function(module, exports, __webpack_require__) {

/**
 * Memize options object.
 *
 * @typedef MemizeOptions
 *
 * @property {number} [maxSize] Maximum size of the cache.
 */

/**
 * Internal cache entry.
 *
 * @typedef MemizeCacheNode
 *
 * @property {?MemizeCacheNode|undefined} [prev] Previous node.
 * @property {?MemizeCacheNode|undefined} [next] Next node.
 * @property {Array<*>}                   args   Function arguments for cache
 *                                               entry.
 * @property {*}                          val    Function result.
 */

/**
 * Properties of the enhanced function for controlling cache.
 *
 * @typedef MemizeMemoizedFunction
 *
 * @property {()=>void} clear Clear the cache.
 */

/**
 * Accepts a function to be memoized, and returns a new memoized function, with
 * optional options.
 *
 * @template {Function} F
 *
 * @param {F}             fn        Function to memoize.
 * @param {MemizeOptions} [options] Options object.
 *
 * @return {F & MemizeMemoizedFunction} Memoized function.
 */
function memize( fn, options ) {
	var size = 0;
=======
>>>>>>> 3c2c27c6

	/** @type {?MemizeCacheNode|undefined} */
	var head;

<<<<<<< HEAD
	/** @type {?MemizeCacheNode|undefined} */
	var tail;

	options = options || {};

	function memoized( /* ...args */ ) {
		var node = head,
			len = arguments.length,
			args, i;

		searchCache: while ( node ) {
			// Perform a shallow equality test to confirm that whether the node
			// under test is a candidate for the arguments passed. Two arrays
			// are shallowly equal if their length matches and each entry is
			// strictly equal between the two sets. Avoid abstracting to a
			// function which could incur an arguments leaking deoptimization.

			// Check whether node arguments match arguments length
			if ( node.args.length !== arguments.length ) {
				node = node.next;
				continue;
			}

			// Check whether node arguments match arguments values
			for ( i = 0; i < len; i++ ) {
				if ( node.args[ i ] !== arguments[ i ] ) {
					node = node.next;
					continue searchCache;
				}
			}

			// At this point we can assume we've found a match

			// Surface matched node to head if not already
			if ( node !== head ) {
				// As tail, shift to previous. Must only shift if not also
				// head, since if both head and tail, there is no previous.
				if ( node === tail ) {
					tail = node.prev;
				}

				// Adjust siblings to point to each other. If node was tail,
				// this also handles new tail's empty `next` assignment.
				/** @type {MemizeCacheNode} */ ( node.prev ).next = node.next;
				if ( node.next ) {
					node.next.prev = node.prev;
				}

				node.next = head;
				node.prev = null;
				/** @type {MemizeCacheNode} */ ( head ).prev = node;
				head = node;
			}
=======
/***/ "GRId":
/***/ (function(module, exports) {

(function() { module.exports = window["wp"]["element"]; }());
>>>>>>> 3c2c27c6

			// Return immediately
			return node.val;
		}

<<<<<<< HEAD
		// No cached value found. Continue to insertion phase:

		// Create a copy of arguments (avoid leaking deoptimization)
		args = new Array( len );
		for ( i = 0; i < len; i++ ) {
			args[ i ] = arguments[ i ];
		}
=======
/***/ "NMb1":
/***/ (function(module, exports) {

(function() { module.exports = window["wp"]["deprecated"]; }());
>>>>>>> 3c2c27c6

		node = {
			args: args,

<<<<<<< HEAD
			// Generate the result from original function
			val: fn.apply( null, args ),
		};

		// Don't need to check whether node is already head, since it would
		// have been returned above already if it was

		// Shift existing head down list
		if ( head ) {
			head.prev = node;
			node.next = head;
		} else {
			// If no head, follows that there's no tail (at initial or reset)
			tail = node;
		}

		// Trim tail if we're reached max size and are pending cache insertion
		if ( size === /** @type {MemizeOptions} */ ( options ).maxSize ) {
			tail = /** @type {MemizeCacheNode} */ ( tail ).prev;
			/** @type {MemizeCacheNode} */ ( tail ).next = null;
		} else {
			size++;
		}

		head = node;

		return node.val;
	}

	memoized.clear = function() {
		head = null;
		tail = null;
		size = 0;
	};

	if ( false ) {}

	// Ignore reason: There's not a clear solution to create an intersection of
	// the function with additional properties, where the goal is to retain the
	// function signature of the incoming argument and add control properties
	// on the return value.

	// @ts-ignore
	return memoized;
}

module.exports = memize;

=======
/***/ "PD33":
/***/ (function(module, __webpack_exports__, __webpack_require__) {

"use strict";
// ESM COMPAT FLAG
__webpack_require__.r(__webpack_exports__);

// EXPORTS
__webpack_require__.d(__webpack_exports__, "createHigherOrderComponent", function() { return /* reexport */ create_higher_order_component; });
__webpack_require__.d(__webpack_exports__, "compose", function() { return /* reexport */ compose; });
__webpack_require__.d(__webpack_exports__, "ifCondition", function() { return /* reexport */ if_condition; });
__webpack_require__.d(__webpack_exports__, "pure", function() { return /* reexport */ higher_order_pure; });
__webpack_require__.d(__webpack_exports__, "withGlobalEvents", function() { return /* reexport */ withGlobalEvents; });
__webpack_require__.d(__webpack_exports__, "withInstanceId", function() { return /* reexport */ with_instance_id; });
__webpack_require__.d(__webpack_exports__, "withSafeTimeout", function() { return /* reexport */ with_safe_timeout; });
__webpack_require__.d(__webpack_exports__, "withState", function() { return /* reexport */ withState; });
__webpack_require__.d(__webpack_exports__, "useConstrainedTabbing", function() { return /* reexport */ use_constrained_tabbing; });
__webpack_require__.d(__webpack_exports__, "useCopyOnClick", function() { return /* reexport */ useCopyOnClick; });
__webpack_require__.d(__webpack_exports__, "useCopyToClipboard", function() { return /* reexport */ useCopyToClipboard; });
__webpack_require__.d(__webpack_exports__, "__experimentalUseDialog", function() { return /* reexport */ use_dialog; });
__webpack_require__.d(__webpack_exports__, "__experimentalUseDragging", function() { return /* reexport */ useDragging; });
__webpack_require__.d(__webpack_exports__, "useFocusOnMount", function() { return /* reexport */ useFocusOnMount; });
__webpack_require__.d(__webpack_exports__, "__experimentalUseFocusOutside", function() { return /* reexport */ useFocusOutside; });
__webpack_require__.d(__webpack_exports__, "useFocusReturn", function() { return /* reexport */ use_focus_return; });
__webpack_require__.d(__webpack_exports__, "useInstanceId", function() { return /* reexport */ useInstanceId; });
__webpack_require__.d(__webpack_exports__, "useIsomorphicLayoutEffect", function() { return /* reexport */ use_isomorphic_layout_effect; });
__webpack_require__.d(__webpack_exports__, "useKeyboardShortcut", function() { return /* reexport */ use_keyboard_shortcut; });
__webpack_require__.d(__webpack_exports__, "useMediaQuery", function() { return /* reexport */ useMediaQuery; });
__webpack_require__.d(__webpack_exports__, "usePrevious", function() { return /* reexport */ usePrevious; });
__webpack_require__.d(__webpack_exports__, "useReducedMotion", function() { return /* reexport */ use_reduced_motion; });
__webpack_require__.d(__webpack_exports__, "useViewportMatch", function() { return /* reexport */ use_viewport_match; });
__webpack_require__.d(__webpack_exports__, "useResizeObserver", function() { return /* reexport */ use_resize_observer; });
__webpack_require__.d(__webpack_exports__, "useAsyncList", function() { return /* reexport */ use_async_list; });
__webpack_require__.d(__webpack_exports__, "useWarnOnChange", function() { return /* reexport */ use_warn_on_change; });
__webpack_require__.d(__webpack_exports__, "useDebounce", function() { return /* reexport */ useDebounce; });
__webpack_require__.d(__webpack_exports__, "useThrottle", function() { return /* reexport */ useThrottle; });
__webpack_require__.d(__webpack_exports__, "useMergeRefs", function() { return /* reexport */ useMergeRefs; });
__webpack_require__.d(__webpack_exports__, "useRefEffect", function() { return /* reexport */ useRefEffect; });
__webpack_require__.d(__webpack_exports__, "__experimentalUseDropZone", function() { return /* reexport */ useDropZone; });

// EXTERNAL MODULE: external "lodash"
var external_lodash_ = __webpack_require__("YLtl");

// CONCATENATED MODULE: ./node_modules/@wordpress/compose/build-module/utils/create-higher-order-component/index.js
/**
 * External dependencies
 */
 // eslint-disable-next-line no-restricted-imports

/**
 * Given a function mapping a component to an enhanced component and modifier
 * name, returns the enhanced component augmented with a generated displayName.
 *
 * @param mapComponentToEnhancedComponent Function mapping component to enhanced component.
 * @param modifierName                    Seed name from which to generated display name.
 *
 * @return Component class with generated display name assigned.
 */
function createHigherOrderComponent(mapComponent, modifierName) {
  return Inner => {
    const Outer = mapComponent(Inner);
    const displayName = Inner.displayName || Inner.name || 'Component';
    Outer.displayName = `${Object(external_lodash_["upperFirst"])(Object(external_lodash_["camelCase"])(modifierName))}(${displayName})`;
    return Outer;
  };
}

/* harmony default export */ var create_higher_order_component = (createHigherOrderComponent);

// CONCATENATED MODULE: ./node_modules/@wordpress/compose/build-module/higher-order/compose.js
/**
 * External dependencies
 */

/**
 * Composes multiple higher-order components into a single higher-order component. Performs right-to-left function
 * composition, where each successive invocation is supplied the return value of the previous.
 *
 * @param {...Function} hocs The HOC functions to invoke.
 *
 * @return {Function} Returns the new composite function.
 */

/* harmony default export */ var compose = (external_lodash_["flowRight"]);

// EXTERNAL MODULE: external ["wp","element"]
var external_wp_element_ = __webpack_require__("GRId");

// CONCATENATED MODULE: ./node_modules/@wordpress/compose/build-module/higher-order/if-condition/index.js
>>>>>>> 3c2c27c6


<<<<<<< HEAD
/***/ "BsWD":
/***/ (function(module, __webpack_exports__, __webpack_require__) {

"use strict";
/* harmony export (binding) */ __webpack_require__.d(__webpack_exports__, "a", function() { return _unsupportedIterableToArray; });
/* harmony import */ var _babel_runtime_helpers_esm_arrayLikeToArray__WEBPACK_IMPORTED_MODULE_0__ = __webpack_require__("a3WO");

function _unsupportedIterableToArray(o, minLen) {
  if (!o) return;
  if (typeof o === "string") return Object(_babel_runtime_helpers_esm_arrayLikeToArray__WEBPACK_IMPORTED_MODULE_0__[/* default */ "a"])(o, minLen);
  var n = Object.prototype.toString.call(o).slice(8, -1);
  if (n === "Object" && o.constructor) n = o.constructor.name;
  if (n === "Map" || n === "Set") return Array.from(o);
  if (n === "Arguments" || /^(?:Ui|I)nt(?:8|16|32)(?:Clamped)?Array$/.test(n)) return Object(_babel_runtime_helpers_esm_arrayLikeToArray__WEBPACK_IMPORTED_MODULE_0__[/* default */ "a"])(o, minLen);
}
=======
/**
 * Internal dependencies
 */
 // eslint-disable-next-line no-duplicate-imports

/**
 * Higher-order component creator, creating a new component which renders if
 * the given condition is satisfied or with the given optional prop name.
 *
 * @example
 * ```ts
 * type Props = { foo: string };
 * const Component = ( props: Props ) => <div>{ props.foo }</div>;
 * const ConditionalComponent = ifCondition( ( props: Props ) => props.foo.length !== 0 )( Component );
 * <ConditionalComponent foo="" />; // => null
 * <ConditionalComponent foo="bar" />; // => <div>bar</div>;
 * ```
 *
 * @param predicate Function to test condition.
 *
 * @return Higher-order component.
 */
const ifCondition = predicate => create_higher_order_component(WrappedComponent => props => {
  if (!predicate(props)) {
    return null;
  }

  return Object(external_wp_element_["createElement"])(WrappedComponent, props);
}, 'ifCondition');
>>>>>>> 3c2c27c6

/* harmony default export */ var if_condition = (ifCondition);

<<<<<<< HEAD
/***/ "DSFK":
/***/ (function(module, __webpack_exports__, __webpack_require__) {

"use strict";
/* harmony export (binding) */ __webpack_require__.d(__webpack_exports__, "a", function() { return _arrayWithHoles; });
function _arrayWithHoles(arr) {
  if (Array.isArray(arr)) return arr;
}
=======
// EXTERNAL MODULE: external ["wp","isShallowEqual"]
var external_wp_isShallowEqual_ = __webpack_require__("rl8x");
var external_wp_isShallowEqual_default = /*#__PURE__*/__webpack_require__.n(external_wp_isShallowEqual_);

// CONCATENATED MODULE: ./node_modules/@wordpress/compose/build-module/higher-order/pure/index.js
>>>>>>> 3c2c27c6


<<<<<<< HEAD
/***/ "GRId":
/***/ (function(module, exports) {

(function() { module.exports = window["wp"]["element"]; }());
=======
/**
 * WordPress dependencies
 */

>>>>>>> 3c2c27c6

/**
 * Internal dependencies
 */

<<<<<<< HEAD
/***/ "JX7q":
/***/ (function(module, __webpack_exports__, __webpack_require__) {
=======
 // eslint-disable-next-line no-duplicate-imports
>>>>>>> 3c2c27c6

/**
 * Given a component returns the enhanced component augmented with a component
 * only rerendering when its props/state change
 */
const pure = create_higher_order_component(Wrapped => {
  if (Wrapped.prototype instanceof external_wp_element_["Component"]) {
    return class extends Wrapped {
      shouldComponentUpdate(nextProps, nextState) {
        return !external_wp_isShallowEqual_default()(nextProps, this.props) || !external_wp_isShallowEqual_default()(nextState, this.state);
      }

    };
  }

  return class extends external_wp_element_["Component"] {
    shouldComponentUpdate(nextProps) {
      return !external_wp_isShallowEqual_default()(nextProps, this.props);
    }

<<<<<<< HEAD
/***/ "Ji7U":
/***/ (function(module, __webpack_exports__, __webpack_require__) {

"use strict";
/* harmony export (binding) */ __webpack_require__.d(__webpack_exports__, "a", function() { return _inherits; });
/* harmony import */ var _babel_runtime_helpers_esm_setPrototypeOf__WEBPACK_IMPORTED_MODULE_0__ = __webpack_require__("s4An");

function _inherits(subClass, superClass) {
  if (typeof superClass !== "function" && superClass !== null) {
    throw new TypeError("Super expression must either be null or a function");
  }

  subClass.prototype = Object.create(superClass && superClass.prototype, {
    constructor: {
      value: subClass,
      writable: true,
      configurable: true
    }
  });
  if (superClass) Object(_babel_runtime_helpers_esm_setPrototypeOf__WEBPACK_IMPORTED_MODULE_0__[/* default */ "a"])(subClass, superClass);
}
=======
    render() {
      return Object(external_wp_element_["createElement"])(Wrapped, this.props);
    }

  };
}, 'pure');
/* harmony default export */ var higher_order_pure = (pure);

// EXTERNAL MODULE: ./node_modules/@babel/runtime/helpers/esm/extends.js
var esm_extends = __webpack_require__("wx14");
>>>>>>> 3c2c27c6

// EXTERNAL MODULE: external ["wp","deprecated"]
var external_wp_deprecated_ = __webpack_require__("NMb1");
var external_wp_deprecated_default = /*#__PURE__*/__webpack_require__.n(external_wp_deprecated_);

<<<<<<< HEAD
/***/ "KQm4":
/***/ (function(module, __webpack_exports__, __webpack_require__) {

"use strict";

// EXPORTS
__webpack_require__.d(__webpack_exports__, "a", function() { return /* binding */ _toConsumableArray; });

// EXTERNAL MODULE: ./node_modules/@babel/runtime/helpers/esm/arrayLikeToArray.js
var arrayLikeToArray = __webpack_require__("a3WO");

// CONCATENATED MODULE: ./node_modules/@babel/runtime/helpers/esm/arrayWithoutHoles.js

function _arrayWithoutHoles(arr) {
  if (Array.isArray(arr)) return Object(arrayLikeToArray["a" /* default */])(arr);
}
// EXTERNAL MODULE: ./node_modules/@babel/runtime/helpers/esm/iterableToArray.js
var iterableToArray = __webpack_require__("25BE");

// EXTERNAL MODULE: ./node_modules/@babel/runtime/helpers/esm/unsupportedIterableToArray.js
var unsupportedIterableToArray = __webpack_require__("BsWD");

// CONCATENATED MODULE: ./node_modules/@babel/runtime/helpers/esm/nonIterableSpread.js
function _nonIterableSpread() {
  throw new TypeError("Invalid attempt to spread non-iterable instance.\nIn order to be iterable, non-array objects must have a [Symbol.iterator]() method.");
}
// CONCATENATED MODULE: ./node_modules/@babel/runtime/helpers/esm/toConsumableArray.js




function _toConsumableArray(arr) {
  return _arrayWithoutHoles(arr) || Object(iterableToArray["a" /* default */])(arr) || Object(unsupportedIterableToArray["a" /* default */])(arr) || _nonIterableSpread();
}
=======
// CONCATENATED MODULE: ./node_modules/@wordpress/compose/build-module/higher-order/with-global-events/listener.js
/**
 * External dependencies
 */

/**
 * Class responsible for orchestrating event handling on the global window,
 * binding a single event to be shared across all handling instances, and
 * removing the handler when no instances are listening for the event.
 */

class listener_Listener {
  constructor() {
    this.listeners = {};
    this.handleEvent = this.handleEvent.bind(this);
  }

  add(eventType, instance) {
    if (!this.listeners[eventType]) {
      // Adding first listener for this type, so bind event.
      window.addEventListener(eventType, this.handleEvent);
      this.listeners[eventType] = [];
    }

    this.listeners[eventType].push(instance);
  }
>>>>>>> 3c2c27c6

  remove(eventType, instance) {
    this.listeners[eventType] = Object(external_lodash_["without"])(this.listeners[eventType], instance);

<<<<<<< HEAD
/***/ "LFnd":
/***/ (function(module, __webpack_exports__, __webpack_require__) {

"use strict";
function mergeRefs(refs) {
  return function (value) {
    refs.forEach(function (ref) {
      if (typeof ref === "function") {
        ref(value);
      } else if (ref != null) {
        ref.current = value;
      }
    });
  };
}

/* harmony default export */ __webpack_exports__["a"] = (mergeRefs);

=======
    if (!this.listeners[eventType].length) {
      // Removing last listener for this type, so unbind event.
      window.removeEventListener(eventType, this.handleEvent);
      delete this.listeners[eventType];
    }
  }

  handleEvent(event) {
    Object(external_lodash_["forEach"])(this.listeners[event.type], instance => {
      instance.handleEvent(event);
    });
  }

}
>>>>>>> 3c2c27c6

/* harmony default export */ var listener = (listener_Listener);

<<<<<<< HEAD
/***/ "NMb1":
/***/ (function(module, exports) {

(function() { module.exports = window["wp"]["deprecated"]; }());
=======
// CONCATENATED MODULE: ./node_modules/@wordpress/compose/build-module/higher-order/with-global-events/index.js

>>>>>>> 3c2c27c6


<<<<<<< HEAD
/***/ "ODXe":
/***/ (function(module, __webpack_exports__, __webpack_require__) {

"use strict";

// EXPORTS
__webpack_require__.d(__webpack_exports__, "a", function() { return /* binding */ _slicedToArray; });

// EXTERNAL MODULE: ./node_modules/@babel/runtime/helpers/esm/arrayWithHoles.js
var arrayWithHoles = __webpack_require__("DSFK");

// CONCATENATED MODULE: ./node_modules/@babel/runtime/helpers/esm/iterableToArrayLimit.js
function _iterableToArrayLimit(arr, i) {
  if (typeof Symbol === "undefined" || !(Symbol.iterator in Object(arr))) return;
  var _arr = [];
  var _n = true;
  var _d = false;
  var _e = undefined;

  try {
    for (var _i = arr[Symbol.iterator](), _s; !(_n = (_s = _i.next()).done); _n = true) {
      _arr.push(_s.value);

      if (i && _arr.length === i) break;
    }
  } catch (err) {
    _d = true;
    _e = err;
  } finally {
    try {
      if (!_n && _i["return"] != null) _i["return"]();
    } finally {
      if (_d) throw _e;
    }
  }

  return _arr;
}
// EXTERNAL MODULE: ./node_modules/@babel/runtime/helpers/esm/unsupportedIterableToArray.js
var unsupportedIterableToArray = __webpack_require__("BsWD");

// EXTERNAL MODULE: ./node_modules/@babel/runtime/helpers/esm/nonIterableRest.js
var nonIterableRest = __webpack_require__("PYwp");

// CONCATENATED MODULE: ./node_modules/@babel/runtime/helpers/esm/slicedToArray.js




function _slicedToArray(arr, i) {
  return Object(arrayWithHoles["a" /* default */])(arr) || _iterableToArrayLimit(arr, i) || Object(unsupportedIterableToArray["a" /* default */])(arr, i) || Object(nonIterableRest["a" /* default */])();
}

/***/ }),

/***/ "PD33":
/***/ (function(module, __webpack_exports__, __webpack_require__) {

"use strict";
// ESM COMPAT FLAG
__webpack_require__.r(__webpack_exports__);

// EXPORTS
__webpack_require__.d(__webpack_exports__, "createHigherOrderComponent", function() { return /* reexport */ create_higher_order_component; });
__webpack_require__.d(__webpack_exports__, "compose", function() { return /* reexport */ compose; });
__webpack_require__.d(__webpack_exports__, "ifCondition", function() { return /* reexport */ if_condition; });
__webpack_require__.d(__webpack_exports__, "pure", function() { return /* reexport */ higher_order_pure; });
__webpack_require__.d(__webpack_exports__, "withGlobalEvents", function() { return /* reexport */ withGlobalEvents; });
__webpack_require__.d(__webpack_exports__, "withInstanceId", function() { return /* reexport */ with_instance_id; });
__webpack_require__.d(__webpack_exports__, "withSafeTimeout", function() { return /* reexport */ with_safe_timeout; });
__webpack_require__.d(__webpack_exports__, "withState", function() { return /* reexport */ withState; });
__webpack_require__.d(__webpack_exports__, "useConstrainedTabbing", function() { return /* reexport */ use_constrained_tabbing; });
__webpack_require__.d(__webpack_exports__, "useCopyOnClick", function() { return /* reexport */ useCopyOnClick; });
__webpack_require__.d(__webpack_exports__, "__experimentalUseDialog", function() { return /* reexport */ use_dialog; });
__webpack_require__.d(__webpack_exports__, "__experimentalUseDragging", function() { return /* reexport */ useDragging; });
__webpack_require__.d(__webpack_exports__, "useFocusOnMount", function() { return /* reexport */ useFocusOnMount; });
__webpack_require__.d(__webpack_exports__, "__experimentalUseFocusOutside", function() { return /* reexport */ useFocusOutside; });
__webpack_require__.d(__webpack_exports__, "useFocusReturn", function() { return /* reexport */ use_focus_return; });
__webpack_require__.d(__webpack_exports__, "useInstanceId", function() { return /* reexport */ useInstanceId; });
__webpack_require__.d(__webpack_exports__, "useIsomorphicLayoutEffect", function() { return /* reexport */ use_isomorphic_layout_effect; });
__webpack_require__.d(__webpack_exports__, "useKeyboardShortcut", function() { return /* reexport */ use_keyboard_shortcut; });
__webpack_require__.d(__webpack_exports__, "useMediaQuery", function() { return /* reexport */ useMediaQuery; });
__webpack_require__.d(__webpack_exports__, "usePrevious", function() { return /* reexport */ usePrevious; });
__webpack_require__.d(__webpack_exports__, "useReducedMotion", function() { return /* reexport */ use_reduced_motion; });
__webpack_require__.d(__webpack_exports__, "useViewportMatch", function() { return /* reexport */ use_viewport_match; });
__webpack_require__.d(__webpack_exports__, "useResizeObserver", function() { return /* reexport */ use_resize_observer; });
__webpack_require__.d(__webpack_exports__, "useAsyncList", function() { return /* reexport */ use_async_list; });
__webpack_require__.d(__webpack_exports__, "useWarnOnChange", function() { return /* reexport */ use_warn_on_change; });
__webpack_require__.d(__webpack_exports__, "useDebounce", function() { return /* reexport */ useDebounce; });
__webpack_require__.d(__webpack_exports__, "useThrottle", function() { return /* reexport */ useThrottle; });
__webpack_require__.d(__webpack_exports__, "useRefEffect", function() { return /* reexport */ useRefEffect; });

// EXTERNAL MODULE: external "lodash"
var external_lodash_ = __webpack_require__("YLtl");

// CONCATENATED MODULE: ./node_modules/@wordpress/compose/build-module/utils/create-higher-order-component/index.js
/**
 * External dependencies
 */

/**
 * Given a function mapping a component to an enhanced component and modifier
 * name, returns the enhanced component augmented with a generated displayName.
 *
 * @param {Function} mapComponentToEnhancedComponent Function mapping component
 *                                                   to enhanced component.
 * @param {string}   modifierName                    Seed name from which to
 *                                                   generated display name.
 *
 * @return {WPComponent} Component class with generated display name assigned.
 */

function createHigherOrderComponent(mapComponentToEnhancedComponent, modifierName) {
  return function (OriginalComponent) {
    var EnhancedComponent = mapComponentToEnhancedComponent(OriginalComponent);
    var _OriginalComponent$di = OriginalComponent.displayName,
        displayName = _OriginalComponent$di === void 0 ? OriginalComponent.name || 'Component' : _OriginalComponent$di;
    EnhancedComponent.displayName = "".concat(Object(external_lodash_["upperFirst"])(Object(external_lodash_["camelCase"])(modifierName)), "(").concat(displayName, ")");
    return EnhancedComponent;
  };
}

/* harmony default export */ var create_higher_order_component = (createHigherOrderComponent);

// CONCATENATED MODULE: ./node_modules/@wordpress/compose/build-module/higher-order/compose.js
/**
 * External dependencies
 */

/**
 * Composes multiple higher-order components into a single higher-order component. Performs right-to-left function
 * composition, where each successive invocation is supplied the return value of the previous.
 *
 * @param {...Function} hocs The HOC functions to invoke.
 *
 * @return {Function} Returns the new composite function.
 */

/* harmony default export */ var compose = (external_lodash_["flowRight"]);

// EXTERNAL MODULE: external ["wp","element"]
var external_wp_element_ = __webpack_require__("GRId");

// CONCATENATED MODULE: ./node_modules/@wordpress/compose/build-module/higher-order/if-condition/index.js


/**
 * Internal dependencies
 */

/**
 * Higher-order component creator, creating a new component which renders if
 * the given condition is satisfied or with the given optional prop name.
 *
 * @param {Function} predicate Function to test condition.
 *
 * @return {Function} Higher-order component.
 */

var if_condition_ifCondition = function ifCondition(predicate) {
  return create_higher_order_component(function (WrappedComponent) {
    return function (props) {
      if (!predicate(props)) {
        return null;
      }

      return Object(external_wp_element_["createElement"])(WrappedComponent, props);
    };
  }, 'ifCondition');
};

/* harmony default export */ var if_condition = (if_condition_ifCondition);

// EXTERNAL MODULE: ./node_modules/@babel/runtime/helpers/esm/classCallCheck.js
var classCallCheck = __webpack_require__("1OyB");

// EXTERNAL MODULE: ./node_modules/@babel/runtime/helpers/esm/createClass.js
var createClass = __webpack_require__("vuIU");

// EXTERNAL MODULE: ./node_modules/@babel/runtime/helpers/esm/inherits.js
var inherits = __webpack_require__("Ji7U");

// EXTERNAL MODULE: ./node_modules/@babel/runtime/helpers/esm/possibleConstructorReturn.js
var possibleConstructorReturn = __webpack_require__("md7G");

// EXTERNAL MODULE: ./node_modules/@babel/runtime/helpers/esm/getPrototypeOf.js
var getPrototypeOf = __webpack_require__("foSv");

// EXTERNAL MODULE: external ["wp","isShallowEqual"]
var external_wp_isShallowEqual_ = __webpack_require__("rl8x");
var external_wp_isShallowEqual_default = /*#__PURE__*/__webpack_require__.n(external_wp_isShallowEqual_);

// CONCATENATED MODULE: ./node_modules/@wordpress/compose/build-module/higher-order/pure/index.js







function _createSuper(Derived) { var hasNativeReflectConstruct = _isNativeReflectConstruct(); return function _createSuperInternal() { var Super = Object(getPrototypeOf["a" /* default */])(Derived), result; if (hasNativeReflectConstruct) { var NewTarget = Object(getPrototypeOf["a" /* default */])(this).constructor; result = Reflect.construct(Super, arguments, NewTarget); } else { result = Super.apply(this, arguments); } return Object(possibleConstructorReturn["a" /* default */])(this, result); }; }

function _isNativeReflectConstruct() { if (typeof Reflect === "undefined" || !Reflect.construct) return false; if (Reflect.construct.sham) return false; if (typeof Proxy === "function") return true; try { Date.prototype.toString.call(Reflect.construct(Date, [], function () {})); return true; } catch (e) { return false; } }

/**
 * WordPress dependencies
 */


/**
 * Internal dependencies
 */


/**
 * Given a component returns the enhanced component augmented with a component
 * only rerendering when its props/state change
 *
 * @param {Function} mapComponentToEnhancedComponent Function mapping component
 *                                                   to enhanced component.
 * @param {string}   modifierName                    Seed name from which to
 *                                                   generated display name.
 *
 * @return {WPComponent} Component class with generated display name assigned.
 */

var pure = create_higher_order_component(function (Wrapped) {
  if (Wrapped.prototype instanceof external_wp_element_["Component"]) {
    return /*#__PURE__*/function (_Wrapped) {
      Object(inherits["a" /* default */])(_class, _Wrapped);

      var _super = _createSuper(_class);

      function _class() {
        Object(classCallCheck["a" /* default */])(this, _class);

        return _super.apply(this, arguments);
      }

      Object(createClass["a" /* default */])(_class, [{
        key: "shouldComponentUpdate",
        value: function shouldComponentUpdate(nextProps, nextState) {
          return !external_wp_isShallowEqual_default()(nextProps, this.props) || !external_wp_isShallowEqual_default()(nextState, this.state);
        }
      }]);

      return _class;
    }(Wrapped);
  }

  return /*#__PURE__*/function (_Component) {
    Object(inherits["a" /* default */])(_class2, _Component);

    var _super2 = _createSuper(_class2);

    function _class2() {
      Object(classCallCheck["a" /* default */])(this, _class2);

      return _super2.apply(this, arguments);
    }

    Object(createClass["a" /* default */])(_class2, [{
      key: "shouldComponentUpdate",
      value: function shouldComponentUpdate(nextProps) {
        return !external_wp_isShallowEqual_default()(nextProps, this.props);
      }
    }, {
      key: "render",
      value: function render() {
        return Object(external_wp_element_["createElement"])(Wrapped, this.props);
      }
    }]);

    return _class2;
  }(external_wp_element_["Component"]);
}, 'pure');
/* harmony default export */ var higher_order_pure = (pure);
=======
/**
 * External dependencies
 */

/**
 * WordPress dependencies
 */



/**
 * Internal dependencies
 */



/**
 * Listener instance responsible for managing document event handling.
 *
 * @type {Listener}
 */

const with_global_events_listener = new listener();
/**
 * Higher-order component creator which, given an object of DOM event types and
 * values corresponding to a callback function name on the component, will
 * create or update a window event handler to invoke the callback when an event
 * occurs. On behalf of the consuming developer, the higher-order component
 * manages unbinding when the component unmounts, and binding at most a single
 * event handler for the entire application.
 *
 * @deprecated
 *
 * @param {Object<string,string>} eventTypesToHandlers Object with keys of DOM
 *                                                     event type, the value a
 *                                                     name of the function on
 *                                                     the original component's
 *                                                     instance which handles
 *                                                     the event.
 *
 * @return {Function} Higher-order component.
 */

function withGlobalEvents(eventTypesToHandlers) {
  external_wp_deprecated_default()('wp.compose.withGlobalEvents', {
    since: '5.7',
    alternative: 'useEffect'
  });
  return create_higher_order_component(WrappedComponent => {
    class Wrapper extends external_wp_element_["Component"] {
      constructor() {
        super(...arguments);
        this.handleEvent = this.handleEvent.bind(this);
        this.handleRef = this.handleRef.bind(this);
      }

      componentDidMount() {
        Object(external_lodash_["forEach"])(eventTypesToHandlers, (handler, eventType) => {
          with_global_events_listener.add(eventType, this);
        });
      }

      componentWillUnmount() {
        Object(external_lodash_["forEach"])(eventTypesToHandlers, (handler, eventType) => {
          with_global_events_listener.remove(eventType, this);
        });
      }

      handleEvent(event) {
        const handler = eventTypesToHandlers[event.type];

        if (typeof this.wrappedRef[handler] === 'function') {
          this.wrappedRef[handler](event);
        }
      }

      handleRef(el) {
        this.wrappedRef = el; // Any component using `withGlobalEvents` that is not setting a `ref`
        // will cause `this.props.forwardedRef` to be `null`, so we need this
        // check.

        if (this.props.forwardedRef) {
          this.props.forwardedRef(el);
        }
      }

      render() {
        return Object(external_wp_element_["createElement"])(WrappedComponent, Object(esm_extends["a" /* default */])({}, this.props.ownProps, {
          ref: this.handleRef
        }));
      }

    }

    return Object(external_wp_element_["forwardRef"])((props, ref) => {
      return Object(external_wp_element_["createElement"])(Wrapper, {
        ownProps: props,
        forwardedRef: ref
      });
    });
  }, 'withGlobalEvents');
}

// CONCATENATED MODULE: ./node_modules/@wordpress/compose/build-module/hooks/use-instance-id/index.js
// Disable reason: Object and object are distinctly different types in TypeScript and we mean the lowercase object in thise case
// but eslint wants to force us to use `Object`. See https://stackoverflow.com/questions/49464634/difference-between-object-and-object-in-typescript

/* eslint-disable jsdoc/check-types */

/**
 * WordPress dependencies
 */

/**
 * @type {WeakMap<object, number>}
 */

const instanceMap = new WeakMap();
/**
 * Creates a new id for a given object.
 *
 * @param {object} object Object reference to create an id for.
 * @return {number} The instance id (index).
 */

function createId(object) {
  const instances = instanceMap.get(object) || 0;
  instanceMap.set(object, instances + 1);
  return instances;
}
/**
 * Provides a unique instance ID.
 *
 * @param {object} object Object reference to create an id for.
 * @param {string} [prefix] Prefix for the unique id.
 * @param {string} [preferredId=''] Default ID to use.
 * @return {string | number} The unique instance id.
 */


function useInstanceId(object, prefix, preferredId = '') {
  return Object(external_wp_element_["useMemo"])(() => {
    if (preferredId) return preferredId;
    const id = createId(object);
    return prefix ? `${prefix}-${id}` : id;
  }, [object]);
}
/* eslint-enable jsdoc/check-types */

// CONCATENATED MODULE: ./node_modules/@wordpress/compose/build-module/higher-order/with-instance-id/index.js



/**
 * External dependencies
 */
// eslint-disable-next-line no-restricted-imports

/**
 * Internal dependencies
 */
 // eslint-disable-next-line no-duplicate-imports


/**
 * A Higher Order Component used to be provide a unique instance ID by
 * component.
 */

const withInstanceId = create_higher_order_component(WrappedComponent => {
  return props => {
    const instanceId = useInstanceId(WrappedComponent);
    return Object(external_wp_element_["createElement"])(WrappedComponent, Object(esm_extends["a" /* default */])({}, props, {
      instanceId: instanceId
    }));
  };
}, 'withInstanceId');
/* harmony default export */ var with_instance_id = (withInstanceId);

// CONCATENATED MODULE: ./node_modules/@wordpress/compose/build-module/higher-order/with-safe-timeout/index.js



/**
 * External dependencies
 */

/**
 * WordPress dependencies
 */


/**
 * Internal dependencies
 */


/**
 * A higher-order component used to provide and manage delayed function calls
 * that ought to be bound to a component's lifecycle.
 *
 * @param {WPComponent} OriginalComponent Component requiring setTimeout
 *
 * @return {WPComponent} Wrapped component.
 */

const withSafeTimeout = create_higher_order_component(OriginalComponent => {
  return class WrappedComponent extends external_wp_element_["Component"] {
    constructor() {
      super(...arguments);
      this.timeouts = [];
      this.setTimeout = this.setTimeout.bind(this);
      this.clearTimeout = this.clearTimeout.bind(this);
    }

    componentWillUnmount() {
      this.timeouts.forEach(clearTimeout);
    }

    setTimeout(fn, delay) {
      const id = setTimeout(() => {
        fn();
        this.clearTimeout(id);
      }, delay);
      this.timeouts.push(id);
      return id;
    }

    clearTimeout(id) {
      clearTimeout(id);
      this.timeouts = Object(external_lodash_["without"])(this.timeouts, id);
    }

    render() {
      return Object(external_wp_element_["createElement"])(OriginalComponent, Object(esm_extends["a" /* default */])({}, this.props, {
        setTimeout: this.setTimeout,
        clearTimeout: this.clearTimeout
      }));
    }

  };
}, 'withSafeTimeout');
/* harmony default export */ var with_safe_timeout = (withSafeTimeout);

// CONCATENATED MODULE: ./node_modules/@wordpress/compose/build-module/higher-order/with-state/index.js
>>>>>>> 3c2c27c6

// EXTERNAL MODULE: ./node_modules/@babel/runtime/helpers/esm/extends.js
var esm_extends = __webpack_require__("wx14");

<<<<<<< HEAD
// EXTERNAL MODULE: ./node_modules/@babel/runtime/helpers/esm/assertThisInitialized.js
var assertThisInitialized = __webpack_require__("JX7q");

// EXTERNAL MODULE: external ["wp","deprecated"]
var external_wp_deprecated_ = __webpack_require__("NMb1");
var external_wp_deprecated_default = /*#__PURE__*/__webpack_require__.n(external_wp_deprecated_);

// CONCATENATED MODULE: ./node_modules/@wordpress/compose/build-module/higher-order/with-global-events/listener.js



/**
 * External dependencies
 */

/**
 * Class responsible for orchestrating event handling on the global window,
 * binding a single event to be shared across all handling instances, and
 * removing the handler when no instances are listening for the event.
 */

var listener_Listener = /*#__PURE__*/function () {
  function Listener() {
    Object(classCallCheck["a" /* default */])(this, Listener);

    this.listeners = {};
    this.handleEvent = this.handleEvent.bind(this);
  }

  Object(createClass["a" /* default */])(Listener, [{
    key: "add",
    value: function add(eventType, instance) {
      if (!this.listeners[eventType]) {
        // Adding first listener for this type, so bind event.
        window.addEventListener(eventType, this.handleEvent);
        this.listeners[eventType] = [];
      }

      this.listeners[eventType].push(instance);
    }
  }, {
    key: "remove",
    value: function remove(eventType, instance) {
      this.listeners[eventType] = Object(external_lodash_["without"])(this.listeners[eventType], instance);

      if (!this.listeners[eventType].length) {
        // Removing last listener for this type, so unbind event.
        window.removeEventListener(eventType, this.handleEvent);
        delete this.listeners[eventType];
      }
    }
  }, {
    key: "handleEvent",
    value: function handleEvent(event) {
      Object(external_lodash_["forEach"])(this.listeners[event.type], function (instance) {
        instance.handleEvent(event);
      });
    }
  }]);

  return Listener;
}();

/* harmony default export */ var listener = (listener_Listener);

// CONCATENATED MODULE: ./node_modules/@wordpress/compose/build-module/higher-order/with-global-events/index.js






=======

/**
 * WordPress dependencies
 */

/**
 * Internal dependencies
 */


/**
 * A Higher Order Component used to provide and manage internal component state
 * via props.
 *
 * @param {?Object} initialState Optional initial state of the component.
 *
 * @return {WPComponent} Wrapped component.
 */

function withState(initialState = {}) {
  return create_higher_order_component(OriginalComponent => {
    return class WrappedComponent extends external_wp_element_["Component"] {
      constructor() {
        super(...arguments);
        this.setState = this.setState.bind(this);
        this.state = initialState;
      }

      render() {
        return Object(external_wp_element_["createElement"])(OriginalComponent, Object(esm_extends["a" /* default */])({}, this.props, this.state, {
          setState: this.setState
        }));
      }

    };
  }, 'withState');
}

// EXTERNAL MODULE: external ["wp","keycodes"]
var external_wp_keycodes_ = __webpack_require__("RxS6");

// EXTERNAL MODULE: external ["wp","dom"]
var external_wp_dom_ = __webpack_require__("1CF3");

// CONCATENATED MODULE: ./node_modules/@wordpress/compose/build-module/hooks/use-constrained-tabbing/index.js
/**
 * WordPress dependencies
 */



/**
 * In Dialogs/modals, the tabbing must be constrained to the content of
 * the wrapper element. This hook adds the behavior to the returned ref.
 *
 * @return {Object|Function} Element Ref.
 *
 * @example
 * ```js
 * import { useConstrainedTabbing } from '@wordpress/compose';
 *
 * const ConstrainedTabbingExample = () => {
 *     const constrainedTabbingRef = useConstrainedTabbing()
 *     return (
 *         <div ref={ constrainedTabbingRef }>
 *             <Button />
 *             <Button />
 *         </div>
 *     );
 * }
 * ```
 */

function useConstrainedTabbing() {
  const ref = Object(external_wp_element_["useCallback"])(
  /** @type {Element} */
  node => {
    if (!node) {
      return;
    }

    node.addEventListener('keydown',
    /** @type {Event} */
    event => {
      if (!(event instanceof window.KeyboardEvent)) {
        return;
      }

      if (event.keyCode !== external_wp_keycodes_["TAB"]) {
        return;
      }

      const tabbables = external_wp_dom_["focus"].tabbable.find(node);

      if (!tabbables.length) {
        return;
      }
>>>>>>> 3c2c27c6

      const firstTabbable = tabbables[0];
      const lastTabbable = tabbables[tabbables.length - 1];

<<<<<<< HEAD

function with_global_events_createSuper(Derived) { var hasNativeReflectConstruct = with_global_events_isNativeReflectConstruct(); return function _createSuperInternal() { var Super = Object(getPrototypeOf["a" /* default */])(Derived), result; if (hasNativeReflectConstruct) { var NewTarget = Object(getPrototypeOf["a" /* default */])(this).constructor; result = Reflect.construct(Super, arguments, NewTarget); } else { result = Super.apply(this, arguments); } return Object(possibleConstructorReturn["a" /* default */])(this, result); }; }

function with_global_events_isNativeReflectConstruct() { if (typeof Reflect === "undefined" || !Reflect.construct) return false; if (Reflect.construct.sham) return false; if (typeof Proxy === "function") return true; try { Date.prototype.toString.call(Reflect.construct(Date, [], function () {})); return true; } catch (e) { return false; } }

/**
 * External dependencies
 */

/**
 * WordPress dependencies
 */



/**
 * Internal dependencies
 */



/**
 * Listener instance responsible for managing document event handling.
 *
 * @type {Listener}
 */

var with_global_events_listener = new listener();
/**
 * Higher-order component creator which, given an object of DOM event types and
 * values corresponding to a callback function name on the component, will
 * create or update a window event handler to invoke the callback when an event
 * occurs. On behalf of the consuming developer, the higher-order component
 * manages unbinding when the component unmounts, and binding at most a single
 * event handler for the entire application.
 *
 * @deprecated
 *
 * @param {Object<string,string>} eventTypesToHandlers Object with keys of DOM
 *                                                     event type, the value a
 *                                                     name of the function on
 *                                                     the original component's
 *                                                     instance which handles
 *                                                     the event.
 *
 * @return {Function} Higher-order component.
 */

function withGlobalEvents(eventTypesToHandlers) {
  external_wp_deprecated_default()('wp.compose.withGlobalEvents', {
    alternative: 'useEffect'
  });
  return create_higher_order_component(function (WrappedComponent) {
    var Wrapper = /*#__PURE__*/function (_Component) {
      Object(inherits["a" /* default */])(Wrapper, _Component);

      var _super = with_global_events_createSuper(Wrapper);

      function Wrapper() {
        var _this;

        Object(classCallCheck["a" /* default */])(this, Wrapper);

        _this = _super.apply(this, arguments);
        _this.handleEvent = _this.handleEvent.bind(Object(assertThisInitialized["a" /* default */])(_this));
        _this.handleRef = _this.handleRef.bind(Object(assertThisInitialized["a" /* default */])(_this));
        return _this;
      }

      Object(createClass["a" /* default */])(Wrapper, [{
        key: "componentDidMount",
        value: function componentDidMount() {
          var _this2 = this;

          Object(external_lodash_["forEach"])(eventTypesToHandlers, function (handler, eventType) {
            with_global_events_listener.add(eventType, _this2);
          });
        }
      }, {
        key: "componentWillUnmount",
        value: function componentWillUnmount() {
          var _this3 = this;

          Object(external_lodash_["forEach"])(eventTypesToHandlers, function (handler, eventType) {
            with_global_events_listener.remove(eventType, _this3);
          });
        }
      }, {
        key: "handleEvent",
        value: function handleEvent(event) {
          var handler = eventTypesToHandlers[event.type];

          if (typeof this.wrappedRef[handler] === 'function') {
            this.wrappedRef[handler](event);
          }
        }
      }, {
        key: "handleRef",
        value: function handleRef(el) {
          this.wrappedRef = el; // Any component using `withGlobalEvents` that is not setting a `ref`
          // will cause `this.props.forwardedRef` to be `null`, so we need this
          // check.

          if (this.props.forwardedRef) {
            this.props.forwardedRef(el);
          }
        }
      }, {
        key: "render",
        value: function render() {
          return Object(external_wp_element_["createElement"])(WrappedComponent, Object(esm_extends["a" /* default */])({}, this.props.ownProps, {
            ref: this.handleRef
          }));
        }
      }]);

      return Wrapper;
    }(external_wp_element_["Component"]);

    return Object(external_wp_element_["forwardRef"])(function (props, ref) {
      return Object(external_wp_element_["createElement"])(Wrapper, {
        ownProps: props,
        forwardedRef: ref
      });
    });
  }, 'withGlobalEvents');
}

// CONCATENATED MODULE: ./node_modules/@wordpress/compose/build-module/hooks/use-instance-id/index.js
=======
      if (event.shiftKey && event.target === firstTabbable) {
        event.preventDefault();
        /** @type {HTMLElement} */

        lastTabbable.focus();
      } else if (!event.shiftKey && event.target === lastTabbable) {
        event.preventDefault();
        /** @type {HTMLElement} */

        firstTabbable.focus();
        /*
         * When pressing Tab and none of the tabbables has focus, the keydown
         * event happens on the wrapper div: move focus on the first tabbable.
         */
      } else if (!tabbables.includes(
      /** @type {Element} */
      event.target)) {
        event.preventDefault();
        /** @type {HTMLElement} */

        firstTabbable.focus();
      }
    });
  }, []);
  return ref;
}

/* harmony default export */ var use_constrained_tabbing = (useConstrainedTabbing);

// EXTERNAL MODULE: ./node_modules/clipboard/dist/clipboard.js
var dist_clipboard = __webpack_require__("sxGJ");
var clipboard_default = /*#__PURE__*/__webpack_require__.n(dist_clipboard);

// CONCATENATED MODULE: ./node_modules/@wordpress/compose/build-module/hooks/use-copy-on-click/index.js
/**
 * External dependencies
 */

/**
 * WordPress dependencies
 */



/**
 * Copies the text to the clipboard when the element is clicked.
 *
 * @deprecated
 *
 * @param {Object}          ref     Reference with the element.
 * @param {string|Function} text    The text to copy.
 * @param {number}          timeout Optional timeout to reset the returned
 *                                  state. 4 seconds by default.
 *
 * @return {boolean} Whether or not the text has been copied. Resets after the
 *                   timeout.
 */

function useCopyOnClick(ref, text, timeout = 4000) {
  external_wp_deprecated_default()('wp.compose.useCopyOnClick', {
    since: '10.3',
    plugin: 'Gutenberg',
    alternative: 'wp.compose.useCopyToClipboard'
  });
  const clipboard = Object(external_wp_element_["useRef"])();
  const [hasCopied, setHasCopied] = Object(external_wp_element_["useState"])(false);
  Object(external_wp_element_["useEffect"])(() => {
    let timeoutId; // Clipboard listens to click events.

    clipboard.current = new clipboard_default.a(ref.current, {
      text: () => typeof text === 'function' ? text() : text
    });
    clipboard.current.on('success', ({
      clearSelection,
      trigger
    }) => {
      // Clearing selection will move focus back to the triggering button,
      // ensuring that it is not reset to the body, and further that it is
      // kept within the rendered node.
      clearSelection(); // Handle ClipboardJS focus bug, see https://github.com/zenorocha/clipboard.js/issues/680

      if (trigger) {
        trigger.focus();
      }

      if (timeout) {
        setHasCopied(true);
        clearTimeout(timeoutId);
        timeoutId = setTimeout(() => setHasCopied(false), timeout);
      }
    });
    return () => {
      clipboard.current.destroy();
      clearTimeout(timeoutId);
    };
  }, [text, timeout, setHasCopied]);
  return hasCopied;
}

// CONCATENATED MODULE: ./node_modules/@wordpress/compose/build-module/hooks/use-ref-effect/index.js
>>>>>>> 3c2c27c6
/**
 * WordPress dependencies
 */

<<<<<<< HEAD
var instanceMap = new WeakMap();
/**
 * Creates a new id for a given object.
 *
 * @param {Object} object Object reference to create an id for.
 */

function createId(object) {
  var instances = instanceMap.get(object) || 0;
  instanceMap.set(object, instances + 1);
  return instances;
}
/**
 * Provides a unique instance ID.
 *
 * @param {Object} object Object reference to create an id for.
 * @param {string} prefix Prefix for the unique id.
 */


function useInstanceId(object, prefix) {
  return Object(external_wp_element_["useMemo"])(function () {
    var id = createId(object);
    return prefix ? "".concat(prefix, "-").concat(id) : id;
  }, [object]);
}

// CONCATENATED MODULE: ./node_modules/@wordpress/compose/build-module/higher-order/with-instance-id/index.js



/**
 * Internal dependencies
 */


/**
 * A Higher Order Component used to be provide a unique instance ID by
 * component.
 *
 * @param {WPComponent} WrappedComponent The wrapped component.
 *
 * @return {WPComponent} Component with an instanceId prop.
 */

/* harmony default export */ var with_instance_id = (create_higher_order_component(function (WrappedComponent) {
  return function (props) {
    var instanceId = useInstanceId(WrappedComponent);
    return Object(external_wp_element_["createElement"])(WrappedComponent, Object(esm_extends["a" /* default */])({}, props, {
      instanceId: instanceId
    }));
  };
}, 'withInstanceId'));

// CONCATENATED MODULE: ./node_modules/@wordpress/compose/build-module/higher-order/with-safe-timeout/index.js









function with_safe_timeout_createSuper(Derived) { var hasNativeReflectConstruct = with_safe_timeout_isNativeReflectConstruct(); return function _createSuperInternal() { var Super = Object(getPrototypeOf["a" /* default */])(Derived), result; if (hasNativeReflectConstruct) { var NewTarget = Object(getPrototypeOf["a" /* default */])(this).constructor; result = Reflect.construct(Super, arguments, NewTarget); } else { result = Super.apply(this, arguments); } return Object(possibleConstructorReturn["a" /* default */])(this, result); }; }

function with_safe_timeout_isNativeReflectConstruct() { if (typeof Reflect === "undefined" || !Reflect.construct) return false; if (Reflect.construct.sham) return false; if (typeof Proxy === "function") return true; try { Date.prototype.toString.call(Reflect.construct(Date, [], function () {})); return true; } catch (e) { return false; } }

/**
 * External dependencies
 */

/**
 * WordPress dependencies
 */


/**
 * Internal dependencies
 */


/**
 * A higher-order component used to provide and manage delayed function calls
 * that ought to be bound to a component's lifecycle.
 *
 * @param {WPComponent} OriginalComponent Component requiring setTimeout
 *
 * @return {WPComponent} Wrapped component.
 */

var withSafeTimeout = create_higher_order_component(function (OriginalComponent) {
  return /*#__PURE__*/function (_Component) {
    Object(inherits["a" /* default */])(WrappedComponent, _Component);

    var _super = with_safe_timeout_createSuper(WrappedComponent);

    function WrappedComponent() {
      var _this;

      Object(classCallCheck["a" /* default */])(this, WrappedComponent);

      _this = _super.apply(this, arguments);
      _this.timeouts = [];
      _this.setTimeout = _this.setTimeout.bind(Object(assertThisInitialized["a" /* default */])(_this));
      _this.clearTimeout = _this.clearTimeout.bind(Object(assertThisInitialized["a" /* default */])(_this));
      return _this;
    }

    Object(createClass["a" /* default */])(WrappedComponent, [{
      key: "componentWillUnmount",
      value: function componentWillUnmount() {
        this.timeouts.forEach(clearTimeout);
      }
    }, {
      key: "setTimeout",
      value: function (_setTimeout) {
        function setTimeout(_x, _x2) {
          return _setTimeout.apply(this, arguments);
        }

        setTimeout.toString = function () {
          return _setTimeout.toString();
        };

        return setTimeout;
      }(function (fn, delay) {
        var _this2 = this;

        var id = setTimeout(function () {
          fn();

          _this2.clearTimeout(id);
        }, delay);
        this.timeouts.push(id);
        return id;
      })
    }, {
      key: "clearTimeout",
      value: function (_clearTimeout) {
        function clearTimeout(_x3) {
          return _clearTimeout.apply(this, arguments);
        }

        clearTimeout.toString = function () {
          return _clearTimeout.toString();
        };

        return clearTimeout;
      }(function (id) {
        clearTimeout(id);
        this.timeouts = Object(external_lodash_["without"])(this.timeouts, id);
      })
    }, {
      key: "render",
      value: function render() {
        return Object(external_wp_element_["createElement"])(OriginalComponent, Object(esm_extends["a" /* default */])({}, this.props, {
          setTimeout: this.setTimeout,
          clearTimeout: this.clearTimeout
        }));
      }
    }]);

    return WrappedComponent;
  }(external_wp_element_["Component"]);
}, 'withSafeTimeout');
/* harmony default export */ var with_safe_timeout = (withSafeTimeout);

// CONCATENATED MODULE: ./node_modules/@wordpress/compose/build-module/higher-order/with-state/index.js









function with_state_createSuper(Derived) { var hasNativeReflectConstruct = with_state_isNativeReflectConstruct(); return function _createSuperInternal() { var Super = Object(getPrototypeOf["a" /* default */])(Derived), result; if (hasNativeReflectConstruct) { var NewTarget = Object(getPrototypeOf["a" /* default */])(this).constructor; result = Reflect.construct(Super, arguments, NewTarget); } else { result = Super.apply(this, arguments); } return Object(possibleConstructorReturn["a" /* default */])(this, result); }; }

function with_state_isNativeReflectConstruct() { if (typeof Reflect === "undefined" || !Reflect.construct) return false; if (Reflect.construct.sham) return false; if (typeof Proxy === "function") return true; try { Date.prototype.toString.call(Reflect.construct(Date, [], function () {})); return true; } catch (e) { return false; } }

/**
 * WordPress dependencies
 */

/**
 * Internal dependencies
=======
/**
 * Effect-like ref callback. Just like with `useEffect`, this allows you to
 * return a cleanup function to be run if the ref changes or one of the
 * dependencies changes. The ref is provided as an argument to the callback
 * functions. The main difference between this and `useEffect` is that
 * the `useEffect` callback is not called when the ref changes, but this is.
 * Pass the returned ref callback as the component's ref and merge multiple refs
 * with `useMergeRefs`.
 *
 * It's worth noting that if the dependencies array is empty, there's not
 * strictly a need to clean up event handlers for example, because the node is
 * to be removed. It *is* necessary if you add dependencies because the ref
 * callback will be called multiple times for the same node.
 *
 * @param {Function} callback     Callback with ref as argument.
 * @param {Array}    dependencies Dependencies of the callback.
 *
 * @return {Function} Ref callback.
 */

function useRefEffect(callback, dependencies) {
  const cleanup = Object(external_wp_element_["useRef"])();
  return Object(external_wp_element_["useCallback"])(node => {
    if (node) {
      cleanup.current = callback(node);
    } else if (cleanup.current) {
      cleanup.current();
    }
  }, dependencies);
}

// CONCATENATED MODULE: ./node_modules/@wordpress/compose/build-module/hooks/use-copy-to-clipboard/index.js
/**
 * External dependencies
 */

/**
 * WordPress dependencies
 */


/**
 * Internal dependencies
 */


/** @typedef {import('@wordpress/element').RefObject} RefObject */

function useUpdatedRef(value) {
  const ref = Object(external_wp_element_["useRef"])(value);
  ref.current = value;
  return ref;
}
/**
 * Copies the given text to the clipboard when the element is clicked.
 *
 * @param {text|Function} text      The text to copy. Use a function if not
 *                                  already available and expensive to compute.
 * @param {Function}      onSuccess Called when to text is copied.
 *
 * @return {RefObject} A ref to assign to the target element.
 */


function useCopyToClipboard(text, onSuccess) {
  // Store the dependencies as refs and continuesly update them so they're
  // fresh when the callback is called.
  const textRef = useUpdatedRef(text);
  const onSuccesRef = useUpdatedRef(onSuccess);
  return useRefEffect(node => {
    // Clipboard listens to click events.
    const clipboard = new clipboard_default.a(node, {
      text() {
        return typeof textRef.current === 'function' ? textRef.current() : textRef.current;
      }

    });
    clipboard.on('success', ({
      clearSelection
    }) => {
      // Clearing selection will move focus back to the triggering
      // button, ensuring that it is not reset to the body, and
      // further that it is kept within the rendered node.
      clearSelection(); // Handle ClipboardJS focus bug, see
      // https://github.com/zenorocha/clipboard.js/issues/680

      node.focus();

      if (onSuccesRef.current) {
        onSuccesRef.current();
      }
    });
    return () => {
      clipboard.destroy();
    };
  }, []);
}

// CONCATENATED MODULE: ./node_modules/@wordpress/compose/build-module/hooks/use-focus-on-mount/index.js
/**
 * WordPress dependencies
 */


/**
 * Hook used to focus the first tabbable element on mount.
 *
 * @param {boolean|string} focusOnMount Focus on mount mode.
 * @return {Function} Ref callback.
 *
 * @example
 * ```js
 * import { useFocusOnMount } from '@wordpress/compose';
 *
 * const WithFocusOnMount = () => {
 *     const ref = useFocusOnMount()
 *     return (
 *         <div ref={ ref }>
 *             <Button />
 *             <Button />
 *         </div>
 *     );
 * }
 * ```
 */

function useFocusOnMount(focusOnMount = 'firstElement') {
  const focusOnMountRef = Object(external_wp_element_["useRef"])(focusOnMount);
  Object(external_wp_element_["useEffect"])(() => {
    focusOnMountRef.current = focusOnMount;
  }, [focusOnMount]);
  return Object(external_wp_element_["useCallback"])(node => {
    if (!node || focusOnMountRef.current === false) {
      return;
    }

    if (node.contains(node.ownerDocument.activeElement)) {
      return;
    }

    let target = node;

    if (focusOnMountRef.current === 'firstElement') {
      const firstTabbable = external_wp_dom_["focus"].tabbable.find(node)[0];

      if (firstTabbable) {
        target = firstTabbable;
      }
    }

    target.focus();
  }, []);
}

// CONCATENATED MODULE: ./node_modules/@wordpress/compose/build-module/hooks/use-focus-return/index.js
/**
 * WordPress dependencies
 */

/**
 * When opening modals/sidebars/dialogs, the focus
 * must move to the opened area and return to the
 * previously focused element when closed.
 * The current hook implements the returning behavior.
 *
 * @param {Function?} onFocusReturn Overrides the default return behavior.
 * @return {Function} Element Ref.
 *
 * @example
 * ```js
 * import { useFocusReturn } from '@wordpress/compose';
 *
 * const WithFocusReturn = () => {
 *     const ref = useFocusReturn()
 *     return (
 *         <div ref={ ref }>
 *             <Button />
 *             <Button />
 *         </div>
 *     );
 * }
 * ```
 */

function useFocusReturn(onFocusReturn) {
  const ref = Object(external_wp_element_["useRef"])();
  const focusedBeforeMount = Object(external_wp_element_["useRef"])();
  const onFocusReturnRef = Object(external_wp_element_["useRef"])(onFocusReturn);
  Object(external_wp_element_["useEffect"])(() => {
    onFocusReturnRef.current = onFocusReturn;
  }, [onFocusReturn]);
  return Object(external_wp_element_["useCallback"])(node => {
    if (node) {
      // Set ref to be used when unmounting.
      ref.current = node; // Only set when the node mounts.

      if (focusedBeforeMount.current) {
        return;
      }

      focusedBeforeMount.current = node.ownerDocument.activeElement;
    } else if (focusedBeforeMount.current) {
      const isFocused = ref.current.contains(ref.current.ownerDocument.activeElement);

      if (ref.current.isConnected && !isFocused) {
        return;
      } // Defer to the component's own explicit focus return behavior, if
      // specified. This allows for support that the `onFocusReturn`
      // decides to allow the default behavior to occur under some
      // conditions.


      if (onFocusReturnRef.current) {
        onFocusReturnRef.current();
      } else {
        focusedBeforeMount.current.focus();
      }
    }
  }, []);
}

/* harmony default export */ var use_focus_return = (useFocusReturn);

// CONCATENATED MODULE: ./node_modules/@wordpress/compose/build-module/hooks/use-focus-outside/index.js
/**
 * External dependencies
 */

/**
 * WordPress dependencies
 */


/**
 * Input types which are classified as button types, for use in considering
 * whether element is a (focus-normalized) button.
 *
 * @type {string[]}
 */

const INPUT_BUTTON_TYPES = ['button', 'submit'];
/**
 * @typedef {HTMLButtonElement | HTMLLinkElement | HTMLInputElement} FocusNormalizedButton
 */
// Disable reason: Rule doesn't support predicate return types

/* eslint-disable jsdoc/valid-types */

/**
 * Returns true if the given element is a button element subject to focus
 * normalization, or false otherwise.
 *
 * @see https://developer.mozilla.org/en-US/docs/Web/HTML/Element/button#Clicking_and_focus
 *
 * @param {EventTarget} eventTarget The target from a mouse or touch event.
 *
 * @return {eventTarget is FocusNormalizedButton} Whether element is a button.
 */

function isFocusNormalizedButton(eventTarget) {
  if (!(eventTarget instanceof window.HTMLElement)) {
    return false;
  }

  switch (eventTarget.nodeName) {
    case 'A':
    case 'BUTTON':
      return true;

    case 'INPUT':
      return Object(external_lodash_["includes"])(INPUT_BUTTON_TYPES,
      /** @type {HTMLInputElement} */
      eventTarget.type);
  }

  return false;
}
/* eslint-enable jsdoc/valid-types */

/**
 * @typedef {import('react').SyntheticEvent} SyntheticEvent
 */

/**
 * @callback EventCallback
 * @param {SyntheticEvent} event input related event.
 */

/**
 * @typedef FocusOutsideReactElement
 * @property {EventCallback} handleFocusOutside callback for a focus outside event.
 */

/**
 * @typedef {import('react').MutableRefObject<FocusOutsideReactElement | undefined>} FocusOutsideRef
>>>>>>> 3c2c27c6
 */

/**
 * @typedef {Object} FocusOutsideReturnValue
 * @property {EventCallback} onFocus      An event handler for focus events.
 * @property {EventCallback} onBlur       An event handler for blur events.
 * @property {EventCallback} onMouseDown  An event handler for mouse down events.
 * @property {EventCallback} onMouseUp    An event handler for mouse up events.
 * @property {EventCallback} onTouchStart An event handler for touch start events.
 * @property {EventCallback} onTouchEnd   An event handler for touch end events.
 */

/**
<<<<<<< HEAD
 * A Higher Order Component used to provide and manage internal component state
 * via props.
 *
 * @param {?Object} initialState Optional initial state of the component.
 *
 * @return {WPComponent} Wrapped component.
 */

function withState() {
  var initialState = arguments.length > 0 && arguments[0] !== undefined ? arguments[0] : {};
  return create_higher_order_component(function (OriginalComponent) {
    return /*#__PURE__*/function (_Component) {
      Object(inherits["a" /* default */])(WrappedComponent, _Component);

      var _super = with_state_createSuper(WrappedComponent);

      function WrappedComponent() {
        var _this;

        Object(classCallCheck["a" /* default */])(this, WrappedComponent);

        _this = _super.apply(this, arguments);
        _this.setState = _this.setState.bind(Object(assertThisInitialized["a" /* default */])(_this));
        _this.state = initialState;
        return _this;
      }

      Object(createClass["a" /* default */])(WrappedComponent, [{
        key: "render",
        value: function render() {
          return Object(external_wp_element_["createElement"])(OriginalComponent, Object(esm_extends["a" /* default */])({}, this.props, this.state, {
            setState: this.setState
          }));
        }
      }]);

      return WrappedComponent;
    }(external_wp_element_["Component"]);
  }, 'withState');
}

// EXTERNAL MODULE: external ["wp","keycodes"]
var external_wp_keycodes_ = __webpack_require__("RxS6");

// EXTERNAL MODULE: external ["wp","dom"]
var external_wp_dom_ = __webpack_require__("1CF3");

// EXTERNAL MODULE: ./node_modules/memize/index.js
var memize = __webpack_require__("4eJC");
var memize_default = /*#__PURE__*/__webpack_require__.n(memize);

// CONCATENATED MODULE: ./node_modules/@wordpress/compose/build-module/hooks/use-callback-ref/index.js
/**
 * External dependencies
 */

/**
 * WordPress dependencies
 */



function useCallbackRef(callback, deps) {
  return Object(external_wp_element_["useCallback"])(memize_default()(callback, {
    maxSize: 1
  }), deps);
}

/* harmony default export */ var use_callback_ref = (useCallbackRef);

// CONCATENATED MODULE: ./node_modules/@wordpress/compose/build-module/hooks/use-constrained-tabbing/index.js
/**
 * WordPress dependencies
 */


/**
 * Internal dependencies
 */


/**
 * In Dialogs/modals, the tabbing must be constrained to the content of
 * the wrapper element. This hook adds the behavior to the returned ref.
 *
 * @return {Object|Function} Element Ref.
 *
 * @example
 * ```js
 * import { useConstrainedTabbing } from '@wordpress/compose';
 *
 * const ConstrainedTabbingExample = () => {
 *     const constrainedTabbingRef = useConstrainedTabbing()
 *     return (
 *         <div ref={ constrainedTabbingRef }>
 *             <Button />
 *             <Button />
 *         </div>
 *     );
 * }
 * ```
 */

function useConstrainedTabbing() {
  var ref = use_callback_ref(function (node) {
    if (!node) {
      return;
    }

    node.addEventListener('keydown', function (event) {
      if (event.keyCode !== external_wp_keycodes_["TAB"]) {
        return;
      }

      var tabbables = external_wp_dom_["focus"].tabbable.find(node);

      if (!tabbables.length) {
        return;
      }

      var firstTabbable = tabbables[0];
      var lastTabbable = tabbables[tabbables.length - 1];

      if (event.shiftKey && event.target === firstTabbable) {
        event.preventDefault();
        lastTabbable.focus();
      } else if (!event.shiftKey && event.target === lastTabbable) {
        event.preventDefault();
        firstTabbable.focus();
        /*
         * When pressing Tab and none of the tabbables has focus, the keydown
         * event happens on the wrapper div: move focus on the first tabbable.
         */
      } else if (!tabbables.includes(event.target)) {
        event.preventDefault();
        firstTabbable.focus();
      }
    });
  }, []);
  return ref;
}

/* harmony default export */ var use_constrained_tabbing = (useConstrainedTabbing);

// EXTERNAL MODULE: ./node_modules/@babel/runtime/helpers/esm/slicedToArray.js + 1 modules
var slicedToArray = __webpack_require__("ODXe");

// EXTERNAL MODULE: ./node_modules/clipboard/dist/clipboard.js
var dist_clipboard = __webpack_require__("sxGJ");
var clipboard_default = /*#__PURE__*/__webpack_require__.n(dist_clipboard);

// CONCATENATED MODULE: ./node_modules/@wordpress/compose/build-module/hooks/use-copy-on-click/index.js


/**
 * External dependencies
 */

/**
 * WordPress dependencies
 */


/**
 * Copies the text to the clipboard when the element is clicked.
 *
 * @param {Object}          ref     Reference with the element.
 * @param {string|Function} text    The text to copy.
 * @param {number}          timeout Optional timeout to reset the returned
 *                                  state. 4 seconds by default.
 *
 * @return {boolean} Whether or not the text has been copied. Resets after the
 *                   timeout.
 */

function useCopyOnClick(ref, _text) {
  var timeout = arguments.length > 2 && arguments[2] !== undefined ? arguments[2] : 4000;
  var clipboard = Object(external_wp_element_["useRef"])();

  var _useState = Object(external_wp_element_["useState"])(false),
      _useState2 = Object(slicedToArray["a" /* default */])(_useState, 2),
      hasCopied = _useState2[0],
      setHasCopied = _useState2[1];

  Object(external_wp_element_["useEffect"])(function () {
    var timeoutId; // Clipboard listens to click events.

    clipboard.current = new clipboard_default.a(ref.current, {
      text: function text() {
        return typeof _text === 'function' ? _text() : _text;
      }
    });
    clipboard.current.on('success', function (_ref) {
      var clearSelection = _ref.clearSelection,
          trigger = _ref.trigger;
      // Clearing selection will move focus back to the triggering button,
      // ensuring that it is not reset to the body, and further that it is
      // kept within the rendered node.
      clearSelection(); // Handle ClipboardJS focus bug, see https://github.com/zenorocha/clipboard.js/issues/680

      if (trigger) {
        trigger.focus();
      }

      if (timeout) {
        setHasCopied(true);
        clearTimeout(timeoutId);
        timeoutId = setTimeout(function () {
          return setHasCopied(false);
        }, timeout);
      }
    });
    return function () {
      clipboard.current.destroy();
      clearTimeout(timeoutId);
    };
  }, [_text, timeout, setHasCopied]);
  return hasCopied;
}

// EXTERNAL MODULE: ./node_modules/@babel/runtime/helpers/esm/defineProperty.js
var defineProperty = __webpack_require__("rePB");
=======
 * A react hook that can be used to check whether focus has moved outside the
 * element the event handlers are bound to.
 *
 * @param {EventCallback} onFocusOutside        A callback triggered when focus moves outside
 *                                              the element the event handlers are bound to.
 *
 * @return {FocusOutsideReturnValue} An object containing event handlers. Bind the event handlers
 *                                   to a wrapping element element to capture when focus moves
 *                                   outside that element.
 */


function useFocusOutside(onFocusOutside) {
  const currentOnFocusOutside = Object(external_wp_element_["useRef"])(onFocusOutside);
  Object(external_wp_element_["useEffect"])(() => {
    currentOnFocusOutside.current = onFocusOutside;
  }, [onFocusOutside]);
  const preventBlurCheck = Object(external_wp_element_["useRef"])(false);
  /**
   * @type {import('react').MutableRefObject<number | undefined>}
   */

  const blurCheckTimeoutId = Object(external_wp_element_["useRef"])();
  /**
   * Cancel a blur check timeout.
   */

  const cancelBlurCheck = Object(external_wp_element_["useCallback"])(() => {
    clearTimeout(blurCheckTimeoutId.current);
  }, []); // Cancel blur checks on unmount.

  Object(external_wp_element_["useEffect"])(() => {
    return () => cancelBlurCheck();
  }, []); // Cancel a blur check if the callback or ref is no longer provided.

  Object(external_wp_element_["useEffect"])(() => {
    if (!onFocusOutside) {
      cancelBlurCheck();
    }
  }, [onFocusOutside, cancelBlurCheck]);
  /**
   * Handles a mousedown or mouseup event to respectively assign and
   * unassign a flag for preventing blur check on button elements. Some
   * browsers, namely Firefox and Safari, do not emit a focus event on
   * button elements when clicked, while others do. The logic here
   * intends to normalize this as treating click on buttons as focus.
   *
   * @see https://developer.mozilla.org/en-US/docs/Web/HTML/Element/button#Clicking_and_focus
   *
   * @param {SyntheticEvent} event Event for mousedown or mouseup.
   */

  const normalizeButtonFocus = Object(external_wp_element_["useCallback"])(event => {
    const {
      type,
      target
    } = event;
    const isInteractionEnd = Object(external_lodash_["includes"])(['mouseup', 'touchend'], type);

    if (isInteractionEnd) {
      preventBlurCheck.current = false;
    } else if (isFocusNormalizedButton(target)) {
      preventBlurCheck.current = true;
    }
  }, []);
  /**
   * A callback triggered when a blur event occurs on the element the handler
   * is bound to.
   *
   * Calls the `onFocusOutside` callback in an immediate timeout if focus has
   * move outside the bound element and is still within the document.
   *
   * @param {SyntheticEvent} event Blur event.
   */

  const queueBlurCheck = Object(external_wp_element_["useCallback"])(event => {
    // React does not allow using an event reference asynchronously
    // due to recycling behavior, except when explicitly persisted.
    event.persist(); // Skip blur check if clicking button. See `normalizeButtonFocus`.

    if (preventBlurCheck.current) {
      return;
    }

    blurCheckTimeoutId.current = setTimeout(() => {
      // If document is not focused then focus should remain
      // inside the wrapped component and therefore we cancel
      // this blur event thereby leaving focus in place.
      // https://developer.mozilla.org/en-US/docs/Web/API/Document/hasFocus.
      if (!document.hasFocus()) {
        event.preventDefault();
        return;
      }

      if ('function' === typeof currentOnFocusOutside.current) {
        currentOnFocusOutside.current(event);
      }
    }, 0);
  }, []);
  return {
    onFocus: cancelBlurCheck,
    onMouseDown: normalizeButtonFocus,
    onMouseUp: normalizeButtonFocus,
    onTouchStart: normalizeButtonFocus,
    onTouchEnd: normalizeButtonFocus,
    onBlur: queueBlurCheck
  };
}

// CONCATENATED MODULE: ./node_modules/@wordpress/compose/build-module/hooks/use-merge-refs/index.js
/**
 * WordPress dependencies
 */

/** @typedef {import('@wordpress/element').RefObject} RefObject */

/** @typedef {import('@wordpress/element').RefCallback} RefCallback */

function assignRef(ref, value) {
  if (typeof ref === 'function') {
    ref(value);
  } else if (ref && ref.hasOwnProperty('current')) {
    ref.current = value;
  }
}
/**
 * Merges refs into one ref callback. Ensures the merged ref callbacks are only
 * called when it changes (as a result of a `useCallback` dependency update) or
 * when the ref value changes. If you don't wish a ref callback to be called on
 * every render, wrap it with `useCallback( ref, [] )`.
 * Dependencies can be added, but when a dependency changes, the old ref
 * callback will be called with `null` and the new ref callback will be called
 * with the same node.
 *
 * @param {Array<RefObject|RefCallback>} refs The refs to be merged.
 *
 * @return {RefCallback} The merged ref callback.
 */


function useMergeRefs(refs) {
  const element = Object(external_wp_element_["useRef"])();
  const didElementChange = Object(external_wp_element_["useRef"])(false);
  const previousRefs = Object(external_wp_element_["useRef"])([]);
  const currentRefs = Object(external_wp_element_["useRef"])(refs); // Update on render before the ref callback is called, so the ref callback
  // always has access to the current refs.

  currentRefs.current = refs; // If any of the refs change, call the previous ref with `null` and the new
  // ref with the node, except when the element changes in the same cycle, in
  // which case the ref callbacks will already have been called.

  Object(external_wp_element_["useLayoutEffect"])(() => {
    if (didElementChange.current === false) {
      refs.forEach((ref, index) => {
        const previousRef = previousRefs.current[index];

        if (ref !== previousRef) {
          assignRef(previousRef, null);
          assignRef(ref, element.current);
        }
      });
    }

    previousRefs.current = refs;
  }, refs); // No dependencies, must be reset after every render so ref callbacks are
  // correctly called after a ref change.

  Object(external_wp_element_["useLayoutEffect"])(() => {
    didElementChange.current = false;
  }); // There should be no dependencies so that `callback` is only called when
  // the node changes.

  return Object(external_wp_element_["useCallback"])(value => {
    // Update the element so it can be used when calling ref callbacks on a
    // dependency change.
    assignRef(element, value);
    didElementChange.current = true; // When an element changes, the current ref callback should be called
    // with the new element and the previous one with `null`.

    const refsToAssign = value ? currentRefs.current : previousRefs.current; // Update the latest refs.

    for (const ref of refsToAssign) {
      assignRef(ref, value);
    }
  }, []);
}

// CONCATENATED MODULE: ./node_modules/@wordpress/compose/build-module/hooks/use-dialog/index.js
/**
 * WordPress dependencies
 */


/**
 * Internal dependencies
 */






/**
 * Returns a ref and props to apply to a dialog wrapper to enable the following behaviors:
 *  - constrained tabbing.
 *  - focus on mount.
 *  - return focus on unmount.
 *  - focus outside.
 *
 * @param {Object} options Dialog Options.
 */

function useDialog(options) {
  const onClose = Object(external_wp_element_["useRef"])();
  Object(external_wp_element_["useEffect"])(() => {
    onClose.current = options.onClose;
  }, [options.onClose]);
  const constrainedTabbingRef = use_constrained_tabbing();
  const focusOnMountRef = useFocusOnMount();
  const focusReturnRef = use_focus_return();
  const focusOutsideProps = useFocusOutside(options.onClose);
  const closeOnEscapeRef = Object(external_wp_element_["useCallback"])(node => {
    if (!node) {
      return;
    }

    node.addEventListener('keydown', event => {
      // Close on escape
      if (event.keyCode === external_wp_keycodes_["ESCAPE"] && onClose.current) {
        event.stopPropagation();
        onClose.current();
      }
    });
  }, []);
  return [useMergeRefs([constrainedTabbingRef, focusReturnRef, focusOnMountRef, closeOnEscapeRef]), { ...focusOutsideProps,
    tabIndex: '-1'
  }];
}

/* harmony default export */ var use_dialog = (useDialog);

// CONCATENATED MODULE: ./node_modules/@wordpress/compose/build-module/hooks/use-isomorphic-layout-effect/index.js
/**
 * WordPress dependencies
 */

/**
 * Preferred over direct usage of `useLayoutEffect` when supporting
 * server rendered components (SSR) because currently React
 * throws a warning when using useLayoutEffect in that environment.
 */

const useIsomorphicLayoutEffect = typeof window !== 'undefined' ? external_wp_element_["useLayoutEffect"] : external_wp_element_["useEffect"];
/* harmony default export */ var use_isomorphic_layout_effect = (useIsomorphicLayoutEffect);

// CONCATENATED MODULE: ./node_modules/@wordpress/compose/build-module/hooks/use-dragging/index.js
/**
 * WordPress dependencies
 */

/**
 * Internal dependencies
 */
>>>>>>> 3c2c27c6

// EXTERNAL MODULE: ./node_modules/react-merge-refs/dist/react-merge-refs.esm.js
var react_merge_refs_esm = __webpack_require__("LFnd");

<<<<<<< HEAD
// CONCATENATED MODULE: ./node_modules/@wordpress/compose/build-module/hooks/use-focus-on-mount/index.js
/**
 * WordPress dependencies
 */


/**
 * Internal dependencies
 */


/**
 * Hook used to focus the first tabbable element on mount.
 *
 * @param {boolean|string} focusOnMount Focus on mount mode.
 * @return {Function} Ref callback.
 *
 * @example
 * ```js
 * import { useFocusOnMount } from '@wordpress/compose';
 *
 * const WithFocusOnMount = () => {
 *     const ref = useFocusOnMount()
 *     return (
 *         <div ref={ ref }>
 *             <Button />
 *             <Button />
 *         </div>
 *     );
 * }
 * ```
 */

function useFocusOnMount() {
  var focusOnMount = arguments.length > 0 && arguments[0] !== undefined ? arguments[0] : 'firstElement';
  var focusOnMountRef = Object(external_wp_element_["useRef"])(focusOnMount);
  Object(external_wp_element_["useEffect"])(function () {
    focusOnMountRef.current = focusOnMount;
  }, [focusOnMount]);
  return use_callback_ref(function (node) {
    if (!node || focusOnMountRef.current === false) {
      return;
    }

    if (node.contains(node.ownerDocument.activeElement)) {
      return;
    }

    var target = node;

    if (focusOnMountRef.current === 'firstElement') {
      var firstTabbable = external_wp_dom_["focus"].tabbable.find(node)[0];

      if (firstTabbable) {
        target = firstTabbable;
      }
    }

    target.focus();
  }, []);
}

// CONCATENATED MODULE: ./node_modules/@wordpress/compose/build-module/hooks/use-focus-return/index.js
/**
 * WordPress dependencies
 */

/**
 * Internal dependencies
 */


/**
 * When opening modals/sidebars/dialogs, the focus
 * must move to the opened area and return to the
 * previously focused element when closed.
 * The current hook implements the returning behavior.
 *
 * @param {Function?} onFocusReturn Overrides the default return behavior.
 * @return {Function} Element Ref.
 *
 * @example
 * ```js
 * import { useFocusReturn } from '@wordpress/compose';
 *
 * const WithFocusReturn = () => {
 *     const ref = useFocusReturn()
 *     return (
 *         <div ref={ ref }>
 *             <Button />
 *             <Button />
 *         </div>
 *     );
 * }
 * ```
 */

function useFocusReturn(onFocusReturn) {
  var ref = Object(external_wp_element_["useRef"])();
  var focusedBeforeMount = Object(external_wp_element_["useRef"])();
  var onFocusReturnRef = Object(external_wp_element_["useRef"])(onFocusReturn);
  Object(external_wp_element_["useEffect"])(function () {
    onFocusReturnRef.current = onFocusReturn;
  }, [onFocusReturn]);
  return use_callback_ref(function (node) {
    if (node) {
      // Set ref to be used when unmounting.
      ref.current = node; // Only set when the node mounts.

      if (focusedBeforeMount.current) {
        return;
      }

      focusedBeforeMount.current = node.ownerDocument.activeElement;
    } else if (focusedBeforeMount.current) {
      var isFocused = ref.current.contains(ref.current.ownerDocument.activeElement);

      if (ref.current.isConnected && !isFocused) {
        return;
      } // Defer to the component's own explicit focus return behavior, if
      // specified. This allows for support that the `onFocusReturn`
      // decides to allow the default behavior to occur under some
      // conditions.


      if (onFocusReturnRef.current) {
        onFocusReturnRef.current();
      } else {
        focusedBeforeMount.current.focus();
      }
    }
  }, []);
}

/* harmony default export */ var use_focus_return = (useFocusReturn);

// CONCATENATED MODULE: ./node_modules/@wordpress/compose/build-module/hooks/use-focus-outside/index.js
/**
 * External dependencies
 */

=======
function useDragging({
  onDragStart,
  onDragMove,
  onDragEnd
}) {
  const [isDragging, setIsDragging] = Object(external_wp_element_["useState"])(false);
  const eventsRef = Object(external_wp_element_["useRef"])({
    onDragStart,
    onDragMove,
    onDragEnd
  });
  use_isomorphic_layout_effect(() => {
    eventsRef.current.onDragStart = onDragStart;
    eventsRef.current.onDragMove = onDragMove;
    eventsRef.current.onDragEnd = onDragEnd;
  }, [onDragStart, onDragMove, onDragEnd]);
  const onMouseMove = Object(external_wp_element_["useCallback"])((...args) => eventsRef.current.onDragMove && eventsRef.current.onDragMove(...args), []);
  const endDrag = Object(external_wp_element_["useCallback"])((...args) => {
    if (eventsRef.current.onDragEnd) {
      eventsRef.current.onDragEnd(...args);
    }

    document.removeEventListener('mousemove', onMouseMove);
    document.removeEventListener('mouseup', endDrag);
    setIsDragging(false);
  }, []);
  const startDrag = Object(external_wp_element_["useCallback"])((...args) => {
    if (eventsRef.current.onDragStart) {
      eventsRef.current.onDragStart(...args);
    }

    document.addEventListener('mousemove', onMouseMove);
    document.addEventListener('mouseup', endDrag);
    setIsDragging(true);
  }, []); // Remove the global events when unmounting if needed.

  Object(external_wp_element_["useEffect"])(() => {
    return () => {
      if (isDragging) {
        document.removeEventListener('mousemove', onMouseMove);
        document.removeEventListener('mouseup', endDrag);
      }
    };
  }, [isDragging]);
  return {
    startDrag,
    endDrag,
    isDragging
  };
}

// EXTERNAL MODULE: ./node_modules/mousetrap/mousetrap.js
var mousetrap_mousetrap = __webpack_require__("imBb");
var mousetrap_default = /*#__PURE__*/__webpack_require__.n(mousetrap_mousetrap);

// EXTERNAL MODULE: ./node_modules/mousetrap/plugins/global-bind/mousetrap-global-bind.js
var mousetrap_global_bind = __webpack_require__("VcSt");

// CONCATENATED MODULE: ./node_modules/@wordpress/compose/build-module/hooks/use-keyboard-shortcut/index.js
/**
 * External dependencies
 */



/**
 * WordPress dependencies
 */


/**
 * A block selection object.
 *
 * @typedef {Object} WPKeyboardShortcutConfig
 *
 * @property {boolean} [bindGlobal]  Handle keyboard events anywhere including inside textarea/input fields.
 * @property {string}  [eventName]   Event name used to trigger the handler, defaults to keydown.
 * @property {boolean} [isDisabled]  Disables the keyboard handler if the value is true.
 * @property {Object}  [target]      React reference to the DOM element used to catch the keyboard event.
 */

/**
 * Return true if platform is MacOS.
 *
 * @param {Object} _window   window object by default; used for DI testing.
 *
 * @return {boolean} True if MacOS; false otherwise.
 */

function isAppleOS(_window = window) {
  const {
    platform
  } = _window.navigator;
  return platform.indexOf('Mac') !== -1 || Object(external_lodash_["includes"])(['iPad', 'iPhone'], platform);
}
/**
 * Attach a keyboard shortcut handler.
 *
 * @param {string[]|string}         shortcuts  Keyboard Shortcuts.
 * @param {Function}                callback   Shortcut callback.
 * @param {WPKeyboardShortcutConfig} options    Shortcut options.
 */


function useKeyboardShortcut(shortcuts, callback, {
  bindGlobal = false,
  eventName = 'keydown',
  isDisabled = false,
  // This is important for performance considerations.
  target
} = {}) {
  const currentCallback = Object(external_wp_element_["useRef"])(callback);
  Object(external_wp_element_["useEffect"])(() => {
    currentCallback.current = callback;
  }, [callback]);
  Object(external_wp_element_["useEffect"])(() => {
    if (isDisabled) {
      return;
    }

    const mousetrap = new mousetrap_default.a(target ? target.current : document);
    Object(external_lodash_["castArray"])(shortcuts).forEach(shortcut => {
      const keys = shortcut.split('+'); // Determines whether a key is a modifier by the length of the string.
      // E.g. if I add a pass a shortcut Shift+Cmd+M, it'll determine that
      // the modifiers are Shift and Cmd because they're not a single character.

      const modifiers = new Set(keys.filter(value => value.length > 1));
      const hasAlt = modifiers.has('alt');
      const hasShift = modifiers.has('shift'); // This should be better moved to the shortcut registration instead.

      if (isAppleOS() && (modifiers.size === 1 && hasAlt || modifiers.size === 2 && hasAlt && hasShift)) {
        throw new Error(`Cannot bind ${shortcut}. Alt and Shift+Alt modifiers are reserved for character input.`);
      }

      const bindFn = bindGlobal ? 'bindGlobal' : 'bind';
      mousetrap[bindFn](shortcut, (...args) => currentCallback.current(...args), eventName);
    });
    return () => {
      mousetrap.reset();
    };
  }, [shortcuts, bindGlobal, eventName, target, isDisabled]);
}

/* harmony default export */ var use_keyboard_shortcut = (useKeyboardShortcut);

// CONCATENATED MODULE: ./node_modules/@wordpress/compose/build-module/hooks/use-media-query/index.js
/**
 * WordPress dependencies
 */

/**
 * Runs a media query and returns its value when it changes.
 *
 * @param {string} [query] Media Query.
 * @return {boolean} return value of the media query.
 */

function useMediaQuery(query) {
  const [match, setMatch] = Object(external_wp_element_["useState"])(() => !!(query && typeof window !== 'undefined' && window.matchMedia(query).matches));
  Object(external_wp_element_["useEffect"])(() => {
    if (!query) {
      return;
    }

    const updateMatch = () => setMatch(window.matchMedia(query).matches);

    updateMatch();
    const list = window.matchMedia(query);
    list.addListener(updateMatch);
    return () => {
      list.removeListener(updateMatch);
    };
  }, [query]);
  return query && match;
}

// CONCATENATED MODULE: ./node_modules/@wordpress/compose/build-module/hooks/use-previous/index.js
/**
 * WordPress dependencies
 */

/**
 * Use something's value from the previous render.
 * Based on https://usehooks.com/usePrevious/.
 *
 * @template T
 *
 * @param {T} value The value to track.
 *
 * @return {T|undefined} The value from the previous render.
 */

function usePrevious(value) {
  // Disable reason: without an explicit type detail, the type of ref will be
  // inferred based on the initial useRef argument, which is undefined.
  // https://github.com/WordPress/gutenberg/pull/22597#issuecomment-633588366

  /* eslint-disable jsdoc/no-undefined-types */
  const ref = Object(external_wp_element_["useRef"])(
  /** @type {T|undefined} */
  undefined);
  /* eslint-enable jsdoc/no-undefined-types */
  // Store current value in ref.

  Object(external_wp_element_["useEffect"])(() => {
    ref.current = value;
  }, [value]); // Re-run when value changes.
  // Return previous value (happens before update in useEffect above).

  return ref.current;
}

// CONCATENATED MODULE: ./node_modules/@wordpress/compose/build-module/hooks/use-reduced-motion/index.js
/**
 * Internal dependencies
 */

/**
 * Whether or not the user agent is Internet Explorer.
 *
 * @type {boolean}
 */

const IS_IE = typeof window !== 'undefined' && window.navigator.userAgent.indexOf('Trident') >= 0;
/**
 * Hook returning whether the user has a preference for reduced motion.
 *
 * @return {boolean} Reduced motion preference value.
 */

const useReducedMotion = undefined || IS_IE ? () => true : () => useMediaQuery('(prefers-reduced-motion: reduce)');
/* harmony default export */ var use_reduced_motion = (useReducedMotion);

// CONCATENATED MODULE: ./node_modules/@wordpress/compose/build-module/hooks/use-viewport-match/index.js
>>>>>>> 3c2c27c6
/**
 * WordPress dependencies
 */

<<<<<<< HEAD

/**
 * Input types which are classified as button types, for use in considering
 * whether element is a (focus-normalized) button.
 *
 * @type {string[]}
 */

var INPUT_BUTTON_TYPES = ['button', 'submit'];
/**
 * @typedef {HTMLButtonElement | HTMLLinkElement | HTMLInputElement} FocusNormalizedButton
 */
// Disable reason: Rule doesn't support predicate return types

/* eslint-disable jsdoc/valid-types */

/**
 * Returns true if the given element is a button element subject to focus
 * normalization, or false otherwise.
 *
 * @see https://developer.mozilla.org/en-US/docs/Web/HTML/Element/button#Clicking_and_focus
 *
 * @param {EventTarget} eventTarget The target from a mouse or touch event.
 *
 * @return {eventTarget is FocusNormalizedButton} Whether element is a button.
 */

function isFocusNormalizedButton(eventTarget) {
  if (!(eventTarget instanceof window.HTMLElement)) {
    return false;
  }

  switch (eventTarget.nodeName) {
    case 'A':
    case 'BUTTON':
      return true;

    case 'INPUT':
      return Object(external_lodash_["includes"])(INPUT_BUTTON_TYPES,
      /** @type {HTMLInputElement} */
      eventTarget.type);
  }

  return false;
}
/* eslint-enable jsdoc/valid-types */

/**
 * @typedef {import('react').SyntheticEvent} SyntheticEvent
 */

/**
 * @callback EventCallback
 * @param {SyntheticEvent} event input related event.
 */

/**
 * @typedef FocusOutsideReactElement
 * @property {EventCallback} handleFocusOutside callback for a focus outside event.
 */

/**
 * @typedef {import('react').MutableRefObject<FocusOutsideReactElement | undefined>} FocusOutsideRef
 */

/**
 * @typedef {Object} FocusOutsideReturnValue
 * @property {EventCallback} onFocus      An event handler for focus events.
 * @property {EventCallback} onBlur       An event handler for blur events.
 * @property {EventCallback} onMouseDown  An event handler for mouse down events.
 * @property {EventCallback} onMouseUp    An event handler for mouse up events.
 * @property {EventCallback} onTouchStart An event handler for touch start events.
 * @property {EventCallback} onTouchEnd   An event handler for touch end events.
 */

/**
 * A react hook that can be used to check whether focus has moved outside the
 * element the event handlers are bound to.
 *
 * @param {EventCallback} onFocusOutside        A callback triggered when focus moves outside
 *                                              the element the event handlers are bound to.
 *
 * @return {FocusOutsideReturnValue} An object containing event handlers. Bind the event handlers
 *                                   to a wrapping element element to capture when focus moves
 *                                   outside that element.
 */


function useFocusOutside(onFocusOutside) {
  var currentOnFocusOutside = Object(external_wp_element_["useRef"])(onFocusOutside);
  Object(external_wp_element_["useEffect"])(function () {
    currentOnFocusOutside.current = onFocusOutside;
  }, [onFocusOutside]);
  var preventBlurCheck = Object(external_wp_element_["useRef"])(false);
  /**
   * @type {import('react').MutableRefObject<number | undefined>}
   */

  var blurCheckTimeoutId = Object(external_wp_element_["useRef"])();
  /**
   * Cancel a blur check timeout.
   */

  var cancelBlurCheck = Object(external_wp_element_["useCallback"])(function () {
    clearTimeout(blurCheckTimeoutId.current);
  }, []); // Cancel blur checks on unmount.

  Object(external_wp_element_["useEffect"])(function () {
    return function () {
      return cancelBlurCheck();
    };
  }, []); // Cancel a blur check if the callback or ref is no longer provided.

  Object(external_wp_element_["useEffect"])(function () {
    if (!onFocusOutside) {
      cancelBlurCheck();
    }
  }, [onFocusOutside, cancelBlurCheck]);
  /**
   * Handles a mousedown or mouseup event to respectively assign and
   * unassign a flag for preventing blur check on button elements. Some
   * browsers, namely Firefox and Safari, do not emit a focus event on
   * button elements when clicked, while others do. The logic here
   * intends to normalize this as treating click on buttons as focus.
   *
   * @see https://developer.mozilla.org/en-US/docs/Web/HTML/Element/button#Clicking_and_focus
   *
   * @param {SyntheticEvent} event Event for mousedown or mouseup.
   */

  var normalizeButtonFocus = Object(external_wp_element_["useCallback"])(function (event) {
    var type = event.type,
        target = event.target;
    var isInteractionEnd = Object(external_lodash_["includes"])(['mouseup', 'touchend'], type);

    if (isInteractionEnd) {
      preventBlurCheck.current = false;
    } else if (isFocusNormalizedButton(target)) {
      preventBlurCheck.current = true;
    }
  }, []);
  /**
   * A callback triggered when a blur event occurs on the element the handler
   * is bound to.
   *
   * Calls the `onFocusOutside` callback in an immediate timeout if focus has
   * move outside the bound element and is still within the document.
   *
   * @param {SyntheticEvent} event Blur event.
   */

  var queueBlurCheck = Object(external_wp_element_["useCallback"])(function (event) {
    // React does not allow using an event reference asynchronously
    // due to recycling behavior, except when explicitly persisted.
    event.persist(); // Skip blur check if clicking button. See `normalizeButtonFocus`.

    if (preventBlurCheck.current) {
      return;
    }

    blurCheckTimeoutId.current = setTimeout(function () {
      // If document is not focused then focus should remain
      // inside the wrapped component and therefore we cancel
      // this blur event thereby leaving focus in place.
      // https://developer.mozilla.org/en-US/docs/Web/API/Document/hasFocus.
      if (!document.hasFocus()) {
        event.preventDefault();
        return;
      }

      if ('function' === typeof currentOnFocusOutside.current) {
        currentOnFocusOutside.current(event);
      }
    }, 0);
  }, []);
  return {
    onFocus: cancelBlurCheck,
    onMouseDown: normalizeButtonFocus,
    onMouseUp: normalizeButtonFocus,
    onTouchStart: normalizeButtonFocus,
    onTouchEnd: normalizeButtonFocus,
    onBlur: queueBlurCheck
  };
}

// CONCATENATED MODULE: ./node_modules/@wordpress/compose/build-module/hooks/use-dialog/index.js


function ownKeys(object, enumerableOnly) { var keys = Object.keys(object); if (Object.getOwnPropertySymbols) { var symbols = Object.getOwnPropertySymbols(object); if (enumerableOnly) symbols = symbols.filter(function (sym) { return Object.getOwnPropertyDescriptor(object, sym).enumerable; }); keys.push.apply(keys, symbols); } return keys; }

function _objectSpread(target) { for (var i = 1; i < arguments.length; i++) { var source = arguments[i] != null ? arguments[i] : {}; if (i % 2) { ownKeys(Object(source), true).forEach(function (key) { Object(defineProperty["a" /* default */])(target, key, source[key]); }); } else if (Object.getOwnPropertyDescriptors) { Object.defineProperties(target, Object.getOwnPropertyDescriptors(source)); } else { ownKeys(Object(source)).forEach(function (key) { Object.defineProperty(target, key, Object.getOwnPropertyDescriptor(source, key)); }); } } return target; }

/**
 * External dependencies
 */
=======
/**
 * Internal dependencies
 */


/**
 * @typedef {"huge"|"wide"|"large"|"medium"|"small"|"mobile"} WPBreakpoint
 */

/**
 * Hash of breakpoint names with pixel width at which it becomes effective.
 *
 * @see _breakpoints.scss
 *
 * @type {Object<WPBreakpoint,number>}
 */

const BREAKPOINTS = {
  huge: 1440,
  wide: 1280,
  large: 960,
  medium: 782,
  small: 600,
  mobile: 480
};
/**
 * @typedef {">="|"<"} WPViewportOperator
 */

/**
 * Object mapping media query operators to the condition to be used.
 *
 * @type {Object<WPViewportOperator,string>}
 */

const CONDITIONS = {
  '>=': 'min-width',
  '<': 'max-width'
};
/**
 * Object mapping media query operators to a function that given a breakpointValue and a width evaluates if the operator matches the values.
 *
 * @type {Object<WPViewportOperator,Function>}
 */

const OPERATOR_EVALUATORS = {
  '>=': (breakpointValue, width) => width >= breakpointValue,
  '<': (breakpointValue, width) => width < breakpointValue
};
const ViewportMatchWidthContext = Object(external_wp_element_["createContext"])(null);
/**
 * Returns true if the viewport matches the given query, or false otherwise.
 *
 * @param {WPBreakpoint}       breakpoint      Breakpoint size name.
 * @param {WPViewportOperator} [operator=">="] Viewport operator.
 *
 * @example
 *
 * ```js
 * useViewportMatch( 'huge', '<' );
 * useViewportMatch( 'medium' );
 * ```
 *
 * @return {boolean} Whether viewport matches query.
 */

const useViewportMatch = (breakpoint, operator = '>=') => {
  const simulatedWidth = Object(external_wp_element_["useContext"])(ViewportMatchWidthContext);
  const mediaQuery = !simulatedWidth && `(${CONDITIONS[operator]}: ${BREAKPOINTS[breakpoint]}px)`;
  const mediaQueryResult = useMediaQuery(mediaQuery);

  if (simulatedWidth) {
    return OPERATOR_EVALUATORS[operator](BREAKPOINTS[breakpoint], simulatedWidth);
  }

  return mediaQueryResult;
};

useViewportMatch.__experimentalWidthProvider = ViewportMatchWidthContext.Provider;
/* harmony default export */ var use_viewport_match = (useViewportMatch);

// EXTERNAL MODULE: ./node_modules/react-resize-aware/dist/index.js
var dist = __webpack_require__("SSiF");
var dist_default = /*#__PURE__*/__webpack_require__.n(dist);

// CONCATENATED MODULE: ./node_modules/@wordpress/compose/build-module/hooks/use-resize-observer/index.js
/**
 * External dependencies
 */

/**
 * Hook which allows to listen the resize event of any target element when it changes sizes.
 * _Note: `useResizeObserver` will report `null` until after first render_
 *
 * @return {Array} An array of {Element} `resizeListener` and {?Object} `sizes` with properties `width` and `height`
 *
 * @example
 *
 * ```js
 * const App = () => {
 * 	const [ resizeListener, sizes ] = useResizeObserver();
 *
 * 	return (
 * 		<div>
 * 			{ resizeListener }
 * 			Your content here
 * 		</div>
 * 	);
 * };
 * ```
 *
 */

/* harmony default export */ var use_resize_observer = (dist_default.a);

// EXTERNAL MODULE: external ["wp","priorityQueue"]
var external_wp_priorityQueue_ = __webpack_require__("XI5e");

// CONCATENATED MODULE: ./node_modules/@wordpress/compose/build-module/hooks/use-async-list/index.js
/**
 * WordPress dependencies
 */


/**
 * Returns the first items from list that are present on state.
 *
 * @param list  New array.
 * @param state Current state.
 * @return First items present iin state.
 */

function getFirstItemsPresentInState(list, state) {
  const firstItems = [];

  for (let i = 0; i < list.length; i++) {
    const item = list[i];

    if (!state.includes(item)) {
      break;
    }

    firstItems.push(item);
  }

  return firstItems;
}
/**
 * React hook returns an array which items get asynchronously appended from a source array.
 * This behavior is useful if we want to render a list of items asynchronously for performance reasons.
 *
 * @param list Source array.
 * @return Async array.
 */


function useAsyncList(list) {
  const [current, setCurrent] = Object(external_wp_element_["useState"])([]);
  Object(external_wp_element_["useEffect"])(() => {
    // On reset, we keep the first items that were previously rendered.
    const firstItems = getFirstItemsPresentInState(list, current);
    setCurrent(firstItems);
    const asyncQueue = Object(external_wp_priorityQueue_["createQueue"])();

    const append = index => () => {
      if (list.length <= index) {
        return;
      }

      setCurrent(state => [...state, list[index]]);
      asyncQueue.add({}, append(index + 1));
    };

    asyncQueue.add({}, append(firstItems.length));
    return () => asyncQueue.reset();
  }, [list]);
  return current;
}

/* harmony default export */ var use_async_list = (useAsyncList);

// CONCATENATED MODULE: ./node_modules/@wordpress/compose/build-module/hooks/use-warn-on-change/index.js
/**
 * Internal dependencies
 */

/**
 * Hook that performs a shallow comparison between the preview value of an object
 * and the new one, if there's a difference, it prints it to the console.
 * this is useful in performance related work, to check why a component re-renders.
 *
 *  @example
 *
 * ```jsx
 * function MyComponent(props) {
 *    useWarnOnChange(props);
 *
 *    return "Something";
 * }
 * ```
 *
 * @param {Object} object Object which changes to compare.
 * @param {string} prefix Just a prefix to show when console logging.
 */

function useWarnOnChange(object, prefix = 'Change detection') {
  const previousValues = usePrevious(object);
  Object.entries(previousValues !== null && previousValues !== void 0 ? previousValues : []).forEach(([key, value]) => {
    if (value !== object[key]) {
      // eslint-disable-next-line no-console
      console.warn(`${prefix}: ${key} key changed:`, value, object[key]);
    }
  });
}

/* harmony default export */ var use_warn_on_change = (useWarnOnChange);

// EXTERNAL MODULE: ./node_modules/use-memo-one/dist/use-memo-one.esm.js
var use_memo_one_esm = __webpack_require__("mHlH");

// CONCATENATED MODULE: ./node_modules/@wordpress/compose/build-module/hooks/use-debounce/index.js
/**
 * External dependencies
 */

>>>>>>> 3c2c27c6

/**
 * WordPress dependencies
 */


<<<<<<< HEAD

/**
 * Internal dependencies
 */






/**
 * Returns a ref and props to apply to a dialog wrapper to enable the following behaviors:
 *  - constrained tabbing.
 *  - focus on mount.
 *  - return focus on unmount.
 *  - focus outside.
 *
 * @param {Object} options Dialog Options.
 */

function useDialog(options) {
  var onClose = Object(external_wp_element_["useRef"])();
  Object(external_wp_element_["useEffect"])(function () {
    onClose.current = options.onClose;
  }, [options.onClose]);
  var constrainedTabbingRef = use_constrained_tabbing();
  var focusOnMountRef = useFocusOnMount();
  var focusReturnRef = use_focus_return();
  var focusOutsideProps = useFocusOutside(options.onClose);
  var closeOnEscapeRef = use_callback_ref(function (node) {
    if (!node) {
      return;
    }

    node.addEventListener('keydown', function (event) {
      // Close on escape
      if (event.keyCode === external_wp_keycodes_["ESCAPE"] && onClose.current) {
        event.stopPropagation();
        onClose.current();
      }
    });
  }, []);
  return [Object(react_merge_refs_esm["a" /* default */])([constrainedTabbingRef, focusReturnRef, focusOnMountRef, closeOnEscapeRef]), _objectSpread(_objectSpread({}, focusOutsideProps), {}, {
    tabIndex: '-1'
  })];
}

/* harmony default export */ var use_dialog = (useDialog);

// CONCATENATED MODULE: ./node_modules/@wordpress/compose/build-module/hooks/use-isomorphic-layout-effect/index.js
/**
 * WordPress dependencies
 */

/**
 * Preferred over direct usage of `useLayoutEffect` when supporting
 * server rendered components (SSR) because currently React
 * throws a warning when using useLayoutEffect in that environment.
 */

var useIsomorphicLayoutEffect = typeof window !== 'undefined' ? external_wp_element_["useLayoutEffect"] : external_wp_element_["useEffect"];
/* harmony default export */ var use_isomorphic_layout_effect = (useIsomorphicLayoutEffect);

// CONCATENATED MODULE: ./node_modules/@wordpress/compose/build-module/hooks/use-dragging/index.js


/**
 * WordPress dependencies
 */

/**
 * Internal dependencies
 */


function useDragging(_ref) {
  var onDragStart = _ref.onDragStart,
      onDragMove = _ref.onDragMove,
      onDragEnd = _ref.onDragEnd;

  var _useState = Object(external_wp_element_["useState"])(false),
      _useState2 = Object(slicedToArray["a" /* default */])(_useState, 2),
      isDragging = _useState2[0],
      setIsDragging = _useState2[1];

  var eventsRef = Object(external_wp_element_["useRef"])({
    onDragStart: onDragStart,
    onDragMove: onDragMove,
    onDragEnd: onDragEnd
  });
  use_isomorphic_layout_effect(function () {
    eventsRef.current.onDragStart = onDragStart;
    eventsRef.current.onDragMove = onDragMove;
    eventsRef.current.onDragEnd = onDragEnd;
  }, [onDragStart, onDragMove, onDragEnd]);
  var onMouseMove = Object(external_wp_element_["useCallback"])(function () {
    var _eventsRef$current;

    return eventsRef.current.onDragMove && (_eventsRef$current = eventsRef.current).onDragMove.apply(_eventsRef$current, arguments);
  }, []);
  var endDrag = Object(external_wp_element_["useCallback"])(function () {
    if (eventsRef.current.onDragEnd) {
      var _eventsRef$current2;

      (_eventsRef$current2 = eventsRef.current).onDragEnd.apply(_eventsRef$current2, arguments);
    }

    document.removeEventListener('mousemove', onMouseMove);
    document.removeEventListener('mouseup', endDrag);
    setIsDragging(false);
  }, []);
  var startDrag = Object(external_wp_element_["useCallback"])(function () {
    if (eventsRef.current.onDragStart) {
      var _eventsRef$current3;

      (_eventsRef$current3 = eventsRef.current).onDragStart.apply(_eventsRef$current3, arguments);
    }

    document.addEventListener('mousemove', onMouseMove);
    document.addEventListener('mouseup', endDrag);
    setIsDragging(true);
  }, []); // Remove the global events when unmounting if needed.

  Object(external_wp_element_["useEffect"])(function () {
    return function () {
      if (isDragging) {
        document.removeEventListener('mousemove', onMouseMove);
        document.removeEventListener('mouseup', endDrag);
      }
    };
  }, [isDragging]);
  return {
    startDrag: startDrag,
    endDrag: endDrag,
    isDragging: isDragging
  };
}

// EXTERNAL MODULE: ./node_modules/mousetrap/mousetrap.js
var mousetrap_mousetrap = __webpack_require__("imBb");
var mousetrap_default = /*#__PURE__*/__webpack_require__.n(mousetrap_mousetrap);

// EXTERNAL MODULE: ./node_modules/mousetrap/plugins/global-bind/mousetrap-global-bind.js
var mousetrap_global_bind = __webpack_require__("VcSt");

// CONCATENATED MODULE: ./node_modules/@wordpress/compose/build-module/hooks/use-keyboard-shortcut/index.js
/**
 * External dependencies
 */



/**
 * WordPress dependencies
 */


/**
 * A block selection object.
 *
 * @typedef {Object} WPKeyboardShortcutConfig
 *
 * @property {boolean} [bindGlobal]  Handle keyboard events anywhere including inside textarea/input fields.
 * @property {string}  [eventName]   Event name used to trigger the handler, defaults to keydown.
 * @property {boolean} [isDisabled]  Disables the keyboard handler if the value is true.
 * @property {Object}  [target]      React reference to the DOM element used to catch the keyboard event.
 */

/**
 * Return true if platform is MacOS.
 *
 * @param {Object} _window   window object by default; used for DI testing.
 *
 * @return {boolean} True if MacOS; false otherwise.
 */

function isAppleOS() {
  var _window = arguments.length > 0 && arguments[0] !== undefined ? arguments[0] : window;

  var platform = _window.navigator.platform;
  return platform.indexOf('Mac') !== -1 || Object(external_lodash_["includes"])(['iPad', 'iPhone'], platform);
}
/**
 * Attach a keyboard shortcut handler.
 *
 * @param {string[]|string}         shortcuts  Keyboard Shortcuts.
 * @param {Function}                callback   Shortcut callback.
 * @param {WPKeyboardShortcutConfig} options    Shortcut options.
 */


function useKeyboardShortcut(shortcuts, callback) {
  var _ref = arguments.length > 2 && arguments[2] !== undefined ? arguments[2] : {},
      _ref$bindGlobal = _ref.bindGlobal,
      bindGlobal = _ref$bindGlobal === void 0 ? false : _ref$bindGlobal,
      _ref$eventName = _ref.eventName,
      eventName = _ref$eventName === void 0 ? 'keydown' : _ref$eventName,
      _ref$isDisabled = _ref.isDisabled,
      isDisabled = _ref$isDisabled === void 0 ? false : _ref$isDisabled,
      target = _ref.target;

  var currentCallback = Object(external_wp_element_["useRef"])(callback);
  Object(external_wp_element_["useEffect"])(function () {
    currentCallback.current = callback;
  }, [callback]);
  Object(external_wp_element_["useEffect"])(function () {
    if (isDisabled) {
      return;
    }

    var mousetrap = new mousetrap_default.a(target ? target.current : document);
    Object(external_lodash_["castArray"])(shortcuts).forEach(function (shortcut) {
      var keys = shortcut.split('+'); // Determines whether a key is a modifier by the length of the string.
      // E.g. if I add a pass a shortcut Shift+Cmd+M, it'll determine that
      // the modifiers are Shift and Cmd because they're not a single character.

      var modifiers = new Set(keys.filter(function (value) {
        return value.length > 1;
      }));
      var hasAlt = modifiers.has('alt');
      var hasShift = modifiers.has('shift'); // This should be better moved to the shortcut registration instead.

      if (isAppleOS() && (modifiers.size === 1 && hasAlt || modifiers.size === 2 && hasAlt && hasShift)) {
        throw new Error("Cannot bind ".concat(shortcut, ". Alt and Shift+Alt modifiers are reserved for character input."));
      }

      var bindFn = bindGlobal ? 'bindGlobal' : 'bind';
      mousetrap[bindFn](shortcut, function () {
        return currentCallback.current.apply(currentCallback, arguments);
      }, eventName);
    });
    return function () {
      mousetrap.reset();
    };
  }, [shortcuts, bindGlobal, eventName, target, isDisabled]);
}

/* harmony default export */ var use_keyboard_shortcut = (useKeyboardShortcut);

// CONCATENATED MODULE: ./node_modules/@wordpress/compose/build-module/hooks/use-media-query/index.js


/**
 * WordPress dependencies
 */

/**
 * Runs a media query and returns its value when it changes.
 *
 * @param {string} [query] Media Query.
 * @return {boolean} return value of the media query.
 */

function useMediaQuery(query) {
  var _useState = Object(external_wp_element_["useState"])(function () {
    return !!(query && typeof window !== 'undefined' && window.matchMedia(query).matches);
  }),
      _useState2 = Object(slicedToArray["a" /* default */])(_useState, 2),
      match = _useState2[0],
      setMatch = _useState2[1];

  Object(external_wp_element_["useEffect"])(function () {
    if (!query) {
      return;
    }

    var updateMatch = function updateMatch() {
      return setMatch(window.matchMedia(query).matches);
    };

    updateMatch();
    var list = window.matchMedia(query);
    list.addListener(updateMatch);
    return function () {
      list.removeListener(updateMatch);
    };
  }, [query]);
  return query && match;
}

// CONCATENATED MODULE: ./node_modules/@wordpress/compose/build-module/hooks/use-previous/index.js
/**
 * WordPress dependencies
 */

/**
 * Use something's value from the previous render.
 * Based on https://usehooks.com/usePrevious/.
 *
 * @template T
 *
 * @param {T} value The value to track.
 *
 * @return {T|undefined} The value from the previous render.
 */

function usePrevious(value) {
  // Disable reason: without an explicit type detail, the type of ref will be
  // inferred based on the initial useRef argument, which is undefined.
  // https://github.com/WordPress/gutenberg/pull/22597#issuecomment-633588366

  /* eslint-disable jsdoc/no-undefined-types */
  var ref = Object(external_wp_element_["useRef"])(
  /** @type {T|undefined} */
  undefined);
  /* eslint-enable jsdoc/no-undefined-types */
  // Store current value in ref.

  Object(external_wp_element_["useEffect"])(function () {
    ref.current = value;
  }, [value]); // Re-run when value changes.
  // Return previous value (happens before update in useEffect above).

  return ref.current;
}

// CONCATENATED MODULE: ./node_modules/@wordpress/compose/build-module/hooks/use-reduced-motion/index.js
/**
 * Internal dependencies
 */

/**
 * Whether or not the user agent is Internet Explorer.
 *
 * @type {boolean}
 */

var IS_IE = typeof window !== 'undefined' && window.navigator.userAgent.indexOf('Trident') >= 0;
/**
 * Hook returning whether the user has a preference for reduced motion.
 *
 * @return {boolean} Reduced motion preference value.
 */

var useReducedMotion = undefined || IS_IE ? function () {
  return true;
} : function () {
  return useMediaQuery('(prefers-reduced-motion: reduce)');
};
/* harmony default export */ var use_reduced_motion = (useReducedMotion);

// CONCATENATED MODULE: ./node_modules/@wordpress/compose/build-module/hooks/use-viewport-match/index.js
/**
 * WordPress dependencies
 */

/**
 * Internal dependencies
 */


/**
 * @typedef {"huge"|"wide"|"large"|"medium"|"small"|"mobile"} WPBreakpoint
 */

/**
 * Hash of breakpoint names with pixel width at which it becomes effective.
 *
 * @see _breakpoints.scss
 *
 * @type {Object<WPBreakpoint,number>}
 */

var BREAKPOINTS = {
  huge: 1440,
  wide: 1280,
  large: 960,
  medium: 782,
  small: 600,
  mobile: 480
};
/**
 * @typedef {">="|"<"} WPViewportOperator
 */

/**
 * Object mapping media query operators to the condition to be used.
 *
 * @type {Object<WPViewportOperator,string>}
 */

var CONDITIONS = {
  '>=': 'min-width',
  '<': 'max-width'
};
/**
 * Object mapping media query operators to a function that given a breakpointValue and a width evaluates if the operator matches the values.
 *
 * @type {Object<WPViewportOperator,Function>}
 */

var OPERATOR_EVALUATORS = {
  '>=': function _(breakpointValue, width) {
    return width >= breakpointValue;
  },
  '<': function _(breakpointValue, width) {
    return width < breakpointValue;
  }
};
var ViewportMatchWidthContext = Object(external_wp_element_["createContext"])(null);
/**
 * Returns true if the viewport matches the given query, or false otherwise.
 *
 * @param {WPBreakpoint}       breakpoint      Breakpoint size name.
 * @param {WPViewportOperator} [operator=">="] Viewport operator.
 *
 * @example
 *
 * ```js
 * useViewportMatch( 'huge', '<' );
 * useViewportMatch( 'medium' );
 * ```
 *
 * @return {boolean} Whether viewport matches query.
 */

var use_viewport_match_useViewportMatch = function useViewportMatch(breakpoint) {
  var operator = arguments.length > 1 && arguments[1] !== undefined ? arguments[1] : '>=';
  var simulatedWidth = Object(external_wp_element_["useContext"])(ViewportMatchWidthContext);
  var mediaQuery = !simulatedWidth && "(".concat(CONDITIONS[operator], ": ").concat(BREAKPOINTS[breakpoint], "px)");
  var mediaQueryResult = useMediaQuery(mediaQuery);

  if (simulatedWidth) {
    return OPERATOR_EVALUATORS[operator](BREAKPOINTS[breakpoint], simulatedWidth);
  }

  return mediaQueryResult;
};

use_viewport_match_useViewportMatch.__experimentalWidthProvider = ViewportMatchWidthContext.Provider;
/* harmony default export */ var use_viewport_match = (use_viewport_match_useViewportMatch);

// EXTERNAL MODULE: ./node_modules/react-resize-aware/dist/index.js
var dist = __webpack_require__("SSiF");
var dist_default = /*#__PURE__*/__webpack_require__.n(dist);

// CONCATENATED MODULE: ./node_modules/@wordpress/compose/build-module/hooks/use-resize-observer/index.js
/**
 * External dependencies
 */

/**
 * Hook which allows to listen the resize event of any target element when it changes sizes.
 * _Note: `useResizeObserver` will report `null` until after first render_
 *
 * @return {Array} An array of {Element} `resizeListener` and {?Object} `sizes` with properties `width` and `height`
 *
 * @example
 *
 * ```js
 * const App = () => {
 * 	const [ resizeListener, sizes ] = useResizeObserver();
 *
 * 	return (
 * 		<div>
 * 			{ resizeListener }
 * 			Your content here
 * 		</div>
 * 	);
 * };
 * ```
 *
 */

/* harmony default export */ var use_resize_observer = (dist_default.a);

// EXTERNAL MODULE: ./node_modules/@babel/runtime/helpers/esm/toConsumableArray.js + 2 modules
var toConsumableArray = __webpack_require__("KQm4");
=======
/**
 * Debounces a function with Lodash's `debounce`. A new debounced function will
 * be returned and any scheduled calls cancelled if any of the arguments change,
 * including the function to debounce, so please wrap functions created on
 * render in components in `useCallback`.
 *
 * @param {...any} args Arguments passed to Lodash's `debounce`.
 *
 * @return {Function} Debounced function.
 */

function useDebounce(...args) {
  const debounced = Object(use_memo_one_esm["a" /* useMemoOne */])(() => Object(external_lodash_["debounce"])(...args), args);
  Object(external_wp_element_["useEffect"])(() => () => debounced.cancel(), [debounced]);
  return debounced;
}

// CONCATENATED MODULE: ./node_modules/@wordpress/compose/build-module/hooks/use-throttle/index.js
/**
 * External dependencies
 */


/**
 * WordPress dependencies
 */


/**
 * Throttles a function with Lodash's `throttle`. A new throttled function will
 * be returned and any scheduled calls cancelled if any of the arguments change,
 * including the function to throttle, so please wrap functions created on
 * render in components in `useCallback`.
 *
 * @param {...any} args Arguments passed to Lodash's `throttle`.
 *
 * @return {Function} Throttled function.
 */

function useThrottle(...args) {
  const throttled = Object(use_memo_one_esm["a" /* useMemoOne */])(() => Object(external_lodash_["throttle"])(...args), args);
  Object(external_wp_element_["useEffect"])(() => () => throttled.cancel(), [throttled]);
  return throttled;
}

// CONCATENATED MODULE: ./node_modules/@wordpress/compose/build-module/hooks/use-drop-zone/index.js
/**
 * WordPress dependencies
 */

/**
 * Internal dependencies
 */


/** @typedef {import('@wordpress/element').RefCallback} RefCallback */

function useFreshRef(value) {
  const ref = Object(external_wp_element_["useRef"])();
  ref.current = value;
  return ref;
}
/**
 * A hook to facilitate drag and drop handling.
 *
 * @param {Object}     $1             Named parameters.
 * @param {boolean}    $1.isDisabled  Whether or not to disable the drop zone.
 * @param {DragEvent}  $1.onDragStart Called when dragging has started.
 * @param {DragEvent}  $1.onDragEnter Called when the zone is entered.
 * @param {DragEvent}  $1.onDragOver  Called when the zone is moved within.
 * @param {DragEvent}  $1.onDragLeave Called when the zone is left.
 * @param {MouseEvent} $1.onDragEnd   Called when dragging has ended.
 * @param {DragEvent}  $1.onDrop      Called when dropping in the zone.
 *
 * @return {RefCallback} Ref callback to be passed to the drop zone element.
 */


function useDropZone({
  isDisabled,
  onDrop: _onDrop,
  onDragStart: _onDragStart,
  onDragEnter: _onDragEnter,
  onDragLeave: _onDragLeave,
  onDragEnd: _onDragEnd,
  onDragOver: _onDragOver
}) {
  const onDropRef = useFreshRef(_onDrop);
  const onDragStartRef = useFreshRef(_onDragStart);
  const onDragEnterRef = useFreshRef(_onDragEnter);
  const onDragLeaveRef = useFreshRef(_onDragLeave);
  const onDragEndRef = useFreshRef(_onDragEnd);
  const onDragOverRef = useFreshRef(_onDragOver);
  return useRefEffect(element => {
    if (isDisabled) {
      return;
    }

    let isDragging = false;
    const {
      ownerDocument
    } = element;

    function maybeDragStart(event) {
      if (isDragging) {
        return;
      }

      isDragging = true;
      ownerDocument.removeEventListener('dragenter', maybeDragStart);

      if (onDragStartRef.current) {
        onDragStartRef.current(event);
      }
    }

    function onDragEnter(event) {
      event.preventDefault(); // The `dragenter` event will also fire when entering child
      // elements, but we only want to call `onDragEnter` when
      // entering the drop zone, which means the `relatedTarget`
      // (element that has been left) should be outside the drop zone.

      if (element.contains(event.relatedTarget)) {
        return;
      }

      if (onDragEnterRef.current) {
        onDragEnterRef.current(event);
      }
    }

    function onDragOver(event) {
      // Only call onDragOver for the innermost hovered drop zones.
      if (!event.defaultPrevented && onDragOverRef.current) {
        onDragOverRef.current(event);
      } // Prevent the browser default while also signalling to parent
      // drop zones that `onDragOver` is already handled.


      event.preventDefault();
    }

    function onDragLeave(event) {
      // The `dragleave` event will also fire when leaving child
      // elements, but we only want to call `onDragLeave` when
      // leaving the drop zone, which means the `relatedTarget`
      // (element that has been entered) should be outside the drop
      // zone.
      if (element.contains(event.relatedTarget)) {
        return;
      }

      if (onDragLeaveRef.current) {
        onDragLeaveRef.current(event);
      }
    }

    function onDrop(event) {
      // Don't handle drop if an inner drop zone already handled it.
      if (event.defaultPrevented) {
        return;
      } // Prevent the browser default while also signalling to parent
      // drop zones that `onDrop` is already handled.


      event.preventDefault(); // This seemingly useless line has been shown to resolve a
      // Safari issue where files dragged directly from the dock are
      // not recognized.
      // eslint-disable-next-line no-unused-expressions

      event.dataTransfer && event.dataTransfer.files.length;

      if (onDropRef.current) {
        onDropRef.current(event);
      }

      maybeDragEnd(event);
    }

    function maybeDragEnd(event) {
      if (!isDragging) {
        return;
      }

      isDragging = false;
      ownerDocument.addEventListener('dragenter', maybeDragStart);

      if (onDragEndRef.current) {
        onDragEndRef.current(event);
      }
    }

    element.addEventListener('drop', onDrop);
    element.addEventListener('dragenter', onDragEnter);
    element.addEventListener('dragover', onDragOver);
    element.addEventListener('dragleave', onDragLeave); // Note that `dragend` doesn't fire consistently for file and HTML
    // drag  events where the drag origin is outside the browser window.
    // In Firefox it may also not fire if the originating node is
    // removed.

    ownerDocument.addEventListener('dragend', maybeDragEnd);
    ownerDocument.addEventListener('mouseup', maybeDragEnd); // The `dragstart` event doesn't fire if the drag started outside
    // the document.

    ownerDocument.addEventListener('dragenter', maybeDragStart);
    return () => {
      element.removeEventListener('drop', onDrop);
      element.removeEventListener('dragenter', onDragEnter);
      element.removeEventListener('dragover', onDragOver);
      element.removeEventListener('dragleave', onDragLeave);
      ownerDocument.removeEventListener('dragend', maybeDragEnd);
      ownerDocument.removeEventListener('mouseup', maybeDragEnd);
      ownerDocument.addEventListener('dragenter', maybeDragStart);
    };
  }, [isDisabled]);
}

// CONCATENATED MODULE: ./node_modules/@wordpress/compose/build-module/index.js
// Utils
 // Compose helper (aliased flowRight from Lodash)

 // Higher-order components






 // Hooks

























>>>>>>> 3c2c27c6

// EXTERNAL MODULE: external ["wp","priorityQueue"]
var external_wp_priorityQueue_ = __webpack_require__("XI5e");

<<<<<<< HEAD
// CONCATENATED MODULE: ./node_modules/@wordpress/compose/build-module/hooks/use-async-list/index.js



/**
 * WordPress dependencies
 */


/**
 * Returns the first items from list that are present on state.
 *
 * @param {Array} list  New array.
 * @param {Array} state Current state.
 * @return {Array} First items present iin state.
 */

function getFirstItemsPresentInState(list, state) {
  var firstItems = [];

  for (var i = 0; i < list.length; i++) {
    var item = list[i];

    if (!state.includes(item)) {
      break;
    }

    firstItems.push(item);
  }

  return firstItems;
}
/**
 * Reducer keeping track of a list of appended items.
 *
 * @param {Array}  state  Current state
 * @param {Object} action Action
 *
 * @return {Array} update state.
 */


function listReducer(state, action) {
  if (action.type === 'reset') {
    return action.list;
  }

  if (action.type === 'append') {
    return [].concat(Object(toConsumableArray["a" /* default */])(state), [action.item]);
  }

  return state;
}
=======
/***/ "RxS6":
/***/ (function(module, exports) {

(function() { module.exports = window["wp"]["keycodes"]; }());

/***/ }),

/***/ "SSiF":
/***/ (function(module, exports, __webpack_require__) {

var e=__webpack_require__("cDcd"),n={display:"block",opacity:0,position:"absolute",top:0,left:0,height:"100%",width:"100%",overflow:"hidden",pointerEvents:"none",zIndex:-1},t=function(t){var r=t.onResize,u=e.useRef();return function(n,t){var r=function(){return n.current&&n.current.contentDocument&&n.current.contentDocument.defaultView};function u(){t();var e=r();e&&e.addEventListener("resize",t)}e.useEffect((function(){return r()?u():n.current&&n.current.addEventListener&&n.current.addEventListener("load",u),function(){var e=r();e&&"function"==typeof e.removeEventListener&&e.removeEventListener("resize",t)}}),[])}(u,(function(){return r(u)})),e.createElement("iframe",{style:n,src:"about:blank",ref:u,"aria-hidden":!0,tabIndex:-1,frameBorder:0})},r=function(e){return{width:null!=e?e.offsetWidth:null,height:null!=e?e.offsetHeight:null}};module.exports=function(n){void 0===n&&(n=r);var u=e.useState(n(null)),o=u[0],i=u[1],c=e.useCallback((function(e){return i(n(e.current))}),[n]);return[e.useMemo((function(){return e.createElement(t,{onResize:c})}),[c]),o]};


/***/ }),

/***/ "VcSt":
/***/ (function(module, exports) {

>>>>>>> 3c2c27c6
/**
 * React hook returns an array which items get asynchronously appended from a source array.
 * This behavior is useful if we want to render a list of items asynchronously for performance reasons.
 *
 * @param {Array} list Source array.
 * @return {Array} Async array.
 */


function useAsyncList(list) {
  var _useReducer = Object(external_wp_element_["useReducer"])(listReducer, []),
      _useReducer2 = Object(slicedToArray["a" /* default */])(_useReducer, 2),
      current = _useReducer2[0],
      dispatch = _useReducer2[1];

  Object(external_wp_element_["useEffect"])(function () {
    // On reset, we keep the first items that were previously rendered.
    var firstItems = getFirstItemsPresentInState(list, current);
    dispatch({
      type: 'reset',
      list: firstItems
    });
    var asyncQueue = Object(external_wp_priorityQueue_["createQueue"])();

    var append = function append(index) {
      return function () {
        if (list.length <= index) {
          return;
        }

        dispatch({
          type: 'append',
          item: list[index]
        });
        asyncQueue.add({}, append(index + 1));
      };
    };

<<<<<<< HEAD
    asyncQueue.add({}, append(firstItems.length));
    return function () {
      return asyncQueue.reset();
    };
  }, [list]);
  return current;
}

/* harmony default export */ var use_async_list = (useAsyncList);

// CONCATENATED MODULE: ./node_modules/@wordpress/compose/build-module/hooks/use-warn-on-change/index.js


/**
 * Internal dependencies
 */

/**
 * Hook that performs a shallow comparison between the preview value of an object
 * and the new one, if there's a difference, it prints it to the console.
 * this is useful in performance related work, to check why a component re-renders.
 *
 *  @example
 *
 * ```jsx
 * function MyComponent(props) {
 *    useWarnOnChange(props);
 *
 *    return "Something";
 * }
 * ```
 *
 * @param {Object} object Object which changes to compare.
 * @param {string} prefix Just a prefix to show when console logging.
 */

function useWarnOnChange(object) {
  var prefix = arguments.length > 1 && arguments[1] !== undefined ? arguments[1] : 'Change detection';
  var previousValues = usePrevious(object);
  Object.entries(previousValues !== null && previousValues !== void 0 ? previousValues : []).forEach(function (_ref) {
    var _ref2 = Object(slicedToArray["a" /* default */])(_ref, 2),
        key = _ref2[0],
        value = _ref2[1];

    if (value !== object[key]) {
      // eslint-disable-next-line no-console
      console.warn("".concat(prefix, ": ").concat(key, " key changed:"), value, object[key]);
    }
  });
}

/* harmony default export */ var use_warn_on_change = (useWarnOnChange);

// EXTERNAL MODULE: ./node_modules/use-memo-one/dist/use-memo-one.esm.js
var use_memo_one_esm = __webpack_require__("mHlH");

// CONCATENATED MODULE: ./node_modules/@wordpress/compose/build-module/hooks/use-debounce/index.js
/**
 * External dependencies
 */


/**
 * WordPress dependencies
 */


/**
 * Debounces a function with Lodash's `debounce`. A new debounced function will
 * be returned and any scheduled calls cancelled if any of the arguments change,
 * including the function to debounce, so please wrap functions created on
 * render in components in `useCallback`.
 *
 * @param {...any} args Arguments passed to Lodash's `debounce`.
 *
 * @return {Function} Debounced function.
=======
    Mousetrap.init();
}) (typeof Mousetrap !== "undefined" ? Mousetrap : undefined);


/***/ }),

/***/ "XI5e":
/***/ (function(module, exports) {

(function() { module.exports = window["wp"]["priorityQueue"]; }());

/***/ }),

/***/ "YLtl":
/***/ (function(module, exports) {

(function() { module.exports = window["lodash"]; }());

/***/ }),

/***/ "cDcd":
/***/ (function(module, exports) {

(function() { module.exports = window["React"]; }());

/***/ }),

/***/ "imBb":
/***/ (function(module, exports, __webpack_require__) {

var __WEBPACK_AMD_DEFINE_RESULT__;/*global define:false */
/**
 * Copyright 2012-2017 Craig Campbell
 *
 * Licensed under the Apache License, Version 2.0 (the "License");
 * you may not use this file except in compliance with the License.
 * You may obtain a copy of the License at
 *
 * http://www.apache.org/licenses/LICENSE-2.0
 *
 * Unless required by applicable law or agreed to in writing, software
 * distributed under the License is distributed on an "AS IS" BASIS,
 * WITHOUT WARRANTIES OR CONDITIONS OF ANY KIND, either express or implied.
 * See the License for the specific language governing permissions and
 * limitations under the License.
 *
 * Mousetrap is a simple keyboard shortcut library for Javascript with
 * no external dependencies
 *
 * @version 1.6.5
 * @url craig.is/killing/mice
>>>>>>> 3c2c27c6
 */
(function(window, document, undefined) {

<<<<<<< HEAD
function useDebounce() {
  for (var _len = arguments.length, args = new Array(_len), _key = 0; _key < _len; _key++) {
    args[_key] = arguments[_key];
  }

  var debounced = Object(use_memo_one_esm["a" /* useMemoOne */])(function () {
    return external_lodash_["debounce"].apply(void 0, args);
  }, args);
  Object(external_wp_element_["useEffect"])(function () {
    return function () {
      return debounced.cancel();
    };
  }, [debounced]);
  return debounced;
}

// CONCATENATED MODULE: ./node_modules/@wordpress/compose/build-module/hooks/use-throttle/index.js
/**
 * External dependencies
 */
=======
    // Check if mousetrap is used inside browser, if not, return
    if (!window) {
        return;
    }

    /**
     * mapping of special keycodes to their corresponding keys
     *
     * everything in this dictionary cannot use keypress events
     * so it has to be here to map to the correct keycodes for
     * keyup/keydown events
     *
     * @type {Object}
     */
    var _MAP = {
        8: 'backspace',
        9: 'tab',
        13: 'enter',
        16: 'shift',
        17: 'ctrl',
        18: 'alt',
        20: 'capslock',
        27: 'esc',
        32: 'space',
        33: 'pageup',
        34: 'pagedown',
        35: 'end',
        36: 'home',
        37: 'left',
        38: 'up',
        39: 'right',
        40: 'down',
        45: 'ins',
        46: 'del',
        91: 'meta',
        93: 'meta',
        224: 'meta'
    };

    /**
     * mapping for special characters so they can support
     *
     * this dictionary is only used incase you want to bind a
     * keyup or keydown event to one of these keys
     *
     * @type {Object}
     */
    var _KEYCODE_MAP = {
        106: '*',
        107: '+',
        109: '-',
        110: '.',
        111 : '/',
        186: ';',
        187: '=',
        188: ',',
        189: '-',
        190: '.',
        191: '/',
        192: '`',
        219: '[',
        220: '\\',
        221: ']',
        222: '\''
    };

    /**
     * this is a mapping of keys that require shift on a US keypad
     * back to the non shift equivelents
     *
     * this is so you can use keyup events with these keys
     *
     * note that this will only work reliably on US keyboards
     *
     * @type {Object}
     */
    var _SHIFT_MAP = {
        '~': '`',
        '!': '1',
        '@': '2',
        '#': '3',
        '$': '4',
        '%': '5',
        '^': '6',
        '&': '7',
        '*': '8',
        '(': '9',
        ')': '0',
        '_': '-',
        '+': '=',
        ':': ';',
        '\"': '\'',
        '<': ',',
        '>': '.',
        '?': '/',
        '|': '\\'
    };

    /**
     * this is a list of special strings you can use to map
     * to modifier keys when you specify your keyboard shortcuts
     *
     * @type {Object}
     */
    var _SPECIAL_ALIASES = {
        'option': 'alt',
        'command': 'meta',
        'return': 'enter',
        'escape': 'esc',
        'plus': '+',
        'mod': /Mac|iPod|iPhone|iPad/.test(navigator.platform) ? 'meta' : 'ctrl'
    };

    /**
     * variable to store the flipped version of _MAP from above
     * needed to check if we should use keypress or not when no action
     * is specified
     *
     * @type {Object|undefined}
     */
    var _REVERSE_MAP;
>>>>>>> 3c2c27c6

    /**
     * loop through the f keys, f1 to f19 and add them to the map
     * programatically
     */
    for (var i = 1; i < 20; ++i) {
        _MAP[111 + i] = 'f' + i;
    }

<<<<<<< HEAD
/**
 * WordPress dependencies
 */
=======
    /**
     * loop through to map numbers on the numeric keypad
     */
    for (i = 0; i <= 9; ++i) {
>>>>>>> 3c2c27c6

        // This needs to use a string cause otherwise since 0 is falsey
        // mousetrap will never fire for numpad 0 pressed as part of a keydown
        // event.
        //
        // @see https://github.com/ccampbell/mousetrap/pull/258
        _MAP[i + 96] = i.toString();
    }

<<<<<<< HEAD
/**
 * Throttles a function with Lodash's `throttle`. A new throttled function will
 * be returned and any scheduled calls cancelled if any of the arguments change,
 * including the function to throttle, so please wrap functions created on
 * render in components in `useCallback`.
 *
 * @param {...any} args Arguments passed to Lodash's `throttle`.
 *
 * @return {Function} Throttled function.
 */

function useThrottle() {
  for (var _len = arguments.length, args = new Array(_len), _key = 0; _key < _len; _key++) {
    args[_key] = arguments[_key];
  }

  var throttled = Object(use_memo_one_esm["a" /* useMemoOne */])(function () {
    return external_lodash_["throttle"].apply(void 0, args);
  }, args);
  Object(external_wp_element_["useEffect"])(function () {
    return function () {
      return throttled.cancel();
    };
  }, [throttled]);
  return throttled;
}

// CONCATENATED MODULE: ./node_modules/@wordpress/compose/build-module/hooks/use-ref-effect/index.js
/**
 * WordPress dependencies
 */

/**
 * Effect-like ref callback. Just like with `useEffect`, this allows you to
 * return a cleanup function to be run if the ref changes or one of the
 * dependencies changes. The ref is provided as an argument to the callback
 * functions. The main difference between this and `useEffect` is that
 * the `useEffect` callback is not called when the ref changes, but this is.
 * Pass the returned ref callback as the component's ref and merge multiple refs
 * with `useMergeRefs`.
 *
 * It's worth noting that if the dependencies array is empty, there's not
 * strictly a need to clean up event handlers for example, because the node is
 * to be removed. It *is* necessary if you add dependencies because the ref
 * callback will be called multiple times for the same node.
 *
 * @param {Function} calllback    Callback with ref as argument.
 * @param {Array}    dependencies Dependencies of the callback.
 *
 * @return {Function} Ref callback.
 */

function useRefEffect(calllback, dependencies) {
  var cleanup = Object(external_wp_element_["useRef"])();
  return Object(external_wp_element_["useCallback"])(function (node) {
    if (node) {
      cleanup.current = calllback(node);
    } else if (cleanup.current) {
      cleanup.current();
    }
  }, dependencies);
}

// CONCATENATED MODULE: ./node_modules/@wordpress/compose/build-module/index.js
// Utils
 // Compose helper (aliased flowRight from Lodash)

 // Higher-order components






 // Hooks


=======
    /**
     * cross browser add event method
     *
     * @param {Element|HTMLDocument} object
     * @param {string} type
     * @param {Function} callback
     * @returns void
     */
    function _addEvent(object, type, callback) {
        if (object.addEventListener) {
            object.addEventListener(type, callback, false);
            return;
        }

        object.attachEvent('on' + type, callback);
    }

    /**
     * takes the event and returns the key character
     *
     * @param {Event} e
     * @return {string}
     */
    function _characterFromEvent(e) {

        // for keypress events we should return the character as is
        if (e.type == 'keypress') {
            var character = String.fromCharCode(e.which);

            // if the shift key is not pressed then it is safe to assume
            // that we want the character to be lowercase.  this means if
            // you accidentally have caps lock on then your key bindings
            // will continue to work
            //
            // the only side effect that might not be desired is if you
            // bind something like 'A' cause you want to trigger an
            // event when capital A is pressed caps lock will no longer
            // trigger the event.  shift+a will though.
            if (!e.shiftKey) {
                character = character.toLowerCase();
            }

            return character;
        }

        // for non keypress events the special maps are needed
        if (_MAP[e.which]) {
            return _MAP[e.which];
        }

        if (_KEYCODE_MAP[e.which]) {
            return _KEYCODE_MAP[e.which];
        }

        // if it is not in the special map

        // with keydown and keyup events the character seems to always
        // come in as an uppercase character whether you are pressing shift
        // or not.  we should make sure it is always lowercase for comparisons
        return String.fromCharCode(e.which).toLowerCase();
    }

    /**
     * checks if two arrays are equal
     *
     * @param {Array} modifiers1
     * @param {Array} modifiers2
     * @returns {boolean}
     */
    function _modifiersMatch(modifiers1, modifiers2) {
        return modifiers1.sort().join(',') === modifiers2.sort().join(',');
    }

    /**
     * takes a key event and figures out what the modifiers are
     *
     * @param {Event} e
     * @returns {Array}
     */
    function _eventModifiers(e) {
        var modifiers = [];

        if (e.shiftKey) {
            modifiers.push('shift');
        }

        if (e.altKey) {
            modifiers.push('alt');
        }

        if (e.ctrlKey) {
            modifiers.push('ctrl');
        }

        if (e.metaKey) {
            modifiers.push('meta');
        }

        return modifiers;
    }

    /**
     * prevents default for this event
     *
     * @param {Event} e
     * @returns void
     */
    function _preventDefault(e) {
        if (e.preventDefault) {
            e.preventDefault();
            return;
        }

        e.returnValue = false;
    }

    /**
     * stops propogation for this event
     *
     * @param {Event} e
     * @returns void
     */
    function _stopPropagation(e) {
        if (e.stopPropagation) {
            e.stopPropagation();
            return;
        }

        e.cancelBubble = true;
    }

    /**
     * determines if the keycode specified is a modifier key or not
     *
     * @param {string} key
     * @returns {boolean}
     */
    function _isModifier(key) {
        return key == 'shift' || key == 'ctrl' || key == 'alt' || key == 'meta';
    }

    /**
     * reverses the map lookup so that we can look for specific keys
     * to see what can and can't use keypress
     *
     * @return {Object}
     */
    function _getReverseMap() {
        if (!_REVERSE_MAP) {
            _REVERSE_MAP = {};
            for (var key in _MAP) {

                // pull out the numeric keypad from here cause keypress should
                // be able to detect the keys from the character
                if (key > 95 && key < 112) {
                    continue;
                }

                if (_MAP.hasOwnProperty(key)) {
                    _REVERSE_MAP[_MAP[key]] = key;
                }
            }
        }
        return _REVERSE_MAP;
    }

    /**
     * picks the best action based on the key combination
     *
     * @param {string} key - character for key
     * @param {Array} modifiers
     * @param {string=} action passed in
     */
    function _pickBestAction(key, modifiers, action) {

        // if no action was picked in we should try to pick the one
        // that we think would work best for this key
        if (!action) {
            action = _getReverseMap()[key] ? 'keydown' : 'keypress';
        }
>>>>>>> 3c2c27c6

        // modifier keys don't work as expected with keypress,
        // switch to keydown
        if (action == 'keypress' && modifiers.length) {
            action = 'keydown';
        }

        return action;
    }

    /**
     * Converts from a string key combination to an array
     *
     * @param  {string} combination like "command+shift+l"
     * @return {Array}
     */
    function _keysFromString(combination) {
        if (combination === '+') {
            return ['+'];
        }

        combination = combination.replace(/\+{2}/g, '+plus');
        return combination.split('+');
    }

    /**
     * Gets info for a specific key combination
     *
     * @param  {string} combination key combination ("command+s" or "a" or "*")
     * @param  {string=} action
     * @returns {Object}
     */
    function _getKeyInfo(combination, action) {
        var keys;
        var key;
        var i;
        var modifiers = [];

        // take the keys from this pattern and figure out what the actual
        // pattern is all about
        keys = _keysFromString(combination);

        for (i = 0; i < keys.length; ++i) {
            key = keys[i];

            // normalize key names
            if (_SPECIAL_ALIASES[key]) {
                key = _SPECIAL_ALIASES[key];
            }

<<<<<<< HEAD



=======
            // if this is not a keypress event then we should
            // be smart about using shift keys
            // this will only work for US keyboards however
            if (action && action != 'keypress' && _SHIFT_MAP[key]) {
                key = _SHIFT_MAP[key];
                modifiers.push('shift');
            }

            // if this key is a modifier then add it to the list of modifiers
            if (_isModifier(key)) {
                modifiers.push(key);
            }
        }

        // depending on what the key combination is
        // we will try to pick the best event for it
        action = _pickBestAction(key, modifiers, action);

        return {
            key: key,
            modifiers: modifiers,
            action: action
        };
    }
>>>>>>> 3c2c27c6

    function _belongsTo(element, ancestor) {
        if (element === null || element === document) {
            return false;
        }

        if (element === ancestor) {
            return true;
        }

<<<<<<< HEAD
=======
        return _belongsTo(element.parentNode, ancestor);
    }
>>>>>>> 3c2c27c6

    function Mousetrap(targetElement) {
        var self = this;

        targetElement = targetElement || document;

<<<<<<< HEAD



/***/ }),

/***/ "PYwp":
/***/ (function(module, __webpack_exports__, __webpack_require__) {

"use strict";
/* harmony export (binding) */ __webpack_require__.d(__webpack_exports__, "a", function() { return _nonIterableRest; });
function _nonIterableRest() {
  throw new TypeError("Invalid attempt to destructure non-iterable instance.\nIn order to be iterable, non-array objects must have a [Symbol.iterator]() method.");
}

/***/ }),

/***/ "RxS6":
/***/ (function(module, exports) {

(function() { module.exports = window["wp"]["keycodes"]; }());

/***/ }),

/***/ "SSiF":
/***/ (function(module, exports, __webpack_require__) {

var e=__webpack_require__("cDcd"),n={display:"block",opacity:0,position:"absolute",top:0,left:0,height:"100%",width:"100%",overflow:"hidden",pointerEvents:"none",zIndex:-1},t=function(t){var r=t.onResize,u=e.useRef();return function(n,t){var r=function(){return n.current&&n.current.contentDocument&&n.current.contentDocument.defaultView};function u(){t();var e=r();e&&e.addEventListener("resize",t)}e.useEffect((function(){return r()?u():n.current&&n.current.addEventListener&&n.current.addEventListener("load",u),function(){var e=r();e&&"function"==typeof e.removeEventListener&&e.removeEventListener("resize",t)}}),[])}(u,(function(){return r(u)})),e.createElement("iframe",{style:n,src:"about:blank",ref:u,"aria-hidden":!0,tabIndex:-1,frameBorder:0})},r=function(e){return{width:null!=e?e.offsetWidth:null,height:null!=e?e.offsetHeight:null}};module.exports=function(n){void 0===n&&(n=r);var u=e.useState(n(null)),o=u[0],i=u[1],c=e.useCallback((function(e){return i(n(e.current))}),[n]);return[e.useMemo((function(){return e.createElement(t,{onResize:c})}),[c]),o]};


/***/ }),

/***/ "U8pU":
/***/ (function(module, __webpack_exports__, __webpack_require__) {

"use strict";
/* harmony export (binding) */ __webpack_require__.d(__webpack_exports__, "a", function() { return _typeof; });
function _typeof(obj) {
  "@babel/helpers - typeof";

  if (typeof Symbol === "function" && typeof Symbol.iterator === "symbol") {
    _typeof = function _typeof(obj) {
      return typeof obj;
    };
  } else {
    _typeof = function _typeof(obj) {
      return obj && typeof Symbol === "function" && obj.constructor === Symbol && obj !== Symbol.prototype ? "symbol" : typeof obj;
    };
  }

  return _typeof(obj);
}

/***/ }),

/***/ "VcSt":
/***/ (function(module, exports) {

/**
 * adds a bindGlobal method to Mousetrap that allows you to
 * bind specific keyboard shortcuts that will still work
 * inside a text input field
 *
 * usage:
 * Mousetrap.bindGlobal('ctrl+s', _saveChanges);
 */
/* global Mousetrap:true */
(function(Mousetrap) {
    if (! Mousetrap) {
        return;
    }
    var _globalCallbacks = {};
    var _originalStopCallback = Mousetrap.prototype.stopCallback;

    Mousetrap.prototype.stopCallback = function(e, element, combo, sequence) {
        var self = this;

        if (self.paused) {
            return true;
        }

        if (_globalCallbacks[combo] || _globalCallbacks[sequence]) {
            return false;
        }

        return _originalStopCallback.call(self, e, element, combo);
    };

    Mousetrap.prototype.bindGlobal = function(keys, callback, action) {
        var self = this;
        self.bind(keys, callback, action);

        if (keys instanceof Array) {
            for (var i = 0; i < keys.length; i++) {
                _globalCallbacks[keys[i]] = true;
            }
            return;
        }

        _globalCallbacks[keys] = true;
    };

    Mousetrap.init();
}) (typeof Mousetrap !== "undefined" ? Mousetrap : undefined);


/***/ }),

/***/ "XI5e":
/***/ (function(module, exports) {

(function() { module.exports = window["wp"]["priorityQueue"]; }());

/***/ }),

/***/ "YLtl":
/***/ (function(module, exports) {

(function() { module.exports = window["lodash"]; }());

/***/ }),

/***/ "a3WO":
/***/ (function(module, __webpack_exports__, __webpack_require__) {

"use strict";
/* harmony export (binding) */ __webpack_require__.d(__webpack_exports__, "a", function() { return _arrayLikeToArray; });
function _arrayLikeToArray(arr, len) {
  if (len == null || len > arr.length) len = arr.length;

  for (var i = 0, arr2 = new Array(len); i < len; i++) {
    arr2[i] = arr[i];
  }

  return arr2;
}

/***/ }),

/***/ "cDcd":
/***/ (function(module, exports) {

(function() { module.exports = window["React"]; }());

/***/ }),

/***/ "foSv":
/***/ (function(module, __webpack_exports__, __webpack_require__) {

"use strict";
/* harmony export (binding) */ __webpack_require__.d(__webpack_exports__, "a", function() { return _getPrototypeOf; });
function _getPrototypeOf(o) {
  _getPrototypeOf = Object.setPrototypeOf ? Object.getPrototypeOf : function _getPrototypeOf(o) {
    return o.__proto__ || Object.getPrototypeOf(o);
  };
  return _getPrototypeOf(o);
}

/***/ }),

/***/ "imBb":
/***/ (function(module, exports, __webpack_require__) {

var __WEBPACK_AMD_DEFINE_RESULT__;/*global define:false */
/**
 * Copyright 2012-2017 Craig Campbell
 *
 * Licensed under the Apache License, Version 2.0 (the "License");
 * you may not use this file except in compliance with the License.
 * You may obtain a copy of the License at
 *
 * http://www.apache.org/licenses/LICENSE-2.0
 *
 * Unless required by applicable law or agreed to in writing, software
 * distributed under the License is distributed on an "AS IS" BASIS,
 * WITHOUT WARRANTIES OR CONDITIONS OF ANY KIND, either express or implied.
 * See the License for the specific language governing permissions and
 * limitations under the License.
 *
 * Mousetrap is a simple keyboard shortcut library for Javascript with
 * no external dependencies
 *
 * @version 1.6.5
 * @url craig.is/killing/mice
 */
(function(window, document, undefined) {

    // Check if mousetrap is used inside browser, if not, return
    if (!window) {
        return;
    }

    /**
     * mapping of special keycodes to their corresponding keys
     *
     * everything in this dictionary cannot use keypress events
     * so it has to be here to map to the correct keycodes for
     * keyup/keydown events
     *
     * @type {Object}
     */
    var _MAP = {
        8: 'backspace',
        9: 'tab',
        13: 'enter',
        16: 'shift',
        17: 'ctrl',
        18: 'alt',
        20: 'capslock',
        27: 'esc',
        32: 'space',
        33: 'pageup',
        34: 'pagedown',
        35: 'end',
        36: 'home',
        37: 'left',
        38: 'up',
        39: 'right',
        40: 'down',
        45: 'ins',
        46: 'del',
        91: 'meta',
        93: 'meta',
        224: 'meta'
    };

    /**
     * mapping for special characters so they can support
     *
     * this dictionary is only used incase you want to bind a
     * keyup or keydown event to one of these keys
     *
     * @type {Object}
     */
    var _KEYCODE_MAP = {
        106: '*',
        107: '+',
        109: '-',
        110: '.',
        111 : '/',
        186: ';',
        187: '=',
        188: ',',
        189: '-',
        190: '.',
        191: '/',
        192: '`',
        219: '[',
        220: '\\',
        221: ']',
        222: '\''
    };

    /**
     * this is a mapping of keys that require shift on a US keypad
     * back to the non shift equivelents
     *
     * this is so you can use keyup events with these keys
     *
     * note that this will only work reliably on US keyboards
     *
     * @type {Object}
     */
    var _SHIFT_MAP = {
        '~': '`',
        '!': '1',
        '@': '2',
        '#': '3',
        '$': '4',
        '%': '5',
        '^': '6',
        '&': '7',
        '*': '8',
        '(': '9',
        ')': '0',
        '_': '-',
        '+': '=',
        ':': ';',
        '\"': '\'',
        '<': ',',
        '>': '.',
        '?': '/',
        '|': '\\'
    };

    /**
     * this is a list of special strings you can use to map
     * to modifier keys when you specify your keyboard shortcuts
     *
     * @type {Object}
     */
    var _SPECIAL_ALIASES = {
        'option': 'alt',
        'command': 'meta',
        'return': 'enter',
        'escape': 'esc',
        'plus': '+',
        'mod': /Mac|iPod|iPhone|iPad/.test(navigator.platform) ? 'meta' : 'ctrl'
    };

    /**
     * variable to store the flipped version of _MAP from above
     * needed to check if we should use keypress or not when no action
     * is specified
     *
     * @type {Object|undefined}
     */
    var _REVERSE_MAP;

    /**
     * loop through the f keys, f1 to f19 and add them to the map
     * programatically
     */
    for (var i = 1; i < 20; ++i) {
        _MAP[111 + i] = 'f' + i;
    }

    /**
     * loop through to map numbers on the numeric keypad
     */
    for (i = 0; i <= 9; ++i) {

        // This needs to use a string cause otherwise since 0 is falsey
        // mousetrap will never fire for numpad 0 pressed as part of a keydown
        // event.
        //
        // @see https://github.com/ccampbell/mousetrap/pull/258
        _MAP[i + 96] = i.toString();
    }

    /**
     * cross browser add event method
     *
     * @param {Element|HTMLDocument} object
     * @param {string} type
     * @param {Function} callback
     * @returns void
     */
    function _addEvent(object, type, callback) {
        if (object.addEventListener) {
            object.addEventListener(type, callback, false);
            return;
        }

        object.attachEvent('on' + type, callback);
    }

    /**
     * takes the event and returns the key character
     *
     * @param {Event} e
     * @return {string}
     */
    function _characterFromEvent(e) {

        // for keypress events we should return the character as is
        if (e.type == 'keypress') {
            var character = String.fromCharCode(e.which);

            // if the shift key is not pressed then it is safe to assume
            // that we want the character to be lowercase.  this means if
            // you accidentally have caps lock on then your key bindings
            // will continue to work
            //
            // the only side effect that might not be desired is if you
            // bind something like 'A' cause you want to trigger an
            // event when capital A is pressed caps lock will no longer
            // trigger the event.  shift+a will though.
            if (!e.shiftKey) {
                character = character.toLowerCase();
            }

            return character;
        }

        // for non keypress events the special maps are needed
        if (_MAP[e.which]) {
            return _MAP[e.which];
        }

        if (_KEYCODE_MAP[e.which]) {
            return _KEYCODE_MAP[e.which];
        }

        // if it is not in the special map

        // with keydown and keyup events the character seems to always
        // come in as an uppercase character whether you are pressing shift
        // or not.  we should make sure it is always lowercase for comparisons
        return String.fromCharCode(e.which).toLowerCase();
    }

    /**
     * checks if two arrays are equal
     *
     * @param {Array} modifiers1
     * @param {Array} modifiers2
     * @returns {boolean}
     */
    function _modifiersMatch(modifiers1, modifiers2) {
        return modifiers1.sort().join(',') === modifiers2.sort().join(',');
    }

    /**
     * takes a key event and figures out what the modifiers are
     *
     * @param {Event} e
     * @returns {Array}
     */
    function _eventModifiers(e) {
        var modifiers = [];

        if (e.shiftKey) {
            modifiers.push('shift');
        }

        if (e.altKey) {
            modifiers.push('alt');
        }

        if (e.ctrlKey) {
            modifiers.push('ctrl');
        }

        if (e.metaKey) {
            modifiers.push('meta');
        }

        return modifiers;
    }

    /**
     * prevents default for this event
     *
     * @param {Event} e
     * @returns void
     */
    function _preventDefault(e) {
        if (e.preventDefault) {
            e.preventDefault();
            return;
        }

        e.returnValue = false;
    }

    /**
     * stops propogation for this event
     *
     * @param {Event} e
     * @returns void
     */
    function _stopPropagation(e) {
        if (e.stopPropagation) {
            e.stopPropagation();
            return;
        }

        e.cancelBubble = true;
    }

    /**
     * determines if the keycode specified is a modifier key or not
     *
     * @param {string} key
     * @returns {boolean}
     */
    function _isModifier(key) {
        return key == 'shift' || key == 'ctrl' || key == 'alt' || key == 'meta';
    }

    /**
     * reverses the map lookup so that we can look for specific keys
     * to see what can and can't use keypress
     *
     * @return {Object}
     */
    function _getReverseMap() {
        if (!_REVERSE_MAP) {
            _REVERSE_MAP = {};
            for (var key in _MAP) {

                // pull out the numeric keypad from here cause keypress should
                // be able to detect the keys from the character
                if (key > 95 && key < 112) {
                    continue;
                }

                if (_MAP.hasOwnProperty(key)) {
                    _REVERSE_MAP[_MAP[key]] = key;
                }
            }
        }
        return _REVERSE_MAP;
    }

    /**
     * picks the best action based on the key combination
     *
     * @param {string} key - character for key
     * @param {Array} modifiers
     * @param {string=} action passed in
     */
    function _pickBestAction(key, modifiers, action) {

        // if no action was picked in we should try to pick the one
        // that we think would work best for this key
        if (!action) {
            action = _getReverseMap()[key] ? 'keydown' : 'keypress';
        }

        // modifier keys don't work as expected with keypress,
        // switch to keydown
        if (action == 'keypress' && modifiers.length) {
            action = 'keydown';
        }

        return action;
    }

    /**
     * Converts from a string key combination to an array
     *
     * @param  {string} combination like "command+shift+l"
     * @return {Array}
     */
    function _keysFromString(combination) {
        if (combination === '+') {
            return ['+'];
        }

        combination = combination.replace(/\+{2}/g, '+plus');
        return combination.split('+');
    }

    /**
     * Gets info for a specific key combination
     *
     * @param  {string} combination key combination ("command+s" or "a" or "*")
     * @param  {string=} action
     * @returns {Object}
     */
    function _getKeyInfo(combination, action) {
        var keys;
        var key;
        var i;
        var modifiers = [];

        // take the keys from this pattern and figure out what the actual
        // pattern is all about
        keys = _keysFromString(combination);

        for (i = 0; i < keys.length; ++i) {
            key = keys[i];

            // normalize key names
            if (_SPECIAL_ALIASES[key]) {
                key = _SPECIAL_ALIASES[key];
            }

            // if this is not a keypress event then we should
            // be smart about using shift keys
            // this will only work for US keyboards however
            if (action && action != 'keypress' && _SHIFT_MAP[key]) {
                key = _SHIFT_MAP[key];
                modifiers.push('shift');
            }

            // if this key is a modifier then add it to the list of modifiers
            if (_isModifier(key)) {
                modifiers.push(key);
            }
        }

        // depending on what the key combination is
        // we will try to pick the best event for it
        action = _pickBestAction(key, modifiers, action);

        return {
            key: key,
            modifiers: modifiers,
            action: action
        };
    }

    function _belongsTo(element, ancestor) {
        if (element === null || element === document) {
            return false;
        }

        if (element === ancestor) {
            return true;
        }

        return _belongsTo(element.parentNode, ancestor);
    }

    function Mousetrap(targetElement) {
        var self = this;

        targetElement = targetElement || document;

        if (!(self instanceof Mousetrap)) {
            return new Mousetrap(targetElement);
        }

        /**
         * element to attach key events to
         *
         * @type {Element}
         */
        self.target = targetElement;

        /**
         * a list of all the callbacks setup via Mousetrap.bind()
         *
         * @type {Object}
         */
        self._callbacks = {};

        /**
         * direct map of string combinations to callbacks used for trigger()
         *
         * @type {Object}
         */
        self._directMap = {};

        /**
         * keeps track of what level each sequence is at since multiple
         * sequences can start out with the same sequence
         *
         * @type {Object}
         */
        var _sequenceLevels = {};

        /**
         * variable to store the setTimeout call
         *
         * @type {null|number}
         */
        var _resetTimer;

        /**
         * temporary state where we will ignore the next keyup
         *
         * @type {boolean|string}
         */
        var _ignoreNextKeyup = false;

        /**
         * temporary state where we will ignore the next keypress
         *
         * @type {boolean}
         */
        var _ignoreNextKeypress = false;

        /**
         * are we currently inside of a sequence?
         * type of action ("keyup" or "keydown" or "keypress") or false
         *
         * @type {boolean|string}
         */
        var _nextExpectedAction = false;

        /**
         * resets all sequence counters except for the ones passed in
         *
         * @param {Object} doNotReset
         * @returns void
         */
        function _resetSequences(doNotReset) {
            doNotReset = doNotReset || {};

            var activeSequences = false,
                key;

            for (key in _sequenceLevels) {
                if (doNotReset[key]) {
                    activeSequences = true;
                    continue;
                }
                _sequenceLevels[key] = 0;
            }

            if (!activeSequences) {
                _nextExpectedAction = false;
            }
        }

        /**
         * finds all callbacks that match based on the keycode, modifiers,
         * and action
         *
         * @param {string} character
         * @param {Array} modifiers
         * @param {Event|Object} e
         * @param {string=} sequenceName - name of the sequence we are looking for
         * @param {string=} combination
         * @param {number=} level
         * @returns {Array}
         */
        function _getMatches(character, modifiers, e, sequenceName, combination, level) {
            var i;
            var callback;
            var matches = [];
            var action = e.type;

            // if there are no events related to this keycode
            if (!self._callbacks[character]) {
                return [];
            }

            // if a modifier key is coming up on its own we should allow it
            if (action == 'keyup' && _isModifier(character)) {
                modifiers = [character];
            }

            // loop through all callbacks for the key that was pressed
            // and see if any of them match
            for (i = 0; i < self._callbacks[character].length; ++i) {
                callback = self._callbacks[character][i];

                // if a sequence name is not specified, but this is a sequence at
                // the wrong level then move onto the next match
                if (!sequenceName && callback.seq && _sequenceLevels[callback.seq] != callback.level) {
                    continue;
                }

                // if the action we are looking for doesn't match the action we got
                // then we should keep going
                if (action != callback.action) {
                    continue;
                }

                // if this is a keypress event and the meta key and control key
                // are not pressed that means that we need to only look at the
                // character, otherwise check the modifiers as well
                //
                // chrome will not fire a keypress if meta or control is down
                // safari will fire a keypress if meta or meta+shift is down
                // firefox will fire a keypress if meta or control is down
                if ((action == 'keypress' && !e.metaKey && !e.ctrlKey) || _modifiersMatch(modifiers, callback.modifiers)) {

                    // when you bind a combination or sequence a second time it
                    // should overwrite the first one.  if a sequenceName or
                    // combination is specified in this call it does just that
                    //
                    // @todo make deleting its own method?
                    var deleteCombo = !sequenceName && callback.combo == combination;
                    var deleteSequence = sequenceName && callback.seq == sequenceName && callback.level == level;
                    if (deleteCombo || deleteSequence) {
                        self._callbacks[character].splice(i, 1);
                    }

                    matches.push(callback);
                }
            }

            return matches;
        }

        /**
         * actually calls the callback function
         *
         * if your callback function returns false this will use the jquery
         * convention - prevent default and stop propogation on the event
         *
         * @param {Function} callback
         * @param {Event} e
         * @returns void
         */
        function _fireCallback(callback, e, combo, sequence) {

            // if this event should not happen stop here
            if (self.stopCallback(e, e.target || e.srcElement, combo, sequence)) {
                return;
            }

            if (callback(e, combo) === false) {
                _preventDefault(e);
                _stopPropagation(e);
            }
        }

        /**
         * handles a character key event
         *
         * @param {string} character
         * @param {Array} modifiers
         * @param {Event} e
         * @returns void
         */
        self._handleKey = function(character, modifiers, e) {
            var callbacks = _getMatches(character, modifiers, e);
            var i;
            var doNotReset = {};
            var maxLevel = 0;
            var processedSequenceCallback = false;

            // Calculate the maxLevel for sequences so we can only execute the longest callback sequence
            for (i = 0; i < callbacks.length; ++i) {
                if (callbacks[i].seq) {
                    maxLevel = Math.max(maxLevel, callbacks[i].level);
                }
            }

            // loop through matching callbacks for this key event
            for (i = 0; i < callbacks.length; ++i) {

                // fire for all sequence callbacks
                // this is because if for example you have multiple sequences
                // bound such as "g i" and "g t" they both need to fire the
                // callback for matching g cause otherwise you can only ever
                // match the first one
                if (callbacks[i].seq) {

                    // only fire callbacks for the maxLevel to prevent
                    // subsequences from also firing
                    //
                    // for example 'a option b' should not cause 'option b' to fire
                    // even though 'option b' is part of the other sequence
                    //
                    // any sequences that do not match here will be discarded
                    // below by the _resetSequences call
                    if (callbacks[i].level != maxLevel) {
                        continue;
                    }

                    processedSequenceCallback = true;

                    // keep a list of which sequences were matches for later
                    doNotReset[callbacks[i].seq] = 1;
                    _fireCallback(callbacks[i].callback, e, callbacks[i].combo, callbacks[i].seq);
                    continue;
                }

                // if there were no sequence matches but we are still here
                // that means this is a regular match so we should fire that
                if (!processedSequenceCallback) {
                    _fireCallback(callbacks[i].callback, e, callbacks[i].combo);
                }
            }

            // if the key you pressed matches the type of sequence without
            // being a modifier (ie "keyup" or "keypress") then we should
            // reset all sequences that were not matched by this event
            //
            // this is so, for example, if you have the sequence "h a t" and you
            // type "h e a r t" it does not match.  in this case the "e" will
            // cause the sequence to reset
            //
            // modifier keys are ignored because you can have a sequence
            // that contains modifiers such as "enter ctrl+space" and in most
            // cases the modifier key will be pressed before the next key
            //
            // also if you have a sequence such as "ctrl+b a" then pressing the
            // "b" key will trigger a "keypress" and a "keydown"
            //
            // the "keydown" is expected when there is a modifier, but the
            // "keypress" ends up matching the _nextExpectedAction since it occurs
            // after and that causes the sequence to reset
            //
            // we ignore keypresses in a sequence that directly follow a keydown
            // for the same character
            var ignoreThisKeypress = e.type == 'keypress' && _ignoreNextKeypress;
            if (e.type == _nextExpectedAction && !_isModifier(character) && !ignoreThisKeypress) {
                _resetSequences(doNotReset);
            }

            _ignoreNextKeypress = processedSequenceCallback && e.type == 'keydown';
        };

        /**
         * handles a keydown event
         *
         * @param {Event} e
         * @returns void
         */
        function _handleKeyEvent(e) {

            // normalize e.which for key events
            // @see http://stackoverflow.com/questions/4285627/javascript-keycode-vs-charcode-utter-confusion
            if (typeof e.which !== 'number') {
                e.which = e.keyCode;
            }

            var character = _characterFromEvent(e);

            // no character found then stop
            if (!character) {
                return;
            }

            // need to use === for the character check because the character can be 0
            if (e.type == 'keyup' && _ignoreNextKeyup === character) {
                _ignoreNextKeyup = false;
                return;
            }

            self.handleKey(character, _eventModifiers(e), e);
        }

        /**
         * called to set a 1 second timeout on the specified sequence
         *
         * this is so after each key press in the sequence you have 1 second
         * to press the next key before you have to start over
         *
         * @returns void
         */
        function _resetSequenceTimer() {
            clearTimeout(_resetTimer);
            _resetTimer = setTimeout(_resetSequences, 1000);
        }

        /**
         * binds a key sequence to an event
         *
         * @param {string} combo - combo specified in bind call
         * @param {Array} keys
         * @param {Function} callback
         * @param {string=} action
         * @returns void
         */
        function _bindSequence(combo, keys, callback, action) {

            // start off by adding a sequence level record for this combination
            // and setting the level to 0
            _sequenceLevels[combo] = 0;

            /**
             * callback to increase the sequence level for this sequence and reset
             * all other sequences that were active
             *
             * @param {string} nextAction
             * @returns {Function}
             */
            function _increaseSequence(nextAction) {
                return function() {
                    _nextExpectedAction = nextAction;
                    ++_sequenceLevels[combo];
                    _resetSequenceTimer();
                };
            }

            /**
             * wraps the specified callback inside of another function in order
             * to reset all sequence counters as soon as this sequence is done
             *
             * @param {Event} e
             * @returns void
             */
            function _callbackAndReset(e) {
                _fireCallback(callback, e, combo);

                // we should ignore the next key up if the action is key down
                // or keypress.  this is so if you finish a sequence and
                // release the key the final key will not trigger a keyup
                if (action !== 'keyup') {
                    _ignoreNextKeyup = _characterFromEvent(e);
                }

                // weird race condition if a sequence ends with the key
                // another sequence begins with
                setTimeout(_resetSequences, 10);
            }

            // loop through keys one at a time and bind the appropriate callback
            // function.  for any key leading up to the final one it should
            // increase the sequence. after the final, it should reset all sequences
            //
            // if an action is specified in the original bind call then that will
            // be used throughout.  otherwise we will pass the action that the
            // next key in the sequence should match.  this allows a sequence
            // to mix and match keypress and keydown events depending on which
            // ones are better suited to the key provided
            for (var i = 0; i < keys.length; ++i) {
                var isFinal = i + 1 === keys.length;
                var wrappedCallback = isFinal ? _callbackAndReset : _increaseSequence(action || _getKeyInfo(keys[i + 1]).action);
                _bindSingle(keys[i], wrappedCallback, action, combo, i);
            }
        }

        /**
         * binds a single keyboard combination
         *
         * @param {string} combination
         * @param {Function} callback
         * @param {string=} action
         * @param {string=} sequenceName - name of sequence if part of sequence
         * @param {number=} level - what part of the sequence the command is
         * @returns void
         */
        function _bindSingle(combination, callback, action, sequenceName, level) {

            // store a direct mapped reference for use with Mousetrap.trigger
            self._directMap[combination + ':' + action] = callback;

            // make sure multiple spaces in a row become a single space
            combination = combination.replace(/\s+/g, ' ');

            var sequence = combination.split(' ');
            var info;

            // if this pattern is a sequence of keys then run through this method
            // to reprocess each pattern one key at a time
            if (sequence.length > 1) {
                _bindSequence(combination, sequence, callback, action);
                return;
            }

            info = _getKeyInfo(combination, action);

            // make sure to initialize array if this is the first time
            // a callback is added for this key
            self._callbacks[info.key] = self._callbacks[info.key] || [];

            // remove an existing match if there is one
            _getMatches(info.key, info.modifiers, {type: info.action}, sequenceName, combination, level);

            // add this call back to the array
            // if it is a sequence put it at the beginning
            // if not put it at the end
            //
            // this is important because the way these are processed expects
            // the sequence ones to come first
            self._callbacks[info.key][sequenceName ? 'unshift' : 'push']({
                callback: callback,
                modifiers: info.modifiers,
                action: info.action,
                seq: sequenceName,
                level: level,
                combo: combination
            });
        }

        /**
         * binds multiple combinations to the same callback
         *
         * @param {Array} combinations
         * @param {Function} callback
         * @param {string|undefined} action
         * @returns void
         */
        self._bindMultiple = function(combinations, callback, action) {
            for (var i = 0; i < combinations.length; ++i) {
                _bindSingle(combinations[i], callback, action);
            }
        };

        // start!
        _addEvent(targetElement, 'keypress', _handleKeyEvent);
        _addEvent(targetElement, 'keydown', _handleKeyEvent);
        _addEvent(targetElement, 'keyup', _handleKeyEvent);
    }

    /**
     * binds an event to mousetrap
     *
     * can be a single key, a combination of keys separated with +,
     * an array of keys, or a sequence of keys separated by spaces
     *
     * be sure to list the modifier keys first to make sure that the
     * correct key ends up getting bound (the last key in the pattern)
     *
     * @param {string|Array} keys
     * @param {Function} callback
     * @param {string=} action - 'keypress', 'keydown', or 'keyup'
     * @returns void
     */
    Mousetrap.prototype.bind = function(keys, callback, action) {
        var self = this;
        keys = keys instanceof Array ? keys : [keys];
        self._bindMultiple.call(self, keys, callback, action);
        return self;
    };

    /**
     * unbinds an event to mousetrap
     *
     * the unbinding sets the callback function of the specified key combo
     * to an empty function and deletes the corresponding key in the
     * _directMap dict.
     *
     * TODO: actually remove this from the _callbacks dictionary instead
     * of binding an empty function
     *
     * the keycombo+action has to be exactly the same as
     * it was defined in the bind method
     *
     * @param {string|Array} keys
     * @param {string} action
     * @returns void
     */
    Mousetrap.prototype.unbind = function(keys, action) {
        var self = this;
        return self.bind.call(self, keys, function() {}, action);
    };

    /**
     * triggers an event that has already been bound
     *
     * @param {string} keys
     * @param {string=} action
     * @returns void
     */
    Mousetrap.prototype.trigger = function(keys, action) {
        var self = this;
        if (self._directMap[keys + ':' + action]) {
            self._directMap[keys + ':' + action]({}, keys);
        }
        return self;
    };

    /**
     * resets the library back to its initial state.  this is useful
     * if you want to clear out the current keyboard shortcuts and bind
     * new ones - for example if you switch to another page
     *
     * @returns void
     */
    Mousetrap.prototype.reset = function() {
        var self = this;
        self._callbacks = {};
        self._directMap = {};
        return self;
    };

    /**
     * should we stop this event before firing off callbacks
     *
     * @param {Event} e
     * @param {Element} element
     * @return {boolean}
     */
    Mousetrap.prototype.stopCallback = function(e, element) {
        var self = this;

        // if the element has the class "mousetrap" then no need to stop
        if ((' ' + element.className + ' ').indexOf(' mousetrap ') > -1) {
            return false;
        }

        if (_belongsTo(element, self.target)) {
            return false;
        }

        // Events originating from a shadow DOM are re-targetted and `e.target` is the shadow host,
        // not the initial event target in the shadow tree. Note that not all events cross the
        // shadow boundary.
        // For shadow trees with `mode: 'open'`, the initial event target is the first element in
        // the event’s composed path. For shadow trees with `mode: 'closed'`, the initial event
        // target cannot be obtained.
        if ('composedPath' in e && typeof e.composedPath === 'function') {
            // For open shadow trees, update `element` so that the following check works.
            var initialEventTarget = e.composedPath()[0];
            if (initialEventTarget !== e.target) {
                element = initialEventTarget;
            }
        }

        // stop for input, select, and textarea
        return element.tagName == 'INPUT' || element.tagName == 'SELECT' || element.tagName == 'TEXTAREA' || element.isContentEditable;
    };

    /**
     * exposes _handleKey publicly so it can be overwritten by extensions
     */
    Mousetrap.prototype.handleKey = function() {
        var self = this;
        return self._handleKey.apply(self, arguments);
    };

    /**
     * allow custom key mappings
     */
    Mousetrap.addKeycodes = function(object) {
        for (var key in object) {
            if (object.hasOwnProperty(key)) {
                _MAP[key] = object[key];
            }
        }
        _REVERSE_MAP = null;
    };

    /**
     * Init the global mousetrap functions
     *
     * This method is needed to allow the global mousetrap functions to work
     * now that mousetrap is a constructor function.
     */
    Mousetrap.init = function() {
        var documentMousetrap = Mousetrap(document);
        for (var method in documentMousetrap) {
            if (method.charAt(0) !== '_') {
                Mousetrap[method] = (function(method) {
                    return function() {
                        return documentMousetrap[method].apply(documentMousetrap, arguments);
                    };
                } (method));
            }
        }
    };

    Mousetrap.init();

    // expose mousetrap to the global object
    window.Mousetrap = Mousetrap;

    // expose as a common js module
    if ( true && module.exports) {
        module.exports = Mousetrap;
    }

    // expose mousetrap as an AMD module
    if (true) {
        !(__WEBPACK_AMD_DEFINE_RESULT__ = (function() {
            return Mousetrap;
        }).call(exports, __webpack_require__, exports, module),
				__WEBPACK_AMD_DEFINE_RESULT__ !== undefined && (module.exports = __WEBPACK_AMD_DEFINE_RESULT__));
    }
}) (typeof window !== 'undefined' ? window : null, typeof  window !== 'undefined' ? document : null);


/***/ }),
=======
        if (!(self instanceof Mousetrap)) {
            return new Mousetrap(targetElement);
        }

        /**
         * element to attach key events to
         *
         * @type {Element}
         */
        self.target = targetElement;

        /**
         * a list of all the callbacks setup via Mousetrap.bind()
         *
         * @type {Object}
         */
        self._callbacks = {};

        /**
         * direct map of string combinations to callbacks used for trigger()
         *
         * @type {Object}
         */
        self._directMap = {};

        /**
         * keeps track of what level each sequence is at since multiple
         * sequences can start out with the same sequence
         *
         * @type {Object}
         */
        var _sequenceLevels = {};

        /**
         * variable to store the setTimeout call
         *
         * @type {null|number}
         */
        var _resetTimer;

        /**
         * temporary state where we will ignore the next keyup
         *
         * @type {boolean|string}
         */
        var _ignoreNextKeyup = false;

        /**
         * temporary state where we will ignore the next keypress
         *
         * @type {boolean}
         */
        var _ignoreNextKeypress = false;

        /**
         * are we currently inside of a sequence?
         * type of action ("keyup" or "keydown" or "keypress") or false
         *
         * @type {boolean|string}
         */
        var _nextExpectedAction = false;

        /**
         * resets all sequence counters except for the ones passed in
         *
         * @param {Object} doNotReset
         * @returns void
         */
        function _resetSequences(doNotReset) {
            doNotReset = doNotReset || {};

            var activeSequences = false,
                key;

            for (key in _sequenceLevels) {
                if (doNotReset[key]) {
                    activeSequences = true;
                    continue;
                }
                _sequenceLevels[key] = 0;
            }

            if (!activeSequences) {
                _nextExpectedAction = false;
            }
        }

        /**
         * finds all callbacks that match based on the keycode, modifiers,
         * and action
         *
         * @param {string} character
         * @param {Array} modifiers
         * @param {Event|Object} e
         * @param {string=} sequenceName - name of the sequence we are looking for
         * @param {string=} combination
         * @param {number=} level
         * @returns {Array}
         */
        function _getMatches(character, modifiers, e, sequenceName, combination, level) {
            var i;
            var callback;
            var matches = [];
            var action = e.type;

            // if there are no events related to this keycode
            if (!self._callbacks[character]) {
                return [];
            }

            // if a modifier key is coming up on its own we should allow it
            if (action == 'keyup' && _isModifier(character)) {
                modifiers = [character];
            }

            // loop through all callbacks for the key that was pressed
            // and see if any of them match
            for (i = 0; i < self._callbacks[character].length; ++i) {
                callback = self._callbacks[character][i];

                // if a sequence name is not specified, but this is a sequence at
                // the wrong level then move onto the next match
                if (!sequenceName && callback.seq && _sequenceLevels[callback.seq] != callback.level) {
                    continue;
                }

                // if the action we are looking for doesn't match the action we got
                // then we should keep going
                if (action != callback.action) {
                    continue;
                }

                // if this is a keypress event and the meta key and control key
                // are not pressed that means that we need to only look at the
                // character, otherwise check the modifiers as well
                //
                // chrome will not fire a keypress if meta or control is down
                // safari will fire a keypress if meta or meta+shift is down
                // firefox will fire a keypress if meta or control is down
                if ((action == 'keypress' && !e.metaKey && !e.ctrlKey) || _modifiersMatch(modifiers, callback.modifiers)) {

                    // when you bind a combination or sequence a second time it
                    // should overwrite the first one.  if a sequenceName or
                    // combination is specified in this call it does just that
                    //
                    // @todo make deleting its own method?
                    var deleteCombo = !sequenceName && callback.combo == combination;
                    var deleteSequence = sequenceName && callback.seq == sequenceName && callback.level == level;
                    if (deleteCombo || deleteSequence) {
                        self._callbacks[character].splice(i, 1);
                    }

                    matches.push(callback);
                }
            }

            return matches;
        }

        /**
         * actually calls the callback function
         *
         * if your callback function returns false this will use the jquery
         * convention - prevent default and stop propogation on the event
         *
         * @param {Function} callback
         * @param {Event} e
         * @returns void
         */
        function _fireCallback(callback, e, combo, sequence) {

            // if this event should not happen stop here
            if (self.stopCallback(e, e.target || e.srcElement, combo, sequence)) {
                return;
            }

            if (callback(e, combo) === false) {
                _preventDefault(e);
                _stopPropagation(e);
            }
        }

        /**
         * handles a character key event
         *
         * @param {string} character
         * @param {Array} modifiers
         * @param {Event} e
         * @returns void
         */
        self._handleKey = function(character, modifiers, e) {
            var callbacks = _getMatches(character, modifiers, e);
            var i;
            var doNotReset = {};
            var maxLevel = 0;
            var processedSequenceCallback = false;

            // Calculate the maxLevel for sequences so we can only execute the longest callback sequence
            for (i = 0; i < callbacks.length; ++i) {
                if (callbacks[i].seq) {
                    maxLevel = Math.max(maxLevel, callbacks[i].level);
                }
            }

            // loop through matching callbacks for this key event
            for (i = 0; i < callbacks.length; ++i) {

                // fire for all sequence callbacks
                // this is because if for example you have multiple sequences
                // bound such as "g i" and "g t" they both need to fire the
                // callback for matching g cause otherwise you can only ever
                // match the first one
                if (callbacks[i].seq) {

                    // only fire callbacks for the maxLevel to prevent
                    // subsequences from also firing
                    //
                    // for example 'a option b' should not cause 'option b' to fire
                    // even though 'option b' is part of the other sequence
                    //
                    // any sequences that do not match here will be discarded
                    // below by the _resetSequences call
                    if (callbacks[i].level != maxLevel) {
                        continue;
                    }

                    processedSequenceCallback = true;

                    // keep a list of which sequences were matches for later
                    doNotReset[callbacks[i].seq] = 1;
                    _fireCallback(callbacks[i].callback, e, callbacks[i].combo, callbacks[i].seq);
                    continue;
                }

                // if there were no sequence matches but we are still here
                // that means this is a regular match so we should fire that
                if (!processedSequenceCallback) {
                    _fireCallback(callbacks[i].callback, e, callbacks[i].combo);
                }
            }

            // if the key you pressed matches the type of sequence without
            // being a modifier (ie "keyup" or "keypress") then we should
            // reset all sequences that were not matched by this event
            //
            // this is so, for example, if you have the sequence "h a t" and you
            // type "h e a r t" it does not match.  in this case the "e" will
            // cause the sequence to reset
            //
            // modifier keys are ignored because you can have a sequence
            // that contains modifiers such as "enter ctrl+space" and in most
            // cases the modifier key will be pressed before the next key
            //
            // also if you have a sequence such as "ctrl+b a" then pressing the
            // "b" key will trigger a "keypress" and a "keydown"
            //
            // the "keydown" is expected when there is a modifier, but the
            // "keypress" ends up matching the _nextExpectedAction since it occurs
            // after and that causes the sequence to reset
            //
            // we ignore keypresses in a sequence that directly follow a keydown
            // for the same character
            var ignoreThisKeypress = e.type == 'keypress' && _ignoreNextKeypress;
            if (e.type == _nextExpectedAction && !_isModifier(character) && !ignoreThisKeypress) {
                _resetSequences(doNotReset);
            }

            _ignoreNextKeypress = processedSequenceCallback && e.type == 'keydown';
        };

        /**
         * handles a keydown event
         *
         * @param {Event} e
         * @returns void
         */
        function _handleKeyEvent(e) {

            // normalize e.which for key events
            // @see http://stackoverflow.com/questions/4285627/javascript-keycode-vs-charcode-utter-confusion
            if (typeof e.which !== 'number') {
                e.which = e.keyCode;
            }

            var character = _characterFromEvent(e);

            // no character found then stop
            if (!character) {
                return;
            }

            // need to use === for the character check because the character can be 0
            if (e.type == 'keyup' && _ignoreNextKeyup === character) {
                _ignoreNextKeyup = false;
                return;
            }

            self.handleKey(character, _eventModifiers(e), e);
        }

        /**
         * called to set a 1 second timeout on the specified sequence
         *
         * this is so after each key press in the sequence you have 1 second
         * to press the next key before you have to start over
         *
         * @returns void
         */
        function _resetSequenceTimer() {
            clearTimeout(_resetTimer);
            _resetTimer = setTimeout(_resetSequences, 1000);
        }

        /**
         * binds a key sequence to an event
         *
         * @param {string} combo - combo specified in bind call
         * @param {Array} keys
         * @param {Function} callback
         * @param {string=} action
         * @returns void
         */
        function _bindSequence(combo, keys, callback, action) {

            // start off by adding a sequence level record for this combination
            // and setting the level to 0
            _sequenceLevels[combo] = 0;

            /**
             * callback to increase the sequence level for this sequence and reset
             * all other sequences that were active
             *
             * @param {string} nextAction
             * @returns {Function}
             */
            function _increaseSequence(nextAction) {
                return function() {
                    _nextExpectedAction = nextAction;
                    ++_sequenceLevels[combo];
                    _resetSequenceTimer();
                };
            }

            /**
             * wraps the specified callback inside of another function in order
             * to reset all sequence counters as soon as this sequence is done
             *
             * @param {Event} e
             * @returns void
             */
            function _callbackAndReset(e) {
                _fireCallback(callback, e, combo);

                // we should ignore the next key up if the action is key down
                // or keypress.  this is so if you finish a sequence and
                // release the key the final key will not trigger a keyup
                if (action !== 'keyup') {
                    _ignoreNextKeyup = _characterFromEvent(e);
                }

                // weird race condition if a sequence ends with the key
                // another sequence begins with
                setTimeout(_resetSequences, 10);
            }

            // loop through keys one at a time and bind the appropriate callback
            // function.  for any key leading up to the final one it should
            // increase the sequence. after the final, it should reset all sequences
            //
            // if an action is specified in the original bind call then that will
            // be used throughout.  otherwise we will pass the action that the
            // next key in the sequence should match.  this allows a sequence
            // to mix and match keypress and keydown events depending on which
            // ones are better suited to the key provided
            for (var i = 0; i < keys.length; ++i) {
                var isFinal = i + 1 === keys.length;
                var wrappedCallback = isFinal ? _callbackAndReset : _increaseSequence(action || _getKeyInfo(keys[i + 1]).action);
                _bindSingle(keys[i], wrappedCallback, action, combo, i);
            }
        }

        /**
         * binds a single keyboard combination
         *
         * @param {string} combination
         * @param {Function} callback
         * @param {string=} action
         * @param {string=} sequenceName - name of sequence if part of sequence
         * @param {number=} level - what part of the sequence the command is
         * @returns void
         */
        function _bindSingle(combination, callback, action, sequenceName, level) {

            // store a direct mapped reference for use with Mousetrap.trigger
            self._directMap[combination + ':' + action] = callback;

            // make sure multiple spaces in a row become a single space
            combination = combination.replace(/\s+/g, ' ');

            var sequence = combination.split(' ');
            var info;

            // if this pattern is a sequence of keys then run through this method
            // to reprocess each pattern one key at a time
            if (sequence.length > 1) {
                _bindSequence(combination, sequence, callback, action);
                return;
            }

            info = _getKeyInfo(combination, action);

            // make sure to initialize array if this is the first time
            // a callback is added for this key
            self._callbacks[info.key] = self._callbacks[info.key] || [];

            // remove an existing match if there is one
            _getMatches(info.key, info.modifiers, {type: info.action}, sequenceName, combination, level);

            // add this call back to the array
            // if it is a sequence put it at the beginning
            // if not put it at the end
            //
            // this is important because the way these are processed expects
            // the sequence ones to come first
            self._callbacks[info.key][sequenceName ? 'unshift' : 'push']({
                callback: callback,
                modifiers: info.modifiers,
                action: info.action,
                seq: sequenceName,
                level: level,
                combo: combination
            });
        }

        /**
         * binds multiple combinations to the same callback
         *
         * @param {Array} combinations
         * @param {Function} callback
         * @param {string|undefined} action
         * @returns void
         */
        self._bindMultiple = function(combinations, callback, action) {
            for (var i = 0; i < combinations.length; ++i) {
                _bindSingle(combinations[i], callback, action);
            }
        };

        // start!
        _addEvent(targetElement, 'keypress', _handleKeyEvent);
        _addEvent(targetElement, 'keydown', _handleKeyEvent);
        _addEvent(targetElement, 'keyup', _handleKeyEvent);
    }

    /**
     * binds an event to mousetrap
     *
     * can be a single key, a combination of keys separated with +,
     * an array of keys, or a sequence of keys separated by spaces
     *
     * be sure to list the modifier keys first to make sure that the
     * correct key ends up getting bound (the last key in the pattern)
     *
     * @param {string|Array} keys
     * @param {Function} callback
     * @param {string=} action - 'keypress', 'keydown', or 'keyup'
     * @returns void
     */
    Mousetrap.prototype.bind = function(keys, callback, action) {
        var self = this;
        keys = keys instanceof Array ? keys : [keys];
        self._bindMultiple.call(self, keys, callback, action);
        return self;
    };

    /**
     * unbinds an event to mousetrap
     *
     * the unbinding sets the callback function of the specified key combo
     * to an empty function and deletes the corresponding key in the
     * _directMap dict.
     *
     * TODO: actually remove this from the _callbacks dictionary instead
     * of binding an empty function
     *
     * the keycombo+action has to be exactly the same as
     * it was defined in the bind method
     *
     * @param {string|Array} keys
     * @param {string} action
     * @returns void
     */
    Mousetrap.prototype.unbind = function(keys, action) {
        var self = this;
        return self.bind.call(self, keys, function() {}, action);
    };

    /**
     * triggers an event that has already been bound
     *
     * @param {string} keys
     * @param {string=} action
     * @returns void
     */
    Mousetrap.prototype.trigger = function(keys, action) {
        var self = this;
        if (self._directMap[keys + ':' + action]) {
            self._directMap[keys + ':' + action]({}, keys);
        }
        return self;
    };

    /**
     * resets the library back to its initial state.  this is useful
     * if you want to clear out the current keyboard shortcuts and bind
     * new ones - for example if you switch to another page
     *
     * @returns void
     */
    Mousetrap.prototype.reset = function() {
        var self = this;
        self._callbacks = {};
        self._directMap = {};
        return self;
    };

    /**
     * should we stop this event before firing off callbacks
     *
     * @param {Event} e
     * @param {Element} element
     * @return {boolean}
     */
    Mousetrap.prototype.stopCallback = function(e, element) {
        var self = this;

        // if the element has the class "mousetrap" then no need to stop
        if ((' ' + element.className + ' ').indexOf(' mousetrap ') > -1) {
            return false;
        }

        if (_belongsTo(element, self.target)) {
            return false;
        }

        // Events originating from a shadow DOM are re-targetted and `e.target` is the shadow host,
        // not the initial event target in the shadow tree. Note that not all events cross the
        // shadow boundary.
        // For shadow trees with `mode: 'open'`, the initial event target is the first element in
        // the event’s composed path. For shadow trees with `mode: 'closed'`, the initial event
        // target cannot be obtained.
        if ('composedPath' in e && typeof e.composedPath === 'function') {
            // For open shadow trees, update `element` so that the following check works.
            var initialEventTarget = e.composedPath()[0];
            if (initialEventTarget !== e.target) {
                element = initialEventTarget;
            }
        }

        // stop for input, select, and textarea
        return element.tagName == 'INPUT' || element.tagName == 'SELECT' || element.tagName == 'TEXTAREA' || element.isContentEditable;
    };

    /**
     * exposes _handleKey publicly so it can be overwritten by extensions
     */
    Mousetrap.prototype.handleKey = function() {
        var self = this;
        return self._handleKey.apply(self, arguments);
    };

    /**
     * allow custom key mappings
     */
    Mousetrap.addKeycodes = function(object) {
        for (var key in object) {
            if (object.hasOwnProperty(key)) {
                _MAP[key] = object[key];
            }
        }
        _REVERSE_MAP = null;
    };

    /**
     * Init the global mousetrap functions
     *
     * This method is needed to allow the global mousetrap functions to work
     * now that mousetrap is a constructor function.
     */
    Mousetrap.init = function() {
        var documentMousetrap = Mousetrap(document);
        for (var method in documentMousetrap) {
            if (method.charAt(0) !== '_') {
                Mousetrap[method] = (function(method) {
                    return function() {
                        return documentMousetrap[method].apply(documentMousetrap, arguments);
                    };
                } (method));
            }
        }
    };

    Mousetrap.init();

    // expose mousetrap to the global object
    window.Mousetrap = Mousetrap;

    // expose as a common js module
    if ( true && module.exports) {
        module.exports = Mousetrap;
    }

    // expose mousetrap as an AMD module
    if (true) {
        !(__WEBPACK_AMD_DEFINE_RESULT__ = (function() {
            return Mousetrap;
        }).call(exports, __webpack_require__, exports, module),
				__WEBPACK_AMD_DEFINE_RESULT__ !== undefined && (module.exports = __WEBPACK_AMD_DEFINE_RESULT__));
    }
}) (typeof window !== 'undefined' ? window : null, typeof  window !== 'undefined' ? document : null);


/***/ }),

/***/ "mHlH":
/***/ (function(module, __webpack_exports__, __webpack_require__) {

"use strict";
/* unused harmony export useCallback */
/* unused harmony export useCallbackOne */
/* unused harmony export useMemo */
/* harmony export (binding) */ __webpack_require__.d(__webpack_exports__, "a", function() { return useMemoOne; });
/* harmony import */ var react__WEBPACK_IMPORTED_MODULE_0__ = __webpack_require__("cDcd");
/* harmony import */ var react__WEBPACK_IMPORTED_MODULE_0___default = /*#__PURE__*/__webpack_require__.n(react__WEBPACK_IMPORTED_MODULE_0__);


function areInputsEqual(newInputs, lastInputs) {
  if (newInputs.length !== lastInputs.length) {
    return false;
  }

  for (var i = 0; i < newInputs.length; i++) {
    if (newInputs[i] !== lastInputs[i]) {
      return false;
    }
  }

  return true;
}

function useMemoOne(getResult, inputs) {
  var initial = Object(react__WEBPACK_IMPORTED_MODULE_0__["useState"])(function () {
    return {
      inputs: inputs,
      result: getResult()
    };
  })[0];
  var isFirstRun = Object(react__WEBPACK_IMPORTED_MODULE_0__["useRef"])(true);
  var committed = Object(react__WEBPACK_IMPORTED_MODULE_0__["useRef"])(initial);
  var useCache = isFirstRun.current || Boolean(inputs && committed.current.inputs && areInputsEqual(inputs, committed.current.inputs));
  var cache = useCache ? committed.current : {
    inputs: inputs,
    result: getResult()
  };
  Object(react__WEBPACK_IMPORTED_MODULE_0__["useEffect"])(function () {
    isFirstRun.current = false;
    committed.current = cache;
  }, [cache]);
  return cache.result;
}
function useCallbackOne(callback, inputs) {
  return useMemoOne(function () {
    return callback;
  }, inputs);
}
var useMemo = useMemoOne;
var useCallback = useCallbackOne;

>>>>>>> 3c2c27c6

/***/ "mHlH":
/***/ (function(module, __webpack_exports__, __webpack_require__) {

<<<<<<< HEAD
"use strict";
/* unused harmony export useCallback */
/* unused harmony export useCallbackOne */
/* unused harmony export useMemo */
/* harmony export (binding) */ __webpack_require__.d(__webpack_exports__, "a", function() { return useMemoOne; });
/* harmony import */ var react__WEBPACK_IMPORTED_MODULE_0__ = __webpack_require__("cDcd");
/* harmony import */ var react__WEBPACK_IMPORTED_MODULE_0___default = /*#__PURE__*/__webpack_require__.n(react__WEBPACK_IMPORTED_MODULE_0__);


function areInputsEqual(newInputs, lastInputs) {
  if (newInputs.length !== lastInputs.length) {
    return false;
  }

  for (var i = 0; i < newInputs.length; i++) {
    if (newInputs[i] !== lastInputs[i]) {
      return false;
    }
  }

  return true;
}

function useMemoOne(getResult, inputs) {
  var initial = Object(react__WEBPACK_IMPORTED_MODULE_0__["useState"])(function () {
    return {
      inputs: inputs,
      result: getResult()
    };
  })[0];
  var isFirstRun = Object(react__WEBPACK_IMPORTED_MODULE_0__["useRef"])(true);
  var committed = Object(react__WEBPACK_IMPORTED_MODULE_0__["useRef"])(initial);
  var useCache = isFirstRun.current || Boolean(inputs && committed.current.inputs && areInputsEqual(inputs, committed.current.inputs));
  var cache = useCache ? committed.current : {
    inputs: inputs,
    result: getResult()
  };
  Object(react__WEBPACK_IMPORTED_MODULE_0__["useEffect"])(function () {
    isFirstRun.current = false;
    committed.current = cache;
  }, [cache]);
  return cache.result;
}
function useCallbackOne(callback, inputs) {
  return useMemoOne(function () {
    return callback;
  }, inputs);
}
var useMemo = useMemoOne;
var useCallback = useCallbackOne;

=======

/***/ }),

/***/ "rl8x":
/***/ (function(module, exports) {

(function() { module.exports = window["wp"]["isShallowEqual"]; }());

/***/ }),

/***/ "sxGJ":
/***/ (function(module, exports, __webpack_require__) {

/*!
 * clipboard.js v2.0.8
 * https://clipboardjs.com/
 *
 * Licensed MIT © Zeno Rocha
 */
(function webpackUniversalModuleDefinition(root, factory) {
	if(true)
		module.exports = factory();
	else {}
})(this, function() {
return /******/ (function() { // webpackBootstrap
/******/ 	var __webpack_modules__ = ({

/***/ 134:
/***/ (function(__unused_webpack_module, __webpack_exports__, __webpack_require__) {

"use strict";

// EXPORTS
__webpack_require__.d(__webpack_exports__, {
  "default": function() { return /* binding */ clipboard; }
});
>>>>>>> 3c2c27c6

// EXTERNAL MODULE: ./node_modules/tiny-emitter/index.js
var tiny_emitter = __webpack_require__(279);
var tiny_emitter_default = /*#__PURE__*/__webpack_require__.n(tiny_emitter);
// EXTERNAL MODULE: ./node_modules/good-listener/src/listen.js
var listen = __webpack_require__(370);
var listen_default = /*#__PURE__*/__webpack_require__.n(listen);
// EXTERNAL MODULE: ./node_modules/select/src/select.js
var src_select = __webpack_require__(817);
var select_default = /*#__PURE__*/__webpack_require__.n(src_select);
;// CONCATENATED MODULE: ./src/clipboard-action.js
function _typeof(obj) { "@babel/helpers - typeof"; if (typeof Symbol === "function" && typeof Symbol.iterator === "symbol") { _typeof = function _typeof(obj) { return typeof obj; }; } else { _typeof = function _typeof(obj) { return obj && typeof Symbol === "function" && obj.constructor === Symbol && obj !== Symbol.prototype ? "symbol" : typeof obj; }; } return _typeof(obj); }

function _classCallCheck(instance, Constructor) { if (!(instance instanceof Constructor)) { throw new TypeError("Cannot call a class as a function"); } }

<<<<<<< HEAD
/***/ }),

/***/ "md7G":
/***/ (function(module, __webpack_exports__, __webpack_require__) {
=======
function _defineProperties(target, props) { for (var i = 0; i < props.length; i++) { var descriptor = props[i]; descriptor.enumerable = descriptor.enumerable || false; descriptor.configurable = true; if ("value" in descriptor) descriptor.writable = true; Object.defineProperty(target, descriptor.key, descriptor); } }

function _createClass(Constructor, protoProps, staticProps) { if (protoProps) _defineProperties(Constructor.prototype, protoProps); if (staticProps) _defineProperties(Constructor, staticProps); return Constructor; }
>>>>>>> 3c2c27c6

"use strict";
/* harmony export (binding) */ __webpack_require__.d(__webpack_exports__, "a", function() { return _possibleConstructorReturn; });
/* harmony import */ var _babel_runtime_helpers_esm_typeof__WEBPACK_IMPORTED_MODULE_0__ = __webpack_require__("U8pU");
/* harmony import */ var _babel_runtime_helpers_esm_assertThisInitialized__WEBPACK_IMPORTED_MODULE_1__ = __webpack_require__("JX7q");

<<<<<<< HEAD

function _possibleConstructorReturn(self, call) {
  if (call && (Object(_babel_runtime_helpers_esm_typeof__WEBPACK_IMPORTED_MODULE_0__[/* default */ "a"])(call) === "object" || typeof call === "function")) {
    return call;
  }

  return Object(_babel_runtime_helpers_esm_assertThisInitialized__WEBPACK_IMPORTED_MODULE_1__[/* default */ "a"])(self);
}

/***/ }),

/***/ "rePB":
/***/ (function(module, __webpack_exports__, __webpack_require__) {

"use strict";
/* harmony export (binding) */ __webpack_require__.d(__webpack_exports__, "a", function() { return _defineProperty; });
function _defineProperty(obj, key, value) {
  if (key in obj) {
    Object.defineProperty(obj, key, {
      value: value,
      enumerable: true,
      configurable: true,
      writable: true
    });
  } else {
    obj[key] = value;
  }

  return obj;
}

/***/ }),

/***/ "rl8x":
/***/ (function(module, exports) {

(function() { module.exports = window["wp"]["isShallowEqual"]; }());

/***/ }),

/***/ "s4An":
/***/ (function(module, __webpack_exports__, __webpack_require__) {

"use strict";
/* harmony export (binding) */ __webpack_require__.d(__webpack_exports__, "a", function() { return _setPrototypeOf; });
function _setPrototypeOf(o, p) {
  _setPrototypeOf = Object.setPrototypeOf || function _setPrototypeOf(o, p) {
    o.__proto__ = p;
    return o;
  };

  return _setPrototypeOf(o, p);
}

/***/ }),

/***/ "sxGJ":
/***/ (function(module, exports, __webpack_require__) {

/*!
 * clipboard.js v2.0.6
 * https://clipboardjs.com/
 * 
 * Licensed MIT © Zeno Rocha
 */
(function webpackUniversalModuleDefinition(root, factory) {
	if(true)
		module.exports = factory();
	else {}
})(this, function() {
return /******/ (function(modules) { // webpackBootstrap
/******/ 	// The module cache
/******/ 	var installedModules = {};
/******/
/******/ 	// The require function
/******/ 	function __webpack_require__(moduleId) {
/******/
/******/ 		// Check if module is in cache
/******/ 		if(installedModules[moduleId]) {
/******/ 			return installedModules[moduleId].exports;
/******/ 		}
/******/ 		// Create a new module (and put it into the cache)
/******/ 		var module = installedModules[moduleId] = {
/******/ 			i: moduleId,
/******/ 			l: false,
/******/ 			exports: {}
/******/ 		};
/******/
/******/ 		// Execute the module function
/******/ 		modules[moduleId].call(module.exports, module, module.exports, __webpack_require__);
/******/
/******/ 		// Flag the module as loaded
/******/ 		module.l = true;
/******/
/******/ 		// Return the exports of the module
/******/ 		return module.exports;
/******/ 	}
/******/
/******/
/******/ 	// expose the modules object (__webpack_modules__)
/******/ 	__webpack_require__.m = modules;
/******/
/******/ 	// expose the module cache
/******/ 	__webpack_require__.c = installedModules;
/******/
/******/ 	// define getter function for harmony exports
/******/ 	__webpack_require__.d = function(exports, name, getter) {
/******/ 		if(!__webpack_require__.o(exports, name)) {
/******/ 			Object.defineProperty(exports, name, { enumerable: true, get: getter });
/******/ 		}
/******/ 	};
/******/
/******/ 	// define __esModule on exports
/******/ 	__webpack_require__.r = function(exports) {
/******/ 		if(typeof Symbol !== 'undefined' && Symbol.toStringTag) {
/******/ 			Object.defineProperty(exports, Symbol.toStringTag, { value: 'Module' });
/******/ 		}
/******/ 		Object.defineProperty(exports, '__esModule', { value: true });
/******/ 	};
/******/
/******/ 	// create a fake namespace object
/******/ 	// mode & 1: value is a module id, require it
/******/ 	// mode & 2: merge all properties of value into the ns
/******/ 	// mode & 4: return value when already ns object
/******/ 	// mode & 8|1: behave like require
/******/ 	__webpack_require__.t = function(value, mode) {
/******/ 		if(mode & 1) value = __webpack_require__(value);
/******/ 		if(mode & 8) return value;
/******/ 		if((mode & 4) && typeof value === 'object' && value && value.__esModule) return value;
/******/ 		var ns = Object.create(null);
/******/ 		__webpack_require__.r(ns);
/******/ 		Object.defineProperty(ns, 'default', { enumerable: true, value: value });
/******/ 		if(mode & 2 && typeof value != 'string') for(var key in value) __webpack_require__.d(ns, key, function(key) { return value[key]; }.bind(null, key));
/******/ 		return ns;
/******/ 	};
/******/
/******/ 	// getDefaultExport function for compatibility with non-harmony modules
/******/ 	__webpack_require__.n = function(module) {
/******/ 		var getter = module && module.__esModule ?
/******/ 			function getDefault() { return module['default']; } :
/******/ 			function getModuleExports() { return module; };
/******/ 		__webpack_require__.d(getter, 'a', getter);
/******/ 		return getter;
/******/ 	};
/******/
/******/ 	// Object.prototype.hasOwnProperty.call
/******/ 	__webpack_require__.o = function(object, property) { return Object.prototype.hasOwnProperty.call(object, property); };
/******/
/******/ 	// __webpack_public_path__
/******/ 	__webpack_require__.p = "";
/******/
/******/
/******/ 	// Load entry module and return exports
/******/ 	return __webpack_require__(__webpack_require__.s = 6);
/******/ })
/************************************************************************/
/******/ ([
/* 0 */
/***/ (function(module, exports) {

function select(element) {
    var selectedText;

    if (element.nodeName === 'SELECT') {
        element.focus();

        selectedText = element.value;
    }
    else if (element.nodeName === 'INPUT' || element.nodeName === 'TEXTAREA') {
        var isReadOnly = element.hasAttribute('readonly');

        if (!isReadOnly) {
            element.setAttribute('readonly', '');
        }

        element.select();
        element.setSelectionRange(0, element.value.length);

        if (!isReadOnly) {
            element.removeAttribute('readonly');
        }

        selectedText = element.value;
    }
    else {
        if (element.hasAttribute('contenteditable')) {
            element.focus();
        }

        var selection = window.getSelection();
        var range = document.createRange();

        range.selectNodeContents(element);
        selection.removeAllRanges();
        selection.addRange(range);

        selectedText = selection.toString();
    }

    return selectedText;
}

module.exports = select;


/***/ }),
/* 1 */
/***/ (function(module, exports) {

function E () {
  // Keep this empty so it's easier to inherit from
  // (via https://github.com/lipsmack from https://github.com/scottcorgan/tiny-emitter/issues/3)
}

E.prototype = {
  on: function (name, callback, ctx) {
    var e = this.e || (this.e = {});

    (e[name] || (e[name] = [])).push({
      fn: callback,
      ctx: ctx
    });

    return this;
  },

  once: function (name, callback, ctx) {
    var self = this;
    function listener () {
      self.off(name, listener);
      callback.apply(ctx, arguments);
    };
=======
/**
 * Inner class which performs selection from either `text` or `target`
 * properties and then executes copy or cut operations.
 */

var ClipboardAction = /*#__PURE__*/function () {
  /**
   * @param {Object} options
   */
  function ClipboardAction(options) {
    _classCallCheck(this, ClipboardAction);

    this.resolveOptions(options);
    this.initSelection();
  }
  /**
   * Defines base properties passed from constructor.
   * @param {Object} options
   */


  _createClass(ClipboardAction, [{
    key: "resolveOptions",
    value: function resolveOptions() {
      var options = arguments.length > 0 && arguments[0] !== undefined ? arguments[0] : {};
      this.action = options.action;
      this.container = options.container;
      this.emitter = options.emitter;
      this.target = options.target;
      this.text = options.text;
      this.trigger = options.trigger;
      this.selectedText = '';
    }
    /**
     * Decides which selection strategy is going to be applied based
     * on the existence of `text` and `target` properties.
     */

  }, {
    key: "initSelection",
    value: function initSelection() {
      if (this.text) {
        this.selectFake();
      } else if (this.target) {
        this.selectTarget();
      }
    }
    /**
     * Creates a fake textarea element, sets its value from `text` property,
     */

  }, {
    key: "createFakeElement",
    value: function createFakeElement() {
      var isRTL = document.documentElement.getAttribute('dir') === 'rtl';
      this.fakeElem = document.createElement('textarea'); // Prevent zooming on iOS

      this.fakeElem.style.fontSize = '12pt'; // Reset box model

      this.fakeElem.style.border = '0';
      this.fakeElem.style.padding = '0';
      this.fakeElem.style.margin = '0'; // Move element out of screen horizontally

      this.fakeElem.style.position = 'absolute';
      this.fakeElem.style[isRTL ? 'right' : 'left'] = '-9999px'; // Move element to the same position vertically

      var yPosition = window.pageYOffset || document.documentElement.scrollTop;
      this.fakeElem.style.top = "".concat(yPosition, "px");
      this.fakeElem.setAttribute('readonly', '');
      this.fakeElem.value = this.text;
      return this.fakeElem;
    }
    /**
     * Get's the value of fakeElem,
     * and makes a selection on it.
     */

  }, {
    key: "selectFake",
    value: function selectFake() {
      var _this = this;

      var fakeElem = this.createFakeElement();

      this.fakeHandlerCallback = function () {
        return _this.removeFake();
      };

      this.fakeHandler = this.container.addEventListener('click', this.fakeHandlerCallback) || true;
      this.container.appendChild(fakeElem);
      this.selectedText = select_default()(fakeElem);
      this.copyText();
      this.removeFake();
    }
    /**
     * Only removes the fake element after another click event, that way
     * a user can hit `Ctrl+C` to copy because selection still exists.
     */

  }, {
    key: "removeFake",
    value: function removeFake() {
      if (this.fakeHandler) {
        this.container.removeEventListener('click', this.fakeHandlerCallback);
        this.fakeHandler = null;
        this.fakeHandlerCallback = null;
      }

      if (this.fakeElem) {
        this.container.removeChild(this.fakeElem);
        this.fakeElem = null;
      }
    }
    /**
     * Selects the content from element passed on `target` property.
     */

  }, {
    key: "selectTarget",
    value: function selectTarget() {
      this.selectedText = select_default()(this.target);
      this.copyText();
    }
    /**
     * Executes the copy operation based on the current selection.
     */

  }, {
    key: "copyText",
    value: function copyText() {
      var succeeded;

      try {
        succeeded = document.execCommand(this.action);
      } catch (err) {
        succeeded = false;
      }

      this.handleResult(succeeded);
    }
    /**
     * Fires an event based on the copy operation result.
     * @param {Boolean} succeeded
     */

  }, {
    key: "handleResult",
    value: function handleResult(succeeded) {
      this.emitter.emit(succeeded ? 'success' : 'error', {
        action: this.action,
        text: this.selectedText,
        trigger: this.trigger,
        clearSelection: this.clearSelection.bind(this)
      });
    }
    /**
     * Moves focus away from `target` and back to the trigger, removes current selection.
     */

  }, {
    key: "clearSelection",
    value: function clearSelection() {
      if (this.trigger) {
        this.trigger.focus();
      }

      document.activeElement.blur();
      window.getSelection().removeAllRanges();
    }
    /**
     * Sets the `action` to be performed which can be either 'copy' or 'cut'.
     * @param {String} action
     */

  }, {
    key: "destroy",

    /**
     * Destroy lifecycle.
     */
    value: function destroy() {
      this.removeFake();
    }
  }, {
    key: "action",
    set: function set() {
      var action = arguments.length > 0 && arguments[0] !== undefined ? arguments[0] : 'copy';
      this._action = action;

      if (this._action !== 'copy' && this._action !== 'cut') {
        throw new Error('Invalid "action" value, use either "copy" or "cut"');
      }
    }
    /**
     * Gets the `action` property.
     * @return {String}
     */
    ,
    get: function get() {
      return this._action;
    }
    /**
     * Sets the `target` property using an element
     * that will be have its content copied.
     * @param {Element} target
     */

  }, {
    key: "target",
    set: function set(target) {
      if (target !== undefined) {
        if (target && _typeof(target) === 'object' && target.nodeType === 1) {
          if (this.action === 'copy' && target.hasAttribute('disabled')) {
            throw new Error('Invalid "target" attribute. Please use "readonly" instead of "disabled" attribute');
          }

          if (this.action === 'cut' && (target.hasAttribute('readonly') || target.hasAttribute('disabled'))) {
            throw new Error('Invalid "target" attribute. You can\'t cut text from elements with "readonly" or "disabled" attributes');
          }

          this._target = target;
        } else {
          throw new Error('Invalid "target" value, use a valid Element');
        }
      }
    }
    /**
     * Gets the `target` property.
     * @return {String|HTMLElement}
     */
    ,
    get: function get() {
      return this._target;
    }
  }]);

  return ClipboardAction;
}();

/* harmony default export */ var clipboard_action = (ClipboardAction);
;// CONCATENATED MODULE: ./src/clipboard.js
function clipboard_typeof(obj) { "@babel/helpers - typeof"; if (typeof Symbol === "function" && typeof Symbol.iterator === "symbol") { clipboard_typeof = function _typeof(obj) { return typeof obj; }; } else { clipboard_typeof = function _typeof(obj) { return obj && typeof Symbol === "function" && obj.constructor === Symbol && obj !== Symbol.prototype ? "symbol" : typeof obj; }; } return clipboard_typeof(obj); }

function clipboard_classCallCheck(instance, Constructor) { if (!(instance instanceof Constructor)) { throw new TypeError("Cannot call a class as a function"); } }

function clipboard_defineProperties(target, props) { for (var i = 0; i < props.length; i++) { var descriptor = props[i]; descriptor.enumerable = descriptor.enumerable || false; descriptor.configurable = true; if ("value" in descriptor) descriptor.writable = true; Object.defineProperty(target, descriptor.key, descriptor); } }

function clipboard_createClass(Constructor, protoProps, staticProps) { if (protoProps) clipboard_defineProperties(Constructor.prototype, protoProps); if (staticProps) clipboard_defineProperties(Constructor, staticProps); return Constructor; }

function _inherits(subClass, superClass) { if (typeof superClass !== "function" && superClass !== null) { throw new TypeError("Super expression must either be null or a function"); } subClass.prototype = Object.create(superClass && superClass.prototype, { constructor: { value: subClass, writable: true, configurable: true } }); if (superClass) _setPrototypeOf(subClass, superClass); }

function _setPrototypeOf(o, p) { _setPrototypeOf = Object.setPrototypeOf || function _setPrototypeOf(o, p) { o.__proto__ = p; return o; }; return _setPrototypeOf(o, p); }

function _createSuper(Derived) { var hasNativeReflectConstruct = _isNativeReflectConstruct(); return function _createSuperInternal() { var Super = _getPrototypeOf(Derived), result; if (hasNativeReflectConstruct) { var NewTarget = _getPrototypeOf(this).constructor; result = Reflect.construct(Super, arguments, NewTarget); } else { result = Super.apply(this, arguments); } return _possibleConstructorReturn(this, result); }; }

function _possibleConstructorReturn(self, call) { if (call && (clipboard_typeof(call) === "object" || typeof call === "function")) { return call; } return _assertThisInitialized(self); }

function _assertThisInitialized(self) { if (self === void 0) { throw new ReferenceError("this hasn't been initialised - super() hasn't been called"); } return self; }

function _isNativeReflectConstruct() { if (typeof Reflect === "undefined" || !Reflect.construct) return false; if (Reflect.construct.sham) return false; if (typeof Proxy === "function") return true; try { Date.prototype.toString.call(Reflect.construct(Date, [], function () {})); return true; } catch (e) { return false; } }

function _getPrototypeOf(o) { _getPrototypeOf = Object.setPrototypeOf ? Object.getPrototypeOf : function _getPrototypeOf(o) { return o.__proto__ || Object.getPrototypeOf(o); }; return _getPrototypeOf(o); }

>>>>>>> 3c2c27c6

    listener._ = callback
    return this.on(name, listener, ctx);
  },

<<<<<<< HEAD
  emit: function (name) {
    var data = [].slice.call(arguments, 1);
    var evtArr = ((this.e || (this.e = {}))[name] || []).slice();
    var i = 0;
    var len = evtArr.length;

    for (i; i < len; i++) {
      evtArr[i].fn.apply(evtArr[i].ctx, data);
    }

    return this;
  },

  off: function (name, callback) {
    var e = this.e || (this.e = {});
    var evts = e[name];
    var liveEvents = [];

    if (evts && callback) {
      for (var i = 0, len = evts.length; i < len; i++) {
        if (evts[i].fn !== callback && evts[i].fn._ !== callback)
          liveEvents.push(evts[i]);
      }
    }

    // Remove event from queue to prevent memory leak
    // Suggested by https://github.com/lazd
    // Ref: https://github.com/scottcorgan/tiny-emitter/commit/c6ebfaa9bc973b33d110a84a307742b7cf94c953#commitcomment-5024910

    (liveEvents.length)
      ? e[name] = liveEvents
      : delete e[name];

    return this;
  }
};

module.exports = E;
module.exports.TinyEmitter = E;


/***/ }),
/* 2 */
/***/ (function(module, exports, __webpack_require__) {

var is = __webpack_require__(3);
var delegate = __webpack_require__(4);

/**
 * Validates all params and calls the right
 * listener function based on its target type.
 *
 * @param {String|HTMLElement|HTMLCollection|NodeList} target
 * @param {String} type
 * @param {Function} callback
 * @return {Object}
=======

/**
 * Helper function to retrieve attribute value.
 * @param {String} suffix
 * @param {Element} element
 */

function getAttributeValue(suffix, element) {
  var attribute = "data-clipboard-".concat(suffix);

  if (!element.hasAttribute(attribute)) {
    return;
  }

  return element.getAttribute(attribute);
}
/**
 * Base class which takes one or more elements, adds event listeners to them,
 * and instantiates a new `ClipboardAction` on each click.
>>>>>>> 3c2c27c6
 */
function listen(target, type, callback) {
    if (!target && !type && !callback) {
        throw new Error('Missing required arguments');
    }

<<<<<<< HEAD
    if (!is.string(type)) {
        throw new TypeError('Second argument must be a String');
    }

    if (!is.fn(callback)) {
        throw new TypeError('Third argument must be a Function');
    }

    if (is.node(target)) {
        return listenNode(target, type, callback);
    }
    else if (is.nodeList(target)) {
        return listenNodeList(target, type, callback);
    }
    else if (is.string(target)) {
        return listenSelector(target, type, callback);
    }
    else {
        throw new TypeError('First argument must be a String, HTMLElement, HTMLCollection, or NodeList');
    }
}

/**
 * Adds an event listener to a HTML element
 * and returns a remove listener function.
 *
 * @param {HTMLElement} node
 * @param {String} type
 * @param {Function} callback
 * @return {Object}
 */
function listenNode(node, type, callback) {
    node.addEventListener(type, callback);

    return {
        destroy: function() {
            node.removeEventListener(type, callback);
        }
    }
}

/**
 * Add an event listener to a list of HTML elements
 * and returns a remove listener function.
 *
 * @param {NodeList|HTMLCollection} nodeList
 * @param {String} type
 * @param {Function} callback
 * @return {Object}
 */
function listenNodeList(nodeList, type, callback) {
    Array.prototype.forEach.call(nodeList, function(node) {
        node.addEventListener(type, callback);
    });

    return {
        destroy: function() {
            Array.prototype.forEach.call(nodeList, function(node) {
                node.removeEventListener(type, callback);
            });
        }
    }
}

/**
 * Add an event listener to a selector
 * and returns a remove listener function.
 *
 * @param {String} selector
 * @param {String} type
 * @param {Function} callback
 * @return {Object}
 */
function listenSelector(selector, type, callback) {
    return delegate(document.body, selector, type, callback);
}

module.exports = listen;
=======

var Clipboard = /*#__PURE__*/function (_Emitter) {
  _inherits(Clipboard, _Emitter);

  var _super = _createSuper(Clipboard);

  /**
   * @param {String|HTMLElement|HTMLCollection|NodeList} trigger
   * @param {Object} options
   */
  function Clipboard(trigger, options) {
    var _this;

    clipboard_classCallCheck(this, Clipboard);

    _this = _super.call(this);

    _this.resolveOptions(options);

    _this.listenClick(trigger);
>>>>>>> 3c2c27c6

    return _this;
  }
  /**
   * Defines if attributes would be resolved using internal setter functions
   * or custom functions that were passed in the constructor.
   * @param {Object} options
   */

<<<<<<< HEAD
/***/ }),
/* 3 */
/***/ (function(module, exports) {

/**
 * Check if argument is a HTML element.
 *
 * @param {Object} value
 * @return {Boolean}
 */
exports.node = function(value) {
    return value !== undefined
        && value instanceof HTMLElement
        && value.nodeType === 1;
};

/**
 * Check if argument is a list of HTML elements.
 *
 * @param {Object} value
 * @return {Boolean}
 */
exports.nodeList = function(value) {
    var type = Object.prototype.toString.call(value);

    return value !== undefined
        && (type === '[object NodeList]' || type === '[object HTMLCollection]')
        && ('length' in value)
        && (value.length === 0 || exports.node(value[0]));
};

/**
 * Check if argument is a string.
 *
 * @param {Object} value
 * @return {Boolean}
 */
exports.string = function(value) {
    return typeof value === 'string'
        || value instanceof String;
};

/**
 * Check if argument is a function.
 *
 * @param {Object} value
 * @return {Boolean}
 */
exports.fn = function(value) {
    var type = Object.prototype.toString.call(value);

    return type === '[object Function]';
};


/***/ }),
/* 4 */
/***/ (function(module, exports, __webpack_require__) {

var closest = __webpack_require__(5);

/**
 * Delegates event to a selector.
 *
 * @param {Element} element
 * @param {String} selector
 * @param {String} type
 * @param {Function} callback
 * @param {Boolean} useCapture
 * @return {Object}
 */
function _delegate(element, selector, type, callback, useCapture) {
    var listenerFn = listener.apply(this, arguments);

    element.addEventListener(type, listenerFn, useCapture);

    return {
        destroy: function() {
            element.removeEventListener(type, listenerFn, useCapture);
        }
    }
}

/**
 * Delegates event to a selector.
 *
 * @param {Element|String|Array} [elements]
 * @param {String} selector
 * @param {String} type
 * @param {Function} callback
 * @param {Boolean} useCapture
 * @return {Object}
 */
function delegate(elements, selector, type, callback, useCapture) {
    // Handle the regular Element usage
    if (typeof elements.addEventListener === 'function') {
        return _delegate.apply(null, arguments);
    }

    // Handle Element-less usage, it defaults to global delegation
    if (typeof type === 'function') {
        // Use `document` as the first parameter, then apply arguments
        // This is a short way to .unshift `arguments` without running into deoptimizations
        return _delegate.bind(null, document).apply(null, arguments);
    }

    // Handle Selector-based usage
    if (typeof elements === 'string') {
        elements = document.querySelectorAll(elements);
    }

    // Handle Array-like based usage
    return Array.prototype.map.call(elements, function (element) {
        return _delegate(element, selector, type, callback, useCapture);
    });
}

/**
 * Finds closest match and invokes callback.
=======

  clipboard_createClass(Clipboard, [{
    key: "resolveOptions",
    value: function resolveOptions() {
      var options = arguments.length > 0 && arguments[0] !== undefined ? arguments[0] : {};
      this.action = typeof options.action === 'function' ? options.action : this.defaultAction;
      this.target = typeof options.target === 'function' ? options.target : this.defaultTarget;
      this.text = typeof options.text === 'function' ? options.text : this.defaultText;
      this.container = clipboard_typeof(options.container) === 'object' ? options.container : document.body;
    }
    /**
     * Adds a click event listener to the passed trigger.
     * @param {String|HTMLElement|HTMLCollection|NodeList} trigger
     */

  }, {
    key: "listenClick",
    value: function listenClick(trigger) {
      var _this2 = this;

      this.listener = listen_default()(trigger, 'click', function (e) {
        return _this2.onClick(e);
      });
    }
    /**
     * Defines a new `ClipboardAction` on each click event.
     * @param {Event} e
     */

  }, {
    key: "onClick",
    value: function onClick(e) {
      var trigger = e.delegateTarget || e.currentTarget;

      if (this.clipboardAction) {
        this.clipboardAction = null;
      }

      this.clipboardAction = new clipboard_action({
        action: this.action(trigger),
        target: this.target(trigger),
        text: this.text(trigger),
        container: this.container,
        trigger: trigger,
        emitter: this
      });
    }
    /**
     * Default `action` lookup function.
     * @param {Element} trigger
     */

  }, {
    key: "defaultAction",
    value: function defaultAction(trigger) {
      return getAttributeValue('action', trigger);
    }
    /**
     * Default `target` lookup function.
     * @param {Element} trigger
     */

  }, {
    key: "defaultTarget",
    value: function defaultTarget(trigger) {
      var selector = getAttributeValue('target', trigger);

      if (selector) {
        return document.querySelector(selector);
      }
    }
    /**
     * Returns the support of the given action, or all actions if no action is
     * given.
     * @param {String} [action]
     */

  }, {
    key: "defaultText",

    /**
     * Default `text` lookup function.
     * @param {Element} trigger
     */
    value: function defaultText(trigger) {
      return getAttributeValue('text', trigger);
    }
    /**
     * Destroy lifecycle.
     */

  }, {
    key: "destroy",
    value: function destroy() {
      this.listener.destroy();

      if (this.clipboardAction) {
        this.clipboardAction.destroy();
        this.clipboardAction = null;
      }
    }
  }], [{
    key: "isSupported",
    value: function isSupported() {
      var action = arguments.length > 0 && arguments[0] !== undefined ? arguments[0] : ['copy', 'cut'];
      var actions = typeof action === 'string' ? [action] : action;
      var support = !!document.queryCommandSupported;
      actions.forEach(function (action) {
        support = support && !!document.queryCommandSupported(action);
      });
      return support;
    }
  }]);

  return Clipboard;
}((tiny_emitter_default()));

/* harmony default export */ var clipboard = (Clipboard);

/***/ }),

/***/ 828:
/***/ (function(module) {

var DOCUMENT_NODE_TYPE = 9;

/**
 * A polyfill for Element.matches()
 */
if (typeof Element !== 'undefined' && !Element.prototype.matches) {
    var proto = Element.prototype;

    proto.matches = proto.matchesSelector ||
                    proto.mozMatchesSelector ||
                    proto.msMatchesSelector ||
                    proto.oMatchesSelector ||
                    proto.webkitMatchesSelector;
}

/**
 * Finds the closest parent that matches a selector.
 *
 * @param {Element} element
 * @param {String} selector
 * @return {Function}
 */
function closest (element, selector) {
    while (element && element.nodeType !== DOCUMENT_NODE_TYPE) {
        if (typeof element.matches === 'function' &&
            element.matches(selector)) {
          return element;
        }
        element = element.parentNode;
    }
}

module.exports = closest;


/***/ }),

/***/ 438:
/***/ (function(module, __unused_webpack_exports, __webpack_require__) {

var closest = __webpack_require__(828);

/**
 * Delegates event to a selector.
>>>>>>> 3c2c27c6
 *
 * @param {Element} element
 * @param {String} selector
 * @param {String} type
 * @param {Function} callback
<<<<<<< HEAD
 * @return {Function}
 */
function listener(element, selector, type, callback) {
    return function(e) {
        e.delegateTarget = closest(e.target, selector);

        if (e.delegateTarget) {
            callback.call(element, e);
        }
    }
}

module.exports = delegate;


/***/ }),
/* 5 */
/***/ (function(module, exports) {

var DOCUMENT_NODE_TYPE = 9;

/**
 * A polyfill for Element.matches()
 */
if (typeof Element !== 'undefined' && !Element.prototype.matches) {
    var proto = Element.prototype;

    proto.matches = proto.matchesSelector ||
                    proto.mozMatchesSelector ||
                    proto.msMatchesSelector ||
                    proto.oMatchesSelector ||
                    proto.webkitMatchesSelector;
}

/**
 * Finds the closest parent that matches a selector.
 *
 * @param {Element} element
 * @param {String} selector
 * @return {Function}
 */
function closest (element, selector) {
    while (element && element.nodeType !== DOCUMENT_NODE_TYPE) {
        if (typeof element.matches === 'function' &&
            element.matches(selector)) {
          return element;
        }
        element = element.parentNode;
    }
}

module.exports = closest;


/***/ }),
/* 6 */
/***/ (function(module, __webpack_exports__, __webpack_require__) {

"use strict";
__webpack_require__.r(__webpack_exports__);

// EXTERNAL MODULE: ./node_modules/select/src/select.js
var src_select = __webpack_require__(0);
var select_default = /*#__PURE__*/__webpack_require__.n(src_select);

// CONCATENATED MODULE: ./src/clipboard-action.js
var _typeof = typeof Symbol === "function" && typeof Symbol.iterator === "symbol" ? function (obj) { return typeof obj; } : function (obj) { return obj && typeof Symbol === "function" && obj.constructor === Symbol && obj !== Symbol.prototype ? "symbol" : typeof obj; };

var _createClass = function () { function defineProperties(target, props) { for (var i = 0; i < props.length; i++) { var descriptor = props[i]; descriptor.enumerable = descriptor.enumerable || false; descriptor.configurable = true; if ("value" in descriptor) descriptor.writable = true; Object.defineProperty(target, descriptor.key, descriptor); } } return function (Constructor, protoProps, staticProps) { if (protoProps) defineProperties(Constructor.prototype, protoProps); if (staticProps) defineProperties(Constructor, staticProps); return Constructor; }; }();

function _classCallCheck(instance, Constructor) { if (!(instance instanceof Constructor)) { throw new TypeError("Cannot call a class as a function"); } }



/**
 * Inner class which performs selection from either `text` or `target`
 * properties and then executes copy or cut operations.
=======
 * @param {Boolean} useCapture
 * @return {Object}
 */
function _delegate(element, selector, type, callback, useCapture) {
    var listenerFn = listener.apply(this, arguments);

    element.addEventListener(type, listenerFn, useCapture);

    return {
        destroy: function() {
            element.removeEventListener(type, listenerFn, useCapture);
        }
    }
}

/**
 * Delegates event to a selector.
 *
 * @param {Element|String|Array} [elements]
 * @param {String} selector
 * @param {String} type
 * @param {Function} callback
 * @param {Boolean} useCapture
 * @return {Object}
 */
function delegate(elements, selector, type, callback, useCapture) {
    // Handle the regular Element usage
    if (typeof elements.addEventListener === 'function') {
        return _delegate.apply(null, arguments);
    }

    // Handle Element-less usage, it defaults to global delegation
    if (typeof type === 'function') {
        // Use `document` as the first parameter, then apply arguments
        // This is a short way to .unshift `arguments` without running into deoptimizations
        return _delegate.bind(null, document).apply(null, arguments);
    }

    // Handle Selector-based usage
    if (typeof elements === 'string') {
        elements = document.querySelectorAll(elements);
    }

    // Handle Array-like based usage
    return Array.prototype.map.call(elements, function (element) {
        return _delegate(element, selector, type, callback, useCapture);
    });
}

/**
 * Finds closest match and invokes callback.
 *
 * @param {Element} element
 * @param {String} selector
 * @param {String} type
 * @param {Function} callback
 * @return {Function}
>>>>>>> 3c2c27c6
 */
function listener(element, selector, type, callback) {
    return function(e) {
        e.delegateTarget = closest(e.target, selector);

<<<<<<< HEAD
var clipboard_action_ClipboardAction = function () {
    /**
     * @param {Object} options
     */
    function ClipboardAction(options) {
        _classCallCheck(this, ClipboardAction);

        this.resolveOptions(options);
        this.initSelection();
    }

    /**
     * Defines base properties passed from constructor.
     * @param {Object} options
     */


    _createClass(ClipboardAction, [{
        key: 'resolveOptions',
        value: function resolveOptions() {
            var options = arguments.length > 0 && arguments[0] !== undefined ? arguments[0] : {};

            this.action = options.action;
            this.container = options.container;
            this.emitter = options.emitter;
            this.target = options.target;
            this.text = options.text;
            this.trigger = options.trigger;
=======
        if (e.delegateTarget) {
            callback.call(element, e);
        }
    }
}

module.exports = delegate;
>>>>>>> 3c2c27c6

            this.selectedText = '';
        }

<<<<<<< HEAD
        /**
         * Decides which selection strategy is going to be applied based
         * on the existence of `text` and `target` properties.
         */

    }, {
        key: 'initSelection',
        value: function initSelection() {
            if (this.text) {
                this.selectFake();
            } else if (this.target) {
                this.selectTarget();
            }
        }

        /**
         * Creates a fake textarea element, sets its value from `text` property,
         * and makes a selection on it.
         */

    }, {
        key: 'selectFake',
        value: function selectFake() {
            var _this = this;

            var isRTL = document.documentElement.getAttribute('dir') == 'rtl';

            this.removeFake();

            this.fakeHandlerCallback = function () {
                return _this.removeFake();
            };
            this.fakeHandler = this.container.addEventListener('click', this.fakeHandlerCallback) || true;

            this.fakeElem = document.createElement('textarea');
            // Prevent zooming on iOS
            this.fakeElem.style.fontSize = '12pt';
            // Reset box model
            this.fakeElem.style.border = '0';
            this.fakeElem.style.padding = '0';
            this.fakeElem.style.margin = '0';
            // Move element out of screen horizontally
            this.fakeElem.style.position = 'absolute';
            this.fakeElem.style[isRTL ? 'right' : 'left'] = '-9999px';
            // Move element to the same position vertically
            var yPosition = window.pageYOffset || document.documentElement.scrollTop;
            this.fakeElem.style.top = yPosition + 'px';

            this.fakeElem.setAttribute('readonly', '');
            this.fakeElem.value = this.text;

            this.container.appendChild(this.fakeElem);

            this.selectedText = select_default()(this.fakeElem);
            this.copyText();
        }

        /**
         * Only removes the fake element after another click event, that way
         * a user can hit `Ctrl+C` to copy because selection still exists.
         */

    }, {
        key: 'removeFake',
        value: function removeFake() {
            if (this.fakeHandler) {
                this.container.removeEventListener('click', this.fakeHandlerCallback);
                this.fakeHandler = null;
                this.fakeHandlerCallback = null;
            }

            if (this.fakeElem) {
                this.container.removeChild(this.fakeElem);
                this.fakeElem = null;
            }
        }

        /**
         * Selects the content from element passed on `target` property.
         */

    }, {
        key: 'selectTarget',
        value: function selectTarget() {
            this.selectedText = select_default()(this.target);
            this.copyText();
        }

        /**
         * Executes the copy operation based on the current selection.
         */

    }, {
        key: 'copyText',
        value: function copyText() {
            var succeeded = void 0;

            try {
                succeeded = document.execCommand(this.action);
            } catch (err) {
                succeeded = false;
            }

            this.handleResult(succeeded);
        }

        /**
         * Fires an event based on the copy operation result.
         * @param {Boolean} succeeded
         */

    }, {
        key: 'handleResult',
        value: function handleResult(succeeded) {
            this.emitter.emit(succeeded ? 'success' : 'error', {
                action: this.action,
                text: this.selectedText,
                trigger: this.trigger,
                clearSelection: this.clearSelection.bind(this)
            });
        }

        /**
         * Moves focus away from `target` and back to the trigger, removes current selection.
         */

    }, {
        key: 'clearSelection',
        value: function clearSelection() {
            if (this.trigger) {
                this.trigger.focus();
            }
            document.activeElement.blur();
            window.getSelection().removeAllRanges();
        }

        /**
         * Sets the `action` to be performed which can be either 'copy' or 'cut'.
         * @param {String} action
         */
=======
/***/ }),

/***/ 879:
/***/ (function(__unused_webpack_module, exports) {

/**
 * Check if argument is a HTML element.
 *
 * @param {Object} value
 * @return {Boolean}
 */
exports.node = function(value) {
    return value !== undefined
        && value instanceof HTMLElement
        && value.nodeType === 1;
};

/**
 * Check if argument is a list of HTML elements.
 *
 * @param {Object} value
 * @return {Boolean}
 */
exports.nodeList = function(value) {
    var type = Object.prototype.toString.call(value);

    return value !== undefined
        && (type === '[object NodeList]' || type === '[object HTMLCollection]')
        && ('length' in value)
        && (value.length === 0 || exports.node(value[0]));
};

/**
 * Check if argument is a string.
 *
 * @param {Object} value
 * @return {Boolean}
 */
exports.string = function(value) {
    return typeof value === 'string'
        || value instanceof String;
};

/**
 * Check if argument is a function.
 *
 * @param {Object} value
 * @return {Boolean}
 */
exports.fn = function(value) {
    var type = Object.prototype.toString.call(value);

    return type === '[object Function]';
};


/***/ }),

/***/ 370:
/***/ (function(module, __unused_webpack_exports, __webpack_require__) {

var is = __webpack_require__(879);
var delegate = __webpack_require__(438);

/**
 * Validates all params and calls the right
 * listener function based on its target type.
 *
 * @param {String|HTMLElement|HTMLCollection|NodeList} target
 * @param {String} type
 * @param {Function} callback
 * @return {Object}
 */
function listen(target, type, callback) {
    if (!target && !type && !callback) {
        throw new Error('Missing required arguments');
    }

    if (!is.string(type)) {
        throw new TypeError('Second argument must be a String');
    }

    if (!is.fn(callback)) {
        throw new TypeError('Third argument must be a Function');
    }

    if (is.node(target)) {
        return listenNode(target, type, callback);
    }
    else if (is.nodeList(target)) {
        return listenNodeList(target, type, callback);
    }
    else if (is.string(target)) {
        return listenSelector(target, type, callback);
    }
    else {
        throw new TypeError('First argument must be a String, HTMLElement, HTMLCollection, or NodeList');
    }
}

/**
 * Adds an event listener to a HTML element
 * and returns a remove listener function.
 *
 * @param {HTMLElement} node
 * @param {String} type
 * @param {Function} callback
 * @return {Object}
 */
function listenNode(node, type, callback) {
    node.addEventListener(type, callback);

    return {
        destroy: function() {
            node.removeEventListener(type, callback);
        }
    }
}

/**
 * Add an event listener to a list of HTML elements
 * and returns a remove listener function.
 *
 * @param {NodeList|HTMLCollection} nodeList
 * @param {String} type
 * @param {Function} callback
 * @return {Object}
 */
function listenNodeList(nodeList, type, callback) {
    Array.prototype.forEach.call(nodeList, function(node) {
        node.addEventListener(type, callback);
    });

    return {
        destroy: function() {
            Array.prototype.forEach.call(nodeList, function(node) {
                node.removeEventListener(type, callback);
            });
        }
    }
}

/**
 * Add an event listener to a selector
 * and returns a remove listener function.
 *
 * @param {String} selector
 * @param {String} type
 * @param {Function} callback
 * @return {Object}
 */
function listenSelector(selector, type, callback) {
    return delegate(document.body, selector, type, callback);
}

module.exports = listen;
>>>>>>> 3c2c27c6

    }, {
        key: 'destroy',

/***/ }),

<<<<<<< HEAD
        /**
         * Destroy lifecycle.
         */
        value: function destroy() {
            this.removeFake();
        }
    }, {
        key: 'action',
        set: function set() {
            var action = arguments.length > 0 && arguments[0] !== undefined ? arguments[0] : 'copy';

            this._action = action;

            if (this._action !== 'copy' && this._action !== 'cut') {
                throw new Error('Invalid "action" value, use either "copy" or "cut"');
            }
        }

        /**
         * Gets the `action` property.
         * @return {String}
         */
        ,
        get: function get() {
            return this._action;
        }

        /**
         * Sets the `target` property using an element
         * that will be have its content copied.
         * @param {Element} target
         */

    }, {
        key: 'target',
        set: function set(target) {
            if (target !== undefined) {
                if (target && (typeof target === 'undefined' ? 'undefined' : _typeof(target)) === 'object' && target.nodeType === 1) {
                    if (this.action === 'copy' && target.hasAttribute('disabled')) {
                        throw new Error('Invalid "target" attribute. Please use "readonly" instead of "disabled" attribute');
                    }

                    if (this.action === 'cut' && (target.hasAttribute('readonly') || target.hasAttribute('disabled'))) {
                        throw new Error('Invalid "target" attribute. You can\'t cut text from elements with "readonly" or "disabled" attributes');
                    }

                    this._target = target;
                } else {
                    throw new Error('Invalid "target" value, use a valid Element');
                }
            }
        }

        /**
         * Gets the `target` property.
         * @return {String|HTMLElement}
         */
        ,
        get: function get() {
            return this._target;
        }
    }]);

    return ClipboardAction;
}();

/* harmony default export */ var clipboard_action = (clipboard_action_ClipboardAction);
// EXTERNAL MODULE: ./node_modules/tiny-emitter/index.js
var tiny_emitter = __webpack_require__(1);
var tiny_emitter_default = /*#__PURE__*/__webpack_require__.n(tiny_emitter);

// EXTERNAL MODULE: ./node_modules/good-listener/src/listen.js
var listen = __webpack_require__(2);
var listen_default = /*#__PURE__*/__webpack_require__.n(listen);

// CONCATENATED MODULE: ./src/clipboard.js
var clipboard_typeof = typeof Symbol === "function" && typeof Symbol.iterator === "symbol" ? function (obj) { return typeof obj; } : function (obj) { return obj && typeof Symbol === "function" && obj.constructor === Symbol && obj !== Symbol.prototype ? "symbol" : typeof obj; };
=======
/***/ 817:
/***/ (function(module) {

function select(element) {
    var selectedText;

    if (element.nodeName === 'SELECT') {
        element.focus();

        selectedText = element.value;
    }
    else if (element.nodeName === 'INPUT' || element.nodeName === 'TEXTAREA') {
        var isReadOnly = element.hasAttribute('readonly');

        if (!isReadOnly) {
            element.setAttribute('readonly', '');
        }

        element.select();
        element.setSelectionRange(0, element.value.length);

        if (!isReadOnly) {
            element.removeAttribute('readonly');
        }

        selectedText = element.value;
    }
    else {
        if (element.hasAttribute('contenteditable')) {
            element.focus();
        }

        var selection = window.getSelection();
        var range = document.createRange();

        range.selectNodeContents(element);
        selection.removeAllRanges();
        selection.addRange(range);

        selectedText = selection.toString();
    }

    return selectedText;
}

module.exports = select;
>>>>>>> 3c2c27c6

var clipboard_createClass = function () { function defineProperties(target, props) { for (var i = 0; i < props.length; i++) { var descriptor = props[i]; descriptor.enumerable = descriptor.enumerable || false; descriptor.configurable = true; if ("value" in descriptor) descriptor.writable = true; Object.defineProperty(target, descriptor.key, descriptor); } } return function (Constructor, protoProps, staticProps) { if (protoProps) defineProperties(Constructor.prototype, protoProps); if (staticProps) defineProperties(Constructor, staticProps); return Constructor; }; }();

function clipboard_classCallCheck(instance, Constructor) { if (!(instance instanceof Constructor)) { throw new TypeError("Cannot call a class as a function"); } }

<<<<<<< HEAD
function _possibleConstructorReturn(self, call) { if (!self) { throw new ReferenceError("this hasn't been initialised - super() hasn't been called"); } return call && (typeof call === "object" || typeof call === "function") ? call : self; }

function _inherits(subClass, superClass) { if (typeof superClass !== "function" && superClass !== null) { throw new TypeError("Super expression must either be null or a function, not " + typeof superClass); } subClass.prototype = Object.create(superClass && superClass.prototype, { constructor: { value: subClass, enumerable: false, writable: true, configurable: true } }); if (superClass) Object.setPrototypeOf ? Object.setPrototypeOf(subClass, superClass) : subClass.__proto__ = superClass; }





/**
 * Base class which takes one or more elements, adds event listeners to them,
 * and instantiates a new `ClipboardAction` on each click.
 */

var clipboard_Clipboard = function (_Emitter) {
    _inherits(Clipboard, _Emitter);

    /**
     * @param {String|HTMLElement|HTMLCollection|NodeList} trigger
     * @param {Object} options
     */
    function Clipboard(trigger, options) {
        clipboard_classCallCheck(this, Clipboard);

        var _this = _possibleConstructorReturn(this, (Clipboard.__proto__ || Object.getPrototypeOf(Clipboard)).call(this));

        _this.resolveOptions(options);
        _this.listenClick(trigger);
        return _this;
    }

    /**
     * Defines if attributes would be resolved using internal setter functions
     * or custom functions that were passed in the constructor.
     * @param {Object} options
     */


    clipboard_createClass(Clipboard, [{
        key: 'resolveOptions',
        value: function resolveOptions() {
            var options = arguments.length > 0 && arguments[0] !== undefined ? arguments[0] : {};

            this.action = typeof options.action === 'function' ? options.action : this.defaultAction;
            this.target = typeof options.target === 'function' ? options.target : this.defaultTarget;
            this.text = typeof options.text === 'function' ? options.text : this.defaultText;
            this.container = clipboard_typeof(options.container) === 'object' ? options.container : document.body;
        }

        /**
         * Adds a click event listener to the passed trigger.
         * @param {String|HTMLElement|HTMLCollection|NodeList} trigger
         */

    }, {
        key: 'listenClick',
        value: function listenClick(trigger) {
            var _this2 = this;

            this.listener = listen_default()(trigger, 'click', function (e) {
                return _this2.onClick(e);
            });
        }

        /**
         * Defines a new `ClipboardAction` on each click event.
         * @param {Event} e
         */

    }, {
        key: 'onClick',
        value: function onClick(e) {
            var trigger = e.delegateTarget || e.currentTarget;

            if (this.clipboardAction) {
                this.clipboardAction = null;
            }

            this.clipboardAction = new clipboard_action({
                action: this.action(trigger),
                target: this.target(trigger),
                text: this.text(trigger),
                container: this.container,
                trigger: trigger,
                emitter: this
            });
        }

        /**
         * Default `action` lookup function.
         * @param {Element} trigger
         */

    }, {
        key: 'defaultAction',
        value: function defaultAction(trigger) {
            return getAttributeValue('action', trigger);
        }

        /**
         * Default `target` lookup function.
         * @param {Element} trigger
         */

    }, {
        key: 'defaultTarget',
        value: function defaultTarget(trigger) {
            var selector = getAttributeValue('target', trigger);

            if (selector) {
                return document.querySelector(selector);
            }
        }

        /**
         * Returns the support of the given action, or all actions if no action is
         * given.
         * @param {String} [action]
         */

    }, {
        key: 'defaultText',


        /**
         * Default `text` lookup function.
         * @param {Element} trigger
         */
        value: function defaultText(trigger) {
            return getAttributeValue('text', trigger);
        }

        /**
         * Destroy lifecycle.
         */

    }, {
        key: 'destroy',
        value: function destroy() {
            this.listener.destroy();

            if (this.clipboardAction) {
                this.clipboardAction.destroy();
                this.clipboardAction = null;
            }
        }
    }], [{
        key: 'isSupported',
        value: function isSupported() {
            var action = arguments.length > 0 && arguments[0] !== undefined ? arguments[0] : ['copy', 'cut'];

            var actions = typeof action === 'string' ? [action] : action;
            var support = !!document.queryCommandSupported;

            actions.forEach(function (action) {
                support = support && !!document.queryCommandSupported(action);
            });

            return support;
        }
    }]);

    return Clipboard;
}(tiny_emitter_default.a);

/**
 * Helper function to retrieve attribute value.
 * @param {String} suffix
 * @param {Element} element
 */


function getAttributeValue(suffix, element) {
    var attribute = 'data-clipboard-' + suffix;

    if (!element.hasAttribute(attribute)) {
        return;
    }

    return element.getAttribute(attribute);
}

/* harmony default export */ var clipboard = __webpack_exports__["default"] = (clipboard_Clipboard);

/***/ })
/******/ ])["default"];
});
=======
/***/ 279:
/***/ (function(module) {

function E () {
  // Keep this empty so it's easier to inherit from
  // (via https://github.com/lipsmack from https://github.com/scottcorgan/tiny-emitter/issues/3)
}

E.prototype = {
  on: function (name, callback, ctx) {
    var e = this.e || (this.e = {});

    (e[name] || (e[name] = [])).push({
      fn: callback,
      ctx: ctx
    });

    return this;
  },

  once: function (name, callback, ctx) {
    var self = this;
    function listener () {
      self.off(name, listener);
      callback.apply(ctx, arguments);
    };

    listener._ = callback
    return this.on(name, listener, ctx);
  },

  emit: function (name) {
    var data = [].slice.call(arguments, 1);
    var evtArr = ((this.e || (this.e = {}))[name] || []).slice();
    var i = 0;
    var len = evtArr.length;

    for (i; i < len; i++) {
      evtArr[i].fn.apply(evtArr[i].ctx, data);
    }

    return this;
  },

  off: function (name, callback) {
    var e = this.e || (this.e = {});
    var evts = e[name];
    var liveEvents = [];

    if (evts && callback) {
      for (var i = 0, len = evts.length; i < len; i++) {
        if (evts[i].fn !== callback && evts[i].fn._ !== callback)
          liveEvents.push(evts[i]);
      }
    }

    // Remove event from queue to prevent memory leak
    // Suggested by https://github.com/lazd
    // Ref: https://github.com/scottcorgan/tiny-emitter/commit/c6ebfaa9bc973b33d110a84a307742b7cf94c953#commitcomment-5024910

    (liveEvents.length)
      ? e[name] = liveEvents
      : delete e[name];
>>>>>>> 3c2c27c6

    return this;
  }
};

<<<<<<< HEAD
/***/ "vuIU":
/***/ (function(module, __webpack_exports__, __webpack_require__) {

"use strict";
/* harmony export (binding) */ __webpack_require__.d(__webpack_exports__, "a", function() { return _createClass; });
function _defineProperties(target, props) {
  for (var i = 0; i < props.length; i++) {
    var descriptor = props[i];
    descriptor.enumerable = descriptor.enumerable || false;
    descriptor.configurable = true;
    if ("value" in descriptor) descriptor.writable = true;
    Object.defineProperty(target, descriptor.key, descriptor);
  }
}

function _createClass(Constructor, protoProps, staticProps) {
  if (protoProps) _defineProperties(Constructor.prototype, protoProps);
  if (staticProps) _defineProperties(Constructor, staticProps);
  return Constructor;
}
=======
module.exports = E;
module.exports.TinyEmitter = E;


/***/ })

/******/ 	});
/************************************************************************/
/******/ 	// The module cache
/******/ 	var __webpack_module_cache__ = {};
/******/ 	
/******/ 	// The require function
/******/ 	function __webpack_require__(moduleId) {
/******/ 		// Check if module is in cache
/******/ 		if(__webpack_module_cache__[moduleId]) {
/******/ 			return __webpack_module_cache__[moduleId].exports;
/******/ 		}
/******/ 		// Create a new module (and put it into the cache)
/******/ 		var module = __webpack_module_cache__[moduleId] = {
/******/ 			// no module.id needed
/******/ 			// no module.loaded needed
/******/ 			exports: {}
/******/ 		};
/******/ 	
/******/ 		// Execute the module function
/******/ 		__webpack_modules__[moduleId](module, module.exports, __webpack_require__);
/******/ 	
/******/ 		// Return the exports of the module
/******/ 		return module.exports;
/******/ 	}
/******/ 	
/************************************************************************/
/******/ 	/* webpack/runtime/compat get default export */
/******/ 	!function() {
/******/ 		// getDefaultExport function for compatibility with non-harmony modules
/******/ 		__webpack_require__.n = function(module) {
/******/ 			var getter = module && module.__esModule ?
/******/ 				function() { return module['default']; } :
/******/ 				function() { return module; };
/******/ 			__webpack_require__.d(getter, { a: getter });
/******/ 			return getter;
/******/ 		};
/******/ 	}();
/******/ 	
/******/ 	/* webpack/runtime/define property getters */
/******/ 	!function() {
/******/ 		// define getter functions for harmony exports
/******/ 		__webpack_require__.d = function(exports, definition) {
/******/ 			for(var key in definition) {
/******/ 				if(__webpack_require__.o(definition, key) && !__webpack_require__.o(exports, key)) {
/******/ 					Object.defineProperty(exports, key, { enumerable: true, get: definition[key] });
/******/ 				}
/******/ 			}
/******/ 		};
/******/ 	}();
/******/ 	
/******/ 	/* webpack/runtime/hasOwnProperty shorthand */
/******/ 	!function() {
/******/ 		__webpack_require__.o = function(obj, prop) { return Object.prototype.hasOwnProperty.call(obj, prop); }
/******/ 	}();
/******/ 	
/************************************************************************/
/******/ 	// module exports must be returned from runtime so entry inlining is disabled
/******/ 	// startup
/******/ 	// Load entry module and return exports
/******/ 	return __webpack_require__(134);
/******/ })()
.default;
});
>>>>>>> 3c2c27c6

/***/ }),

/***/ "wx14":
/***/ (function(module, __webpack_exports__, __webpack_require__) {

"use strict";
/* harmony export (binding) */ __webpack_require__.d(__webpack_exports__, "a", function() { return _extends; });
function _extends() {
  _extends = Object.assign || function (target) {
    for (var i = 1; i < arguments.length; i++) {
      var source = arguments[i];

      for (var key in source) {
        if (Object.prototype.hasOwnProperty.call(source, key)) {
          target[key] = source[key];
        }
      }
    }

    return target;
  };

  return _extends.apply(this, arguments);
}

/***/ })

/******/ });<|MERGE_RESOLUTION|>--- conflicted
+++ resolved
@@ -91,217 +91,23 @@
 /***/ (function(module, exports) {
 
 (function() { module.exports = window["wp"]["dom"]; }());
-<<<<<<< HEAD
 
 /***/ }),
 
-/***/ "1OyB":
-/***/ (function(module, __webpack_exports__, __webpack_require__) {
-
-"use strict";
-/* harmony export (binding) */ __webpack_require__.d(__webpack_exports__, "a", function() { return _classCallCheck; });
-function _classCallCheck(instance, Constructor) {
-  if (!(instance instanceof Constructor)) {
-    throw new TypeError("Cannot call a class as a function");
-  }
-}
-
-/***/ }),
-
-/***/ "25BE":
-/***/ (function(module, __webpack_exports__, __webpack_require__) {
-
-"use strict";
-/* harmony export (binding) */ __webpack_require__.d(__webpack_exports__, "a", function() { return _iterableToArray; });
-function _iterableToArray(iter) {
-  if (typeof Symbol !== "undefined" && Symbol.iterator in Object(iter)) return Array.from(iter);
-}
-
-/***/ }),
-
-/***/ "4eJC":
-/***/ (function(module, exports, __webpack_require__) {
-
-/**
- * Memize options object.
- *
- * @typedef MemizeOptions
- *
- * @property {number} [maxSize] Maximum size of the cache.
- */
-
-/**
- * Internal cache entry.
- *
- * @typedef MemizeCacheNode
- *
- * @property {?MemizeCacheNode|undefined} [prev] Previous node.
- * @property {?MemizeCacheNode|undefined} [next] Next node.
- * @property {Array<*>}                   args   Function arguments for cache
- *                                               entry.
- * @property {*}                          val    Function result.
- */
-
-/**
- * Properties of the enhanced function for controlling cache.
- *
- * @typedef MemizeMemoizedFunction
- *
- * @property {()=>void} clear Clear the cache.
- */
-
-/**
- * Accepts a function to be memoized, and returns a new memoized function, with
- * optional options.
- *
- * @template {Function} F
- *
- * @param {F}             fn        Function to memoize.
- * @param {MemizeOptions} [options] Options object.
- *
- * @return {F & MemizeMemoizedFunction} Memoized function.
- */
-function memize( fn, options ) {
-	var size = 0;
-=======
->>>>>>> 3c2c27c6
-
-	/** @type {?MemizeCacheNode|undefined} */
-	var head;
-
-<<<<<<< HEAD
-	/** @type {?MemizeCacheNode|undefined} */
-	var tail;
-
-	options = options || {};
-
-	function memoized( /* ...args */ ) {
-		var node = head,
-			len = arguments.length,
-			args, i;
-
-		searchCache: while ( node ) {
-			// Perform a shallow equality test to confirm that whether the node
-			// under test is a candidate for the arguments passed. Two arrays
-			// are shallowly equal if their length matches and each entry is
-			// strictly equal between the two sets. Avoid abstracting to a
-			// function which could incur an arguments leaking deoptimization.
-
-			// Check whether node arguments match arguments length
-			if ( node.args.length !== arguments.length ) {
-				node = node.next;
-				continue;
-			}
-
-			// Check whether node arguments match arguments values
-			for ( i = 0; i < len; i++ ) {
-				if ( node.args[ i ] !== arguments[ i ] ) {
-					node = node.next;
-					continue searchCache;
-				}
-			}
-
-			// At this point we can assume we've found a match
-
-			// Surface matched node to head if not already
-			if ( node !== head ) {
-				// As tail, shift to previous. Must only shift if not also
-				// head, since if both head and tail, there is no previous.
-				if ( node === tail ) {
-					tail = node.prev;
-				}
-
-				// Adjust siblings to point to each other. If node was tail,
-				// this also handles new tail's empty `next` assignment.
-				/** @type {MemizeCacheNode} */ ( node.prev ).next = node.next;
-				if ( node.next ) {
-					node.next.prev = node.prev;
-				}
-
-				node.next = head;
-				node.prev = null;
-				/** @type {MemizeCacheNode} */ ( head ).prev = node;
-				head = node;
-			}
-=======
 /***/ "GRId":
 /***/ (function(module, exports) {
 
 (function() { module.exports = window["wp"]["element"]; }());
->>>>>>> 3c2c27c6
-
-			// Return immediately
-			return node.val;
-		}
-
-<<<<<<< HEAD
-		// No cached value found. Continue to insertion phase:
-
-		// Create a copy of arguments (avoid leaking deoptimization)
-		args = new Array( len );
-		for ( i = 0; i < len; i++ ) {
-			args[ i ] = arguments[ i ];
-		}
-=======
+
+/***/ }),
+
 /***/ "NMb1":
 /***/ (function(module, exports) {
 
 (function() { module.exports = window["wp"]["deprecated"]; }());
->>>>>>> 3c2c27c6
-
-		node = {
-			args: args,
-
-<<<<<<< HEAD
-			// Generate the result from original function
-			val: fn.apply( null, args ),
-		};
-
-		// Don't need to check whether node is already head, since it would
-		// have been returned above already if it was
-
-		// Shift existing head down list
-		if ( head ) {
-			head.prev = node;
-			node.next = head;
-		} else {
-			// If no head, follows that there's no tail (at initial or reset)
-			tail = node;
-		}
-
-		// Trim tail if we're reached max size and are pending cache insertion
-		if ( size === /** @type {MemizeOptions} */ ( options ).maxSize ) {
-			tail = /** @type {MemizeCacheNode} */ ( tail ).prev;
-			/** @type {MemizeCacheNode} */ ( tail ).next = null;
-		} else {
-			size++;
-		}
-
-		head = node;
-
-		return node.val;
-	}
-
-	memoized.clear = function() {
-		head = null;
-		tail = null;
-		size = 0;
-	};
-
-	if ( false ) {}
-
-	// Ignore reason: There's not a clear solution to create an intersection of
-	// the function with additional properties, where the goal is to retain the
-	// function signature of the incoming argument and add control properties
-	// on the return value.
-
-	// @ts-ignore
-	return memoized;
-}
-
-module.exports = memize;
-
-=======
+
+/***/ }),
+
 /***/ "PD33":
 /***/ (function(module, __webpack_exports__, __webpack_require__) {
 
@@ -391,26 +197,8 @@
 var external_wp_element_ = __webpack_require__("GRId");
 
 // CONCATENATED MODULE: ./node_modules/@wordpress/compose/build-module/higher-order/if-condition/index.js
->>>>>>> 3c2c27c6
-
-
-<<<<<<< HEAD
-/***/ "BsWD":
-/***/ (function(module, __webpack_exports__, __webpack_require__) {
-
-"use strict";
-/* harmony export (binding) */ __webpack_require__.d(__webpack_exports__, "a", function() { return _unsupportedIterableToArray; });
-/* harmony import */ var _babel_runtime_helpers_esm_arrayLikeToArray__WEBPACK_IMPORTED_MODULE_0__ = __webpack_require__("a3WO");
-
-function _unsupportedIterableToArray(o, minLen) {
-  if (!o) return;
-  if (typeof o === "string") return Object(_babel_runtime_helpers_esm_arrayLikeToArray__WEBPACK_IMPORTED_MODULE_0__[/* default */ "a"])(o, minLen);
-  var n = Object.prototype.toString.call(o).slice(8, -1);
-  if (n === "Object" && o.constructor) n = o.constructor.name;
-  if (n === "Map" || n === "Set") return Array.from(o);
-  if (n === "Arguments" || /^(?:Ui|I)nt(?:8|16|32)(?:Clamped)?Array$/.test(n)) return Object(_babel_runtime_helpers_esm_arrayLikeToArray__WEBPACK_IMPORTED_MODULE_0__[/* default */ "a"])(o, minLen);
-}
-=======
+
+
 /**
  * Internal dependencies
  */
@@ -440,50 +228,26 @@
 
   return Object(external_wp_element_["createElement"])(WrappedComponent, props);
 }, 'ifCondition');
->>>>>>> 3c2c27c6
 
 /* harmony default export */ var if_condition = (ifCondition);
 
-<<<<<<< HEAD
-/***/ "DSFK":
-/***/ (function(module, __webpack_exports__, __webpack_require__) {
-
-"use strict";
-/* harmony export (binding) */ __webpack_require__.d(__webpack_exports__, "a", function() { return _arrayWithHoles; });
-function _arrayWithHoles(arr) {
-  if (Array.isArray(arr)) return arr;
-}
-=======
 // EXTERNAL MODULE: external ["wp","isShallowEqual"]
 var external_wp_isShallowEqual_ = __webpack_require__("rl8x");
 var external_wp_isShallowEqual_default = /*#__PURE__*/__webpack_require__.n(external_wp_isShallowEqual_);
 
 // CONCATENATED MODULE: ./node_modules/@wordpress/compose/build-module/higher-order/pure/index.js
->>>>>>> 3c2c27c6
-
-
-<<<<<<< HEAD
-/***/ "GRId":
-/***/ (function(module, exports) {
-
-(function() { module.exports = window["wp"]["element"]; }());
-=======
+
+
 /**
  * WordPress dependencies
  */
 
->>>>>>> 3c2c27c6
 
 /**
  * Internal dependencies
  */
 
-<<<<<<< HEAD
-/***/ "JX7q":
-/***/ (function(module, __webpack_exports__, __webpack_require__) {
-=======
  // eslint-disable-next-line no-duplicate-imports
->>>>>>> 3c2c27c6
 
 /**
  * Given a component returns the enhanced component augmented with a component
@@ -504,29 +268,6 @@
       return !external_wp_isShallowEqual_default()(nextProps, this.props);
     }
 
-<<<<<<< HEAD
-/***/ "Ji7U":
-/***/ (function(module, __webpack_exports__, __webpack_require__) {
-
-"use strict";
-/* harmony export (binding) */ __webpack_require__.d(__webpack_exports__, "a", function() { return _inherits; });
-/* harmony import */ var _babel_runtime_helpers_esm_setPrototypeOf__WEBPACK_IMPORTED_MODULE_0__ = __webpack_require__("s4An");
-
-function _inherits(subClass, superClass) {
-  if (typeof superClass !== "function" && superClass !== null) {
-    throw new TypeError("Super expression must either be null or a function");
-  }
-
-  subClass.prototype = Object.create(superClass && superClass.prototype, {
-    constructor: {
-      value: subClass,
-      writable: true,
-      configurable: true
-    }
-  });
-  if (superClass) Object(_babel_runtime_helpers_esm_setPrototypeOf__WEBPACK_IMPORTED_MODULE_0__[/* default */ "a"])(subClass, superClass);
-}
-=======
     render() {
       return Object(external_wp_element_["createElement"])(Wrapped, this.props);
     }
@@ -537,48 +278,11 @@
 
 // EXTERNAL MODULE: ./node_modules/@babel/runtime/helpers/esm/extends.js
 var esm_extends = __webpack_require__("wx14");
->>>>>>> 3c2c27c6
 
 // EXTERNAL MODULE: external ["wp","deprecated"]
 var external_wp_deprecated_ = __webpack_require__("NMb1");
 var external_wp_deprecated_default = /*#__PURE__*/__webpack_require__.n(external_wp_deprecated_);
 
-<<<<<<< HEAD
-/***/ "KQm4":
-/***/ (function(module, __webpack_exports__, __webpack_require__) {
-
-"use strict";
-
-// EXPORTS
-__webpack_require__.d(__webpack_exports__, "a", function() { return /* binding */ _toConsumableArray; });
-
-// EXTERNAL MODULE: ./node_modules/@babel/runtime/helpers/esm/arrayLikeToArray.js
-var arrayLikeToArray = __webpack_require__("a3WO");
-
-// CONCATENATED MODULE: ./node_modules/@babel/runtime/helpers/esm/arrayWithoutHoles.js
-
-function _arrayWithoutHoles(arr) {
-  if (Array.isArray(arr)) return Object(arrayLikeToArray["a" /* default */])(arr);
-}
-// EXTERNAL MODULE: ./node_modules/@babel/runtime/helpers/esm/iterableToArray.js
-var iterableToArray = __webpack_require__("25BE");
-
-// EXTERNAL MODULE: ./node_modules/@babel/runtime/helpers/esm/unsupportedIterableToArray.js
-var unsupportedIterableToArray = __webpack_require__("BsWD");
-
-// CONCATENATED MODULE: ./node_modules/@babel/runtime/helpers/esm/nonIterableSpread.js
-function _nonIterableSpread() {
-  throw new TypeError("Invalid attempt to spread non-iterable instance.\nIn order to be iterable, non-array objects must have a [Symbol.iterator]() method.");
-}
-// CONCATENATED MODULE: ./node_modules/@babel/runtime/helpers/esm/toConsumableArray.js
-
-
-
-
-function _toConsumableArray(arr) {
-  return _arrayWithoutHoles(arr) || Object(iterableToArray["a" /* default */])(arr) || Object(unsupportedIterableToArray["a" /* default */])(arr) || _nonIterableSpread();
-}
-=======
 // CONCATENATED MODULE: ./node_modules/@wordpress/compose/build-module/higher-order/with-global-events/listener.js
 /**
  * External dependencies
@@ -605,31 +309,10 @@
 
     this.listeners[eventType].push(instance);
   }
->>>>>>> 3c2c27c6
 
   remove(eventType, instance) {
     this.listeners[eventType] = Object(external_lodash_["without"])(this.listeners[eventType], instance);
 
-<<<<<<< HEAD
-/***/ "LFnd":
-/***/ (function(module, __webpack_exports__, __webpack_require__) {
-
-"use strict";
-function mergeRefs(refs) {
-  return function (value) {
-    refs.forEach(function (ref) {
-      if (typeof ref === "function") {
-        ref(value);
-      } else if (ref != null) {
-        ref.current = value;
-      }
-    });
-  };
-}
-
-/* harmony default export */ __webpack_exports__["a"] = (mergeRefs);
-
-=======
     if (!this.listeners[eventType].length) {
       // Removing last listener for this type, so unbind event.
       window.removeEventListener(eventType, this.handleEvent);
@@ -644,300 +327,13 @@
   }
 
 }
->>>>>>> 3c2c27c6
 
 /* harmony default export */ var listener = (listener_Listener);
 
-<<<<<<< HEAD
-/***/ "NMb1":
-/***/ (function(module, exports) {
-
-(function() { module.exports = window["wp"]["deprecated"]; }());
-=======
 // CONCATENATED MODULE: ./node_modules/@wordpress/compose/build-module/higher-order/with-global-events/index.js
 
->>>>>>> 3c2c27c6
-
-
-<<<<<<< HEAD
-/***/ "ODXe":
-/***/ (function(module, __webpack_exports__, __webpack_require__) {
-
-"use strict";
-
-// EXPORTS
-__webpack_require__.d(__webpack_exports__, "a", function() { return /* binding */ _slicedToArray; });
-
-// EXTERNAL MODULE: ./node_modules/@babel/runtime/helpers/esm/arrayWithHoles.js
-var arrayWithHoles = __webpack_require__("DSFK");
-
-// CONCATENATED MODULE: ./node_modules/@babel/runtime/helpers/esm/iterableToArrayLimit.js
-function _iterableToArrayLimit(arr, i) {
-  if (typeof Symbol === "undefined" || !(Symbol.iterator in Object(arr))) return;
-  var _arr = [];
-  var _n = true;
-  var _d = false;
-  var _e = undefined;
-
-  try {
-    for (var _i = arr[Symbol.iterator](), _s; !(_n = (_s = _i.next()).done); _n = true) {
-      _arr.push(_s.value);
-
-      if (i && _arr.length === i) break;
-    }
-  } catch (err) {
-    _d = true;
-    _e = err;
-  } finally {
-    try {
-      if (!_n && _i["return"] != null) _i["return"]();
-    } finally {
-      if (_d) throw _e;
-    }
-  }
-
-  return _arr;
-}
-// EXTERNAL MODULE: ./node_modules/@babel/runtime/helpers/esm/unsupportedIterableToArray.js
-var unsupportedIterableToArray = __webpack_require__("BsWD");
-
-// EXTERNAL MODULE: ./node_modules/@babel/runtime/helpers/esm/nonIterableRest.js
-var nonIterableRest = __webpack_require__("PYwp");
-
-// CONCATENATED MODULE: ./node_modules/@babel/runtime/helpers/esm/slicedToArray.js
-
-
-
-
-function _slicedToArray(arr, i) {
-  return Object(arrayWithHoles["a" /* default */])(arr) || _iterableToArrayLimit(arr, i) || Object(unsupportedIterableToArray["a" /* default */])(arr, i) || Object(nonIterableRest["a" /* default */])();
-}
-
-/***/ }),
-
-/***/ "PD33":
-/***/ (function(module, __webpack_exports__, __webpack_require__) {
-
-"use strict";
-// ESM COMPAT FLAG
-__webpack_require__.r(__webpack_exports__);
-
-// EXPORTS
-__webpack_require__.d(__webpack_exports__, "createHigherOrderComponent", function() { return /* reexport */ create_higher_order_component; });
-__webpack_require__.d(__webpack_exports__, "compose", function() { return /* reexport */ compose; });
-__webpack_require__.d(__webpack_exports__, "ifCondition", function() { return /* reexport */ if_condition; });
-__webpack_require__.d(__webpack_exports__, "pure", function() { return /* reexport */ higher_order_pure; });
-__webpack_require__.d(__webpack_exports__, "withGlobalEvents", function() { return /* reexport */ withGlobalEvents; });
-__webpack_require__.d(__webpack_exports__, "withInstanceId", function() { return /* reexport */ with_instance_id; });
-__webpack_require__.d(__webpack_exports__, "withSafeTimeout", function() { return /* reexport */ with_safe_timeout; });
-__webpack_require__.d(__webpack_exports__, "withState", function() { return /* reexport */ withState; });
-__webpack_require__.d(__webpack_exports__, "useConstrainedTabbing", function() { return /* reexport */ use_constrained_tabbing; });
-__webpack_require__.d(__webpack_exports__, "useCopyOnClick", function() { return /* reexport */ useCopyOnClick; });
-__webpack_require__.d(__webpack_exports__, "__experimentalUseDialog", function() { return /* reexport */ use_dialog; });
-__webpack_require__.d(__webpack_exports__, "__experimentalUseDragging", function() { return /* reexport */ useDragging; });
-__webpack_require__.d(__webpack_exports__, "useFocusOnMount", function() { return /* reexport */ useFocusOnMount; });
-__webpack_require__.d(__webpack_exports__, "__experimentalUseFocusOutside", function() { return /* reexport */ useFocusOutside; });
-__webpack_require__.d(__webpack_exports__, "useFocusReturn", function() { return /* reexport */ use_focus_return; });
-__webpack_require__.d(__webpack_exports__, "useInstanceId", function() { return /* reexport */ useInstanceId; });
-__webpack_require__.d(__webpack_exports__, "useIsomorphicLayoutEffect", function() { return /* reexport */ use_isomorphic_layout_effect; });
-__webpack_require__.d(__webpack_exports__, "useKeyboardShortcut", function() { return /* reexport */ use_keyboard_shortcut; });
-__webpack_require__.d(__webpack_exports__, "useMediaQuery", function() { return /* reexport */ useMediaQuery; });
-__webpack_require__.d(__webpack_exports__, "usePrevious", function() { return /* reexport */ usePrevious; });
-__webpack_require__.d(__webpack_exports__, "useReducedMotion", function() { return /* reexport */ use_reduced_motion; });
-__webpack_require__.d(__webpack_exports__, "useViewportMatch", function() { return /* reexport */ use_viewport_match; });
-__webpack_require__.d(__webpack_exports__, "useResizeObserver", function() { return /* reexport */ use_resize_observer; });
-__webpack_require__.d(__webpack_exports__, "useAsyncList", function() { return /* reexport */ use_async_list; });
-__webpack_require__.d(__webpack_exports__, "useWarnOnChange", function() { return /* reexport */ use_warn_on_change; });
-__webpack_require__.d(__webpack_exports__, "useDebounce", function() { return /* reexport */ useDebounce; });
-__webpack_require__.d(__webpack_exports__, "useThrottle", function() { return /* reexport */ useThrottle; });
-__webpack_require__.d(__webpack_exports__, "useRefEffect", function() { return /* reexport */ useRefEffect; });
-
-// EXTERNAL MODULE: external "lodash"
-var external_lodash_ = __webpack_require__("YLtl");
-
-// CONCATENATED MODULE: ./node_modules/@wordpress/compose/build-module/utils/create-higher-order-component/index.js
-/**
- * External dependencies
- */
-
-/**
- * Given a function mapping a component to an enhanced component and modifier
- * name, returns the enhanced component augmented with a generated displayName.
- *
- * @param {Function} mapComponentToEnhancedComponent Function mapping component
- *                                                   to enhanced component.
- * @param {string}   modifierName                    Seed name from which to
- *                                                   generated display name.
- *
- * @return {WPComponent} Component class with generated display name assigned.
- */
-
-function createHigherOrderComponent(mapComponentToEnhancedComponent, modifierName) {
-  return function (OriginalComponent) {
-    var EnhancedComponent = mapComponentToEnhancedComponent(OriginalComponent);
-    var _OriginalComponent$di = OriginalComponent.displayName,
-        displayName = _OriginalComponent$di === void 0 ? OriginalComponent.name || 'Component' : _OriginalComponent$di;
-    EnhancedComponent.displayName = "".concat(Object(external_lodash_["upperFirst"])(Object(external_lodash_["camelCase"])(modifierName)), "(").concat(displayName, ")");
-    return EnhancedComponent;
-  };
-}
-
-/* harmony default export */ var create_higher_order_component = (createHigherOrderComponent);
-
-// CONCATENATED MODULE: ./node_modules/@wordpress/compose/build-module/higher-order/compose.js
-/**
- * External dependencies
- */
-
-/**
- * Composes multiple higher-order components into a single higher-order component. Performs right-to-left function
- * composition, where each successive invocation is supplied the return value of the previous.
- *
- * @param {...Function} hocs The HOC functions to invoke.
- *
- * @return {Function} Returns the new composite function.
- */
-
-/* harmony default export */ var compose = (external_lodash_["flowRight"]);
-
-// EXTERNAL MODULE: external ["wp","element"]
-var external_wp_element_ = __webpack_require__("GRId");
-
-// CONCATENATED MODULE: ./node_modules/@wordpress/compose/build-module/higher-order/if-condition/index.js
-
-
-/**
- * Internal dependencies
- */
-
-/**
- * Higher-order component creator, creating a new component which renders if
- * the given condition is satisfied or with the given optional prop name.
- *
- * @param {Function} predicate Function to test condition.
- *
- * @return {Function} Higher-order component.
- */
-
-var if_condition_ifCondition = function ifCondition(predicate) {
-  return create_higher_order_component(function (WrappedComponent) {
-    return function (props) {
-      if (!predicate(props)) {
-        return null;
-      }
-
-      return Object(external_wp_element_["createElement"])(WrappedComponent, props);
-    };
-  }, 'ifCondition');
-};
-
-/* harmony default export */ var if_condition = (if_condition_ifCondition);
-
-// EXTERNAL MODULE: ./node_modules/@babel/runtime/helpers/esm/classCallCheck.js
-var classCallCheck = __webpack_require__("1OyB");
-
-// EXTERNAL MODULE: ./node_modules/@babel/runtime/helpers/esm/createClass.js
-var createClass = __webpack_require__("vuIU");
-
-// EXTERNAL MODULE: ./node_modules/@babel/runtime/helpers/esm/inherits.js
-var inherits = __webpack_require__("Ji7U");
-
-// EXTERNAL MODULE: ./node_modules/@babel/runtime/helpers/esm/possibleConstructorReturn.js
-var possibleConstructorReturn = __webpack_require__("md7G");
-
-// EXTERNAL MODULE: ./node_modules/@babel/runtime/helpers/esm/getPrototypeOf.js
-var getPrototypeOf = __webpack_require__("foSv");
-
-// EXTERNAL MODULE: external ["wp","isShallowEqual"]
-var external_wp_isShallowEqual_ = __webpack_require__("rl8x");
-var external_wp_isShallowEqual_default = /*#__PURE__*/__webpack_require__.n(external_wp_isShallowEqual_);
-
-// CONCATENATED MODULE: ./node_modules/@wordpress/compose/build-module/higher-order/pure/index.js
-
-
-
-
-
-
-
-function _createSuper(Derived) { var hasNativeReflectConstruct = _isNativeReflectConstruct(); return function _createSuperInternal() { var Super = Object(getPrototypeOf["a" /* default */])(Derived), result; if (hasNativeReflectConstruct) { var NewTarget = Object(getPrototypeOf["a" /* default */])(this).constructor; result = Reflect.construct(Super, arguments, NewTarget); } else { result = Super.apply(this, arguments); } return Object(possibleConstructorReturn["a" /* default */])(this, result); }; }
-
-function _isNativeReflectConstruct() { if (typeof Reflect === "undefined" || !Reflect.construct) return false; if (Reflect.construct.sham) return false; if (typeof Proxy === "function") return true; try { Date.prototype.toString.call(Reflect.construct(Date, [], function () {})); return true; } catch (e) { return false; } }
-
-/**
- * WordPress dependencies
- */
-
-
-/**
- * Internal dependencies
- */
-
-
-/**
- * Given a component returns the enhanced component augmented with a component
- * only rerendering when its props/state change
- *
- * @param {Function} mapComponentToEnhancedComponent Function mapping component
- *                                                   to enhanced component.
- * @param {string}   modifierName                    Seed name from which to
- *                                                   generated display name.
- *
- * @return {WPComponent} Component class with generated display name assigned.
- */
-
-var pure = create_higher_order_component(function (Wrapped) {
-  if (Wrapped.prototype instanceof external_wp_element_["Component"]) {
-    return /*#__PURE__*/function (_Wrapped) {
-      Object(inherits["a" /* default */])(_class, _Wrapped);
-
-      var _super = _createSuper(_class);
-
-      function _class() {
-        Object(classCallCheck["a" /* default */])(this, _class);
-
-        return _super.apply(this, arguments);
-      }
-
-      Object(createClass["a" /* default */])(_class, [{
-        key: "shouldComponentUpdate",
-        value: function shouldComponentUpdate(nextProps, nextState) {
-          return !external_wp_isShallowEqual_default()(nextProps, this.props) || !external_wp_isShallowEqual_default()(nextState, this.state);
-        }
-      }]);
-
-      return _class;
-    }(Wrapped);
-  }
-
-  return /*#__PURE__*/function (_Component) {
-    Object(inherits["a" /* default */])(_class2, _Component);
-
-    var _super2 = _createSuper(_class2);
-
-    function _class2() {
-      Object(classCallCheck["a" /* default */])(this, _class2);
-
-      return _super2.apply(this, arguments);
-    }
-
-    Object(createClass["a" /* default */])(_class2, [{
-      key: "shouldComponentUpdate",
-      value: function shouldComponentUpdate(nextProps) {
-        return !external_wp_isShallowEqual_default()(nextProps, this.props);
-      }
-    }, {
-      key: "render",
-      value: function render() {
-        return Object(external_wp_element_["createElement"])(Wrapped, this.props);
-      }
-    }]);
-
-    return _class2;
-  }(external_wp_element_["Component"]);
-}, 'pure');
-/* harmony default export */ var higher_order_pure = (pure);
-=======
+
+
 /**
  * External dependencies
  */
@@ -1183,85 +579,8 @@
 /* harmony default export */ var with_safe_timeout = (withSafeTimeout);
 
 // CONCATENATED MODULE: ./node_modules/@wordpress/compose/build-module/higher-order/with-state/index.js
->>>>>>> 3c2c27c6
-
-// EXTERNAL MODULE: ./node_modules/@babel/runtime/helpers/esm/extends.js
-var esm_extends = __webpack_require__("wx14");
-
-<<<<<<< HEAD
-// EXTERNAL MODULE: ./node_modules/@babel/runtime/helpers/esm/assertThisInitialized.js
-var assertThisInitialized = __webpack_require__("JX7q");
-
-// EXTERNAL MODULE: external ["wp","deprecated"]
-var external_wp_deprecated_ = __webpack_require__("NMb1");
-var external_wp_deprecated_default = /*#__PURE__*/__webpack_require__.n(external_wp_deprecated_);
-
-// CONCATENATED MODULE: ./node_modules/@wordpress/compose/build-module/higher-order/with-global-events/listener.js
-
-
-
-/**
- * External dependencies
- */
-
-/**
- * Class responsible for orchestrating event handling on the global window,
- * binding a single event to be shared across all handling instances, and
- * removing the handler when no instances are listening for the event.
- */
-
-var listener_Listener = /*#__PURE__*/function () {
-  function Listener() {
-    Object(classCallCheck["a" /* default */])(this, Listener);
-
-    this.listeners = {};
-    this.handleEvent = this.handleEvent.bind(this);
-  }
-
-  Object(createClass["a" /* default */])(Listener, [{
-    key: "add",
-    value: function add(eventType, instance) {
-      if (!this.listeners[eventType]) {
-        // Adding first listener for this type, so bind event.
-        window.addEventListener(eventType, this.handleEvent);
-        this.listeners[eventType] = [];
-      }
-
-      this.listeners[eventType].push(instance);
-    }
-  }, {
-    key: "remove",
-    value: function remove(eventType, instance) {
-      this.listeners[eventType] = Object(external_lodash_["without"])(this.listeners[eventType], instance);
-
-      if (!this.listeners[eventType].length) {
-        // Removing last listener for this type, so unbind event.
-        window.removeEventListener(eventType, this.handleEvent);
-        delete this.listeners[eventType];
-      }
-    }
-  }, {
-    key: "handleEvent",
-    value: function handleEvent(event) {
-      Object(external_lodash_["forEach"])(this.listeners[event.type], function (instance) {
-        instance.handleEvent(event);
-      });
-    }
-  }]);
-
-  return Listener;
-}();
-
-/* harmony default export */ var listener = (listener_Listener);
-
-// CONCATENATED MODULE: ./node_modules/@wordpress/compose/build-module/higher-order/with-global-events/index.js
-
-
-
-
-
-
-=======
+
+
 
 /**
  * WordPress dependencies
@@ -1359,142 +678,10 @@
       if (!tabbables.length) {
         return;
       }
->>>>>>> 3c2c27c6
 
       const firstTabbable = tabbables[0];
       const lastTabbable = tabbables[tabbables.length - 1];
 
-<<<<<<< HEAD
-
-function with_global_events_createSuper(Derived) { var hasNativeReflectConstruct = with_global_events_isNativeReflectConstruct(); return function _createSuperInternal() { var Super = Object(getPrototypeOf["a" /* default */])(Derived), result; if (hasNativeReflectConstruct) { var NewTarget = Object(getPrototypeOf["a" /* default */])(this).constructor; result = Reflect.construct(Super, arguments, NewTarget); } else { result = Super.apply(this, arguments); } return Object(possibleConstructorReturn["a" /* default */])(this, result); }; }
-
-function with_global_events_isNativeReflectConstruct() { if (typeof Reflect === "undefined" || !Reflect.construct) return false; if (Reflect.construct.sham) return false; if (typeof Proxy === "function") return true; try { Date.prototype.toString.call(Reflect.construct(Date, [], function () {})); return true; } catch (e) { return false; } }
-
-/**
- * External dependencies
- */
-
-/**
- * WordPress dependencies
- */
-
-
-
-/**
- * Internal dependencies
- */
-
-
-
-/**
- * Listener instance responsible for managing document event handling.
- *
- * @type {Listener}
- */
-
-var with_global_events_listener = new listener();
-/**
- * Higher-order component creator which, given an object of DOM event types and
- * values corresponding to a callback function name on the component, will
- * create or update a window event handler to invoke the callback when an event
- * occurs. On behalf of the consuming developer, the higher-order component
- * manages unbinding when the component unmounts, and binding at most a single
- * event handler for the entire application.
- *
- * @deprecated
- *
- * @param {Object<string,string>} eventTypesToHandlers Object with keys of DOM
- *                                                     event type, the value a
- *                                                     name of the function on
- *                                                     the original component's
- *                                                     instance which handles
- *                                                     the event.
- *
- * @return {Function} Higher-order component.
- */
-
-function withGlobalEvents(eventTypesToHandlers) {
-  external_wp_deprecated_default()('wp.compose.withGlobalEvents', {
-    alternative: 'useEffect'
-  });
-  return create_higher_order_component(function (WrappedComponent) {
-    var Wrapper = /*#__PURE__*/function (_Component) {
-      Object(inherits["a" /* default */])(Wrapper, _Component);
-
-      var _super = with_global_events_createSuper(Wrapper);
-
-      function Wrapper() {
-        var _this;
-
-        Object(classCallCheck["a" /* default */])(this, Wrapper);
-
-        _this = _super.apply(this, arguments);
-        _this.handleEvent = _this.handleEvent.bind(Object(assertThisInitialized["a" /* default */])(_this));
-        _this.handleRef = _this.handleRef.bind(Object(assertThisInitialized["a" /* default */])(_this));
-        return _this;
-      }
-
-      Object(createClass["a" /* default */])(Wrapper, [{
-        key: "componentDidMount",
-        value: function componentDidMount() {
-          var _this2 = this;
-
-          Object(external_lodash_["forEach"])(eventTypesToHandlers, function (handler, eventType) {
-            with_global_events_listener.add(eventType, _this2);
-          });
-        }
-      }, {
-        key: "componentWillUnmount",
-        value: function componentWillUnmount() {
-          var _this3 = this;
-
-          Object(external_lodash_["forEach"])(eventTypesToHandlers, function (handler, eventType) {
-            with_global_events_listener.remove(eventType, _this3);
-          });
-        }
-      }, {
-        key: "handleEvent",
-        value: function handleEvent(event) {
-          var handler = eventTypesToHandlers[event.type];
-
-          if (typeof this.wrappedRef[handler] === 'function') {
-            this.wrappedRef[handler](event);
-          }
-        }
-      }, {
-        key: "handleRef",
-        value: function handleRef(el) {
-          this.wrappedRef = el; // Any component using `withGlobalEvents` that is not setting a `ref`
-          // will cause `this.props.forwardedRef` to be `null`, so we need this
-          // check.
-
-          if (this.props.forwardedRef) {
-            this.props.forwardedRef(el);
-          }
-        }
-      }, {
-        key: "render",
-        value: function render() {
-          return Object(external_wp_element_["createElement"])(WrappedComponent, Object(esm_extends["a" /* default */])({}, this.props.ownProps, {
-            ref: this.handleRef
-          }));
-        }
-      }]);
-
-      return Wrapper;
-    }(external_wp_element_["Component"]);
-
-    return Object(external_wp_element_["forwardRef"])(function (props, ref) {
-      return Object(external_wp_element_["createElement"])(Wrapper, {
-        ownProps: props,
-        forwardedRef: ref
-      });
-    });
-  }, 'withGlobalEvents');
-}
-
-// CONCATENATED MODULE: ./node_modules/@wordpress/compose/build-module/hooks/use-instance-id/index.js
-=======
       if (event.shiftKey && event.target === firstTabbable) {
         event.preventDefault();
         /** @type {HTMLElement} */
@@ -1595,201 +782,10 @@
 }
 
 // CONCATENATED MODULE: ./node_modules/@wordpress/compose/build-module/hooks/use-ref-effect/index.js
->>>>>>> 3c2c27c6
 /**
  * WordPress dependencies
  */
 
-<<<<<<< HEAD
-var instanceMap = new WeakMap();
-/**
- * Creates a new id for a given object.
- *
- * @param {Object} object Object reference to create an id for.
- */
-
-function createId(object) {
-  var instances = instanceMap.get(object) || 0;
-  instanceMap.set(object, instances + 1);
-  return instances;
-}
-/**
- * Provides a unique instance ID.
- *
- * @param {Object} object Object reference to create an id for.
- * @param {string} prefix Prefix for the unique id.
- */
-
-
-function useInstanceId(object, prefix) {
-  return Object(external_wp_element_["useMemo"])(function () {
-    var id = createId(object);
-    return prefix ? "".concat(prefix, "-").concat(id) : id;
-  }, [object]);
-}
-
-// CONCATENATED MODULE: ./node_modules/@wordpress/compose/build-module/higher-order/with-instance-id/index.js
-
-
-
-/**
- * Internal dependencies
- */
-
-
-/**
- * A Higher Order Component used to be provide a unique instance ID by
- * component.
- *
- * @param {WPComponent} WrappedComponent The wrapped component.
- *
- * @return {WPComponent} Component with an instanceId prop.
- */
-
-/* harmony default export */ var with_instance_id = (create_higher_order_component(function (WrappedComponent) {
-  return function (props) {
-    var instanceId = useInstanceId(WrappedComponent);
-    return Object(external_wp_element_["createElement"])(WrappedComponent, Object(esm_extends["a" /* default */])({}, props, {
-      instanceId: instanceId
-    }));
-  };
-}, 'withInstanceId'));
-
-// CONCATENATED MODULE: ./node_modules/@wordpress/compose/build-module/higher-order/with-safe-timeout/index.js
-
-
-
-
-
-
-
-
-
-function with_safe_timeout_createSuper(Derived) { var hasNativeReflectConstruct = with_safe_timeout_isNativeReflectConstruct(); return function _createSuperInternal() { var Super = Object(getPrototypeOf["a" /* default */])(Derived), result; if (hasNativeReflectConstruct) { var NewTarget = Object(getPrototypeOf["a" /* default */])(this).constructor; result = Reflect.construct(Super, arguments, NewTarget); } else { result = Super.apply(this, arguments); } return Object(possibleConstructorReturn["a" /* default */])(this, result); }; }
-
-function with_safe_timeout_isNativeReflectConstruct() { if (typeof Reflect === "undefined" || !Reflect.construct) return false; if (Reflect.construct.sham) return false; if (typeof Proxy === "function") return true; try { Date.prototype.toString.call(Reflect.construct(Date, [], function () {})); return true; } catch (e) { return false; } }
-
-/**
- * External dependencies
- */
-
-/**
- * WordPress dependencies
- */
-
-
-/**
- * Internal dependencies
- */
-
-
-/**
- * A higher-order component used to provide and manage delayed function calls
- * that ought to be bound to a component's lifecycle.
- *
- * @param {WPComponent} OriginalComponent Component requiring setTimeout
- *
- * @return {WPComponent} Wrapped component.
- */
-
-var withSafeTimeout = create_higher_order_component(function (OriginalComponent) {
-  return /*#__PURE__*/function (_Component) {
-    Object(inherits["a" /* default */])(WrappedComponent, _Component);
-
-    var _super = with_safe_timeout_createSuper(WrappedComponent);
-
-    function WrappedComponent() {
-      var _this;
-
-      Object(classCallCheck["a" /* default */])(this, WrappedComponent);
-
-      _this = _super.apply(this, arguments);
-      _this.timeouts = [];
-      _this.setTimeout = _this.setTimeout.bind(Object(assertThisInitialized["a" /* default */])(_this));
-      _this.clearTimeout = _this.clearTimeout.bind(Object(assertThisInitialized["a" /* default */])(_this));
-      return _this;
-    }
-
-    Object(createClass["a" /* default */])(WrappedComponent, [{
-      key: "componentWillUnmount",
-      value: function componentWillUnmount() {
-        this.timeouts.forEach(clearTimeout);
-      }
-    }, {
-      key: "setTimeout",
-      value: function (_setTimeout) {
-        function setTimeout(_x, _x2) {
-          return _setTimeout.apply(this, arguments);
-        }
-
-        setTimeout.toString = function () {
-          return _setTimeout.toString();
-        };
-
-        return setTimeout;
-      }(function (fn, delay) {
-        var _this2 = this;
-
-        var id = setTimeout(function () {
-          fn();
-
-          _this2.clearTimeout(id);
-        }, delay);
-        this.timeouts.push(id);
-        return id;
-      })
-    }, {
-      key: "clearTimeout",
-      value: function (_clearTimeout) {
-        function clearTimeout(_x3) {
-          return _clearTimeout.apply(this, arguments);
-        }
-
-        clearTimeout.toString = function () {
-          return _clearTimeout.toString();
-        };
-
-        return clearTimeout;
-      }(function (id) {
-        clearTimeout(id);
-        this.timeouts = Object(external_lodash_["without"])(this.timeouts, id);
-      })
-    }, {
-      key: "render",
-      value: function render() {
-        return Object(external_wp_element_["createElement"])(OriginalComponent, Object(esm_extends["a" /* default */])({}, this.props, {
-          setTimeout: this.setTimeout,
-          clearTimeout: this.clearTimeout
-        }));
-      }
-    }]);
-
-    return WrappedComponent;
-  }(external_wp_element_["Component"]);
-}, 'withSafeTimeout');
-/* harmony default export */ var with_safe_timeout = (withSafeTimeout);
-
-// CONCATENATED MODULE: ./node_modules/@wordpress/compose/build-module/higher-order/with-state/index.js
-
-
-
-
-
-
-
-
-
-function with_state_createSuper(Derived) { var hasNativeReflectConstruct = with_state_isNativeReflectConstruct(); return function _createSuperInternal() { var Super = Object(getPrototypeOf["a" /* default */])(Derived), result; if (hasNativeReflectConstruct) { var NewTarget = Object(getPrototypeOf["a" /* default */])(this).constructor; result = Reflect.construct(Super, arguments, NewTarget); } else { result = Super.apply(this, arguments); } return Object(possibleConstructorReturn["a" /* default */])(this, result); }; }
-
-function with_state_isNativeReflectConstruct() { if (typeof Reflect === "undefined" || !Reflect.construct) return false; if (Reflect.construct.sham) return false; if (typeof Proxy === "function") return true; try { Date.prototype.toString.call(Reflect.construct(Date, [], function () {})); return true; } catch (e) { return false; } }
-
-/**
- * WordPress dependencies
- */
-
-/**
- * Internal dependencies
-=======
 /**
  * Effect-like ref callback. Just like with `useEffect`, this allows you to
  * return a cleanup function to be run if the ref changes or one of the
@@ -2085,7 +1081,6 @@
 
 /**
  * @typedef {import('react').MutableRefObject<FocusOutsideReactElement | undefined>} FocusOutsideRef
->>>>>>> 3c2c27c6
  */
 
 /**
@@ -2099,230 +1094,6 @@
  */
 
 /**
-<<<<<<< HEAD
- * A Higher Order Component used to provide and manage internal component state
- * via props.
- *
- * @param {?Object} initialState Optional initial state of the component.
- *
- * @return {WPComponent} Wrapped component.
- */
-
-function withState() {
-  var initialState = arguments.length > 0 && arguments[0] !== undefined ? arguments[0] : {};
-  return create_higher_order_component(function (OriginalComponent) {
-    return /*#__PURE__*/function (_Component) {
-      Object(inherits["a" /* default */])(WrappedComponent, _Component);
-
-      var _super = with_state_createSuper(WrappedComponent);
-
-      function WrappedComponent() {
-        var _this;
-
-        Object(classCallCheck["a" /* default */])(this, WrappedComponent);
-
-        _this = _super.apply(this, arguments);
-        _this.setState = _this.setState.bind(Object(assertThisInitialized["a" /* default */])(_this));
-        _this.state = initialState;
-        return _this;
-      }
-
-      Object(createClass["a" /* default */])(WrappedComponent, [{
-        key: "render",
-        value: function render() {
-          return Object(external_wp_element_["createElement"])(OriginalComponent, Object(esm_extends["a" /* default */])({}, this.props, this.state, {
-            setState: this.setState
-          }));
-        }
-      }]);
-
-      return WrappedComponent;
-    }(external_wp_element_["Component"]);
-  }, 'withState');
-}
-
-// EXTERNAL MODULE: external ["wp","keycodes"]
-var external_wp_keycodes_ = __webpack_require__("RxS6");
-
-// EXTERNAL MODULE: external ["wp","dom"]
-var external_wp_dom_ = __webpack_require__("1CF3");
-
-// EXTERNAL MODULE: ./node_modules/memize/index.js
-var memize = __webpack_require__("4eJC");
-var memize_default = /*#__PURE__*/__webpack_require__.n(memize);
-
-// CONCATENATED MODULE: ./node_modules/@wordpress/compose/build-module/hooks/use-callback-ref/index.js
-/**
- * External dependencies
- */
-
-/**
- * WordPress dependencies
- */
-
-
-
-function useCallbackRef(callback, deps) {
-  return Object(external_wp_element_["useCallback"])(memize_default()(callback, {
-    maxSize: 1
-  }), deps);
-}
-
-/* harmony default export */ var use_callback_ref = (useCallbackRef);
-
-// CONCATENATED MODULE: ./node_modules/@wordpress/compose/build-module/hooks/use-constrained-tabbing/index.js
-/**
- * WordPress dependencies
- */
-
-
-/**
- * Internal dependencies
- */
-
-
-/**
- * In Dialogs/modals, the tabbing must be constrained to the content of
- * the wrapper element. This hook adds the behavior to the returned ref.
- *
- * @return {Object|Function} Element Ref.
- *
- * @example
- * ```js
- * import { useConstrainedTabbing } from '@wordpress/compose';
- *
- * const ConstrainedTabbingExample = () => {
- *     const constrainedTabbingRef = useConstrainedTabbing()
- *     return (
- *         <div ref={ constrainedTabbingRef }>
- *             <Button />
- *             <Button />
- *         </div>
- *     );
- * }
- * ```
- */
-
-function useConstrainedTabbing() {
-  var ref = use_callback_ref(function (node) {
-    if (!node) {
-      return;
-    }
-
-    node.addEventListener('keydown', function (event) {
-      if (event.keyCode !== external_wp_keycodes_["TAB"]) {
-        return;
-      }
-
-      var tabbables = external_wp_dom_["focus"].tabbable.find(node);
-
-      if (!tabbables.length) {
-        return;
-      }
-
-      var firstTabbable = tabbables[0];
-      var lastTabbable = tabbables[tabbables.length - 1];
-
-      if (event.shiftKey && event.target === firstTabbable) {
-        event.preventDefault();
-        lastTabbable.focus();
-      } else if (!event.shiftKey && event.target === lastTabbable) {
-        event.preventDefault();
-        firstTabbable.focus();
-        /*
-         * When pressing Tab and none of the tabbables has focus, the keydown
-         * event happens on the wrapper div: move focus on the first tabbable.
-         */
-      } else if (!tabbables.includes(event.target)) {
-        event.preventDefault();
-        firstTabbable.focus();
-      }
-    });
-  }, []);
-  return ref;
-}
-
-/* harmony default export */ var use_constrained_tabbing = (useConstrainedTabbing);
-
-// EXTERNAL MODULE: ./node_modules/@babel/runtime/helpers/esm/slicedToArray.js + 1 modules
-var slicedToArray = __webpack_require__("ODXe");
-
-// EXTERNAL MODULE: ./node_modules/clipboard/dist/clipboard.js
-var dist_clipboard = __webpack_require__("sxGJ");
-var clipboard_default = /*#__PURE__*/__webpack_require__.n(dist_clipboard);
-
-// CONCATENATED MODULE: ./node_modules/@wordpress/compose/build-module/hooks/use-copy-on-click/index.js
-
-
-/**
- * External dependencies
- */
-
-/**
- * WordPress dependencies
- */
-
-
-/**
- * Copies the text to the clipboard when the element is clicked.
- *
- * @param {Object}          ref     Reference with the element.
- * @param {string|Function} text    The text to copy.
- * @param {number}          timeout Optional timeout to reset the returned
- *                                  state. 4 seconds by default.
- *
- * @return {boolean} Whether or not the text has been copied. Resets after the
- *                   timeout.
- */
-
-function useCopyOnClick(ref, _text) {
-  var timeout = arguments.length > 2 && arguments[2] !== undefined ? arguments[2] : 4000;
-  var clipboard = Object(external_wp_element_["useRef"])();
-
-  var _useState = Object(external_wp_element_["useState"])(false),
-      _useState2 = Object(slicedToArray["a" /* default */])(_useState, 2),
-      hasCopied = _useState2[0],
-      setHasCopied = _useState2[1];
-
-  Object(external_wp_element_["useEffect"])(function () {
-    var timeoutId; // Clipboard listens to click events.
-
-    clipboard.current = new clipboard_default.a(ref.current, {
-      text: function text() {
-        return typeof _text === 'function' ? _text() : _text;
-      }
-    });
-    clipboard.current.on('success', function (_ref) {
-      var clearSelection = _ref.clearSelection,
-          trigger = _ref.trigger;
-      // Clearing selection will move focus back to the triggering button,
-      // ensuring that it is not reset to the body, and further that it is
-      // kept within the rendered node.
-      clearSelection(); // Handle ClipboardJS focus bug, see https://github.com/zenorocha/clipboard.js/issues/680
-
-      if (trigger) {
-        trigger.focus();
-      }
-
-      if (timeout) {
-        setHasCopied(true);
-        clearTimeout(timeoutId);
-        timeoutId = setTimeout(function () {
-          return setHasCopied(false);
-        }, timeout);
-      }
-    });
-    return function () {
-      clipboard.current.destroy();
-      clearTimeout(timeoutId);
-    };
-  }, [_text, timeout, setHasCopied]);
-  return hasCopied;
-}
-
-// EXTERNAL MODULE: ./node_modules/@babel/runtime/helpers/esm/defineProperty.js
-var defineProperty = __webpack_require__("rePB");
-=======
  * A react hook that can be used to check whether focus has moved outside the
  * element the event handlers are bound to.
  *
@@ -2586,154 +1357,8 @@
 /**
  * Internal dependencies
  */
->>>>>>> 3c2c27c6
-
-// EXTERNAL MODULE: ./node_modules/react-merge-refs/dist/react-merge-refs.esm.js
-var react_merge_refs_esm = __webpack_require__("LFnd");
-
-<<<<<<< HEAD
-// CONCATENATED MODULE: ./node_modules/@wordpress/compose/build-module/hooks/use-focus-on-mount/index.js
-/**
- * WordPress dependencies
- */
-
-
-/**
- * Internal dependencies
- */
-
-
-/**
- * Hook used to focus the first tabbable element on mount.
- *
- * @param {boolean|string} focusOnMount Focus on mount mode.
- * @return {Function} Ref callback.
- *
- * @example
- * ```js
- * import { useFocusOnMount } from '@wordpress/compose';
- *
- * const WithFocusOnMount = () => {
- *     const ref = useFocusOnMount()
- *     return (
- *         <div ref={ ref }>
- *             <Button />
- *             <Button />
- *         </div>
- *     );
- * }
- * ```
- */
-
-function useFocusOnMount() {
-  var focusOnMount = arguments.length > 0 && arguments[0] !== undefined ? arguments[0] : 'firstElement';
-  var focusOnMountRef = Object(external_wp_element_["useRef"])(focusOnMount);
-  Object(external_wp_element_["useEffect"])(function () {
-    focusOnMountRef.current = focusOnMount;
-  }, [focusOnMount]);
-  return use_callback_ref(function (node) {
-    if (!node || focusOnMountRef.current === false) {
-      return;
-    }
-
-    if (node.contains(node.ownerDocument.activeElement)) {
-      return;
-    }
-
-    var target = node;
-
-    if (focusOnMountRef.current === 'firstElement') {
-      var firstTabbable = external_wp_dom_["focus"].tabbable.find(node)[0];
-
-      if (firstTabbable) {
-        target = firstTabbable;
-      }
-    }
-
-    target.focus();
-  }, []);
-}
-
-// CONCATENATED MODULE: ./node_modules/@wordpress/compose/build-module/hooks/use-focus-return/index.js
-/**
- * WordPress dependencies
- */
-
-/**
- * Internal dependencies
- */
-
-
-/**
- * When opening modals/sidebars/dialogs, the focus
- * must move to the opened area and return to the
- * previously focused element when closed.
- * The current hook implements the returning behavior.
- *
- * @param {Function?} onFocusReturn Overrides the default return behavior.
- * @return {Function} Element Ref.
- *
- * @example
- * ```js
- * import { useFocusReturn } from '@wordpress/compose';
- *
- * const WithFocusReturn = () => {
- *     const ref = useFocusReturn()
- *     return (
- *         <div ref={ ref }>
- *             <Button />
- *             <Button />
- *         </div>
- *     );
- * }
- * ```
- */
-
-function useFocusReturn(onFocusReturn) {
-  var ref = Object(external_wp_element_["useRef"])();
-  var focusedBeforeMount = Object(external_wp_element_["useRef"])();
-  var onFocusReturnRef = Object(external_wp_element_["useRef"])(onFocusReturn);
-  Object(external_wp_element_["useEffect"])(function () {
-    onFocusReturnRef.current = onFocusReturn;
-  }, [onFocusReturn]);
-  return use_callback_ref(function (node) {
-    if (node) {
-      // Set ref to be used when unmounting.
-      ref.current = node; // Only set when the node mounts.
-
-      if (focusedBeforeMount.current) {
-        return;
-      }
-
-      focusedBeforeMount.current = node.ownerDocument.activeElement;
-    } else if (focusedBeforeMount.current) {
-      var isFocused = ref.current.contains(ref.current.ownerDocument.activeElement);
-
-      if (ref.current.isConnected && !isFocused) {
-        return;
-      } // Defer to the component's own explicit focus return behavior, if
-      // specified. This allows for support that the `onFocusReturn`
-      // decides to allow the default behavior to occur under some
-      // conditions.
-
-
-      if (onFocusReturnRef.current) {
-        onFocusReturnRef.current();
-      } else {
-        focusedBeforeMount.current.focus();
-      }
-    }
-  }, []);
-}
-
-/* harmony default export */ var use_focus_return = (useFocusReturn);
-
-// CONCATENATED MODULE: ./node_modules/@wordpress/compose/build-module/hooks/use-focus-outside/index.js
-/**
- * External dependencies
- */
-
-=======
+
+
 function useDragging({
   onDragStart,
   onDragMove,
@@ -2968,208 +1593,10 @@
 /* harmony default export */ var use_reduced_motion = (useReducedMotion);
 
 // CONCATENATED MODULE: ./node_modules/@wordpress/compose/build-module/hooks/use-viewport-match/index.js
->>>>>>> 3c2c27c6
 /**
  * WordPress dependencies
  */
 
-<<<<<<< HEAD
-
-/**
- * Input types which are classified as button types, for use in considering
- * whether element is a (focus-normalized) button.
- *
- * @type {string[]}
- */
-
-var INPUT_BUTTON_TYPES = ['button', 'submit'];
-/**
- * @typedef {HTMLButtonElement | HTMLLinkElement | HTMLInputElement} FocusNormalizedButton
- */
-// Disable reason: Rule doesn't support predicate return types
-
-/* eslint-disable jsdoc/valid-types */
-
-/**
- * Returns true if the given element is a button element subject to focus
- * normalization, or false otherwise.
- *
- * @see https://developer.mozilla.org/en-US/docs/Web/HTML/Element/button#Clicking_and_focus
- *
- * @param {EventTarget} eventTarget The target from a mouse or touch event.
- *
- * @return {eventTarget is FocusNormalizedButton} Whether element is a button.
- */
-
-function isFocusNormalizedButton(eventTarget) {
-  if (!(eventTarget instanceof window.HTMLElement)) {
-    return false;
-  }
-
-  switch (eventTarget.nodeName) {
-    case 'A':
-    case 'BUTTON':
-      return true;
-
-    case 'INPUT':
-      return Object(external_lodash_["includes"])(INPUT_BUTTON_TYPES,
-      /** @type {HTMLInputElement} */
-      eventTarget.type);
-  }
-
-  return false;
-}
-/* eslint-enable jsdoc/valid-types */
-
-/**
- * @typedef {import('react').SyntheticEvent} SyntheticEvent
- */
-
-/**
- * @callback EventCallback
- * @param {SyntheticEvent} event input related event.
- */
-
-/**
- * @typedef FocusOutsideReactElement
- * @property {EventCallback} handleFocusOutside callback for a focus outside event.
- */
-
-/**
- * @typedef {import('react').MutableRefObject<FocusOutsideReactElement | undefined>} FocusOutsideRef
- */
-
-/**
- * @typedef {Object} FocusOutsideReturnValue
- * @property {EventCallback} onFocus      An event handler for focus events.
- * @property {EventCallback} onBlur       An event handler for blur events.
- * @property {EventCallback} onMouseDown  An event handler for mouse down events.
- * @property {EventCallback} onMouseUp    An event handler for mouse up events.
- * @property {EventCallback} onTouchStart An event handler for touch start events.
- * @property {EventCallback} onTouchEnd   An event handler for touch end events.
- */
-
-/**
- * A react hook that can be used to check whether focus has moved outside the
- * element the event handlers are bound to.
- *
- * @param {EventCallback} onFocusOutside        A callback triggered when focus moves outside
- *                                              the element the event handlers are bound to.
- *
- * @return {FocusOutsideReturnValue} An object containing event handlers. Bind the event handlers
- *                                   to a wrapping element element to capture when focus moves
- *                                   outside that element.
- */
-
-
-function useFocusOutside(onFocusOutside) {
-  var currentOnFocusOutside = Object(external_wp_element_["useRef"])(onFocusOutside);
-  Object(external_wp_element_["useEffect"])(function () {
-    currentOnFocusOutside.current = onFocusOutside;
-  }, [onFocusOutside]);
-  var preventBlurCheck = Object(external_wp_element_["useRef"])(false);
-  /**
-   * @type {import('react').MutableRefObject<number | undefined>}
-   */
-
-  var blurCheckTimeoutId = Object(external_wp_element_["useRef"])();
-  /**
-   * Cancel a blur check timeout.
-   */
-
-  var cancelBlurCheck = Object(external_wp_element_["useCallback"])(function () {
-    clearTimeout(blurCheckTimeoutId.current);
-  }, []); // Cancel blur checks on unmount.
-
-  Object(external_wp_element_["useEffect"])(function () {
-    return function () {
-      return cancelBlurCheck();
-    };
-  }, []); // Cancel a blur check if the callback or ref is no longer provided.
-
-  Object(external_wp_element_["useEffect"])(function () {
-    if (!onFocusOutside) {
-      cancelBlurCheck();
-    }
-  }, [onFocusOutside, cancelBlurCheck]);
-  /**
-   * Handles a mousedown or mouseup event to respectively assign and
-   * unassign a flag for preventing blur check on button elements. Some
-   * browsers, namely Firefox and Safari, do not emit a focus event on
-   * button elements when clicked, while others do. The logic here
-   * intends to normalize this as treating click on buttons as focus.
-   *
-   * @see https://developer.mozilla.org/en-US/docs/Web/HTML/Element/button#Clicking_and_focus
-   *
-   * @param {SyntheticEvent} event Event for mousedown or mouseup.
-   */
-
-  var normalizeButtonFocus = Object(external_wp_element_["useCallback"])(function (event) {
-    var type = event.type,
-        target = event.target;
-    var isInteractionEnd = Object(external_lodash_["includes"])(['mouseup', 'touchend'], type);
-
-    if (isInteractionEnd) {
-      preventBlurCheck.current = false;
-    } else if (isFocusNormalizedButton(target)) {
-      preventBlurCheck.current = true;
-    }
-  }, []);
-  /**
-   * A callback triggered when a blur event occurs on the element the handler
-   * is bound to.
-   *
-   * Calls the `onFocusOutside` callback in an immediate timeout if focus has
-   * move outside the bound element and is still within the document.
-   *
-   * @param {SyntheticEvent} event Blur event.
-   */
-
-  var queueBlurCheck = Object(external_wp_element_["useCallback"])(function (event) {
-    // React does not allow using an event reference asynchronously
-    // due to recycling behavior, except when explicitly persisted.
-    event.persist(); // Skip blur check if clicking button. See `normalizeButtonFocus`.
-
-    if (preventBlurCheck.current) {
-      return;
-    }
-
-    blurCheckTimeoutId.current = setTimeout(function () {
-      // If document is not focused then focus should remain
-      // inside the wrapped component and therefore we cancel
-      // this blur event thereby leaving focus in place.
-      // https://developer.mozilla.org/en-US/docs/Web/API/Document/hasFocus.
-      if (!document.hasFocus()) {
-        event.preventDefault();
-        return;
-      }
-
-      if ('function' === typeof currentOnFocusOutside.current) {
-        currentOnFocusOutside.current(event);
-      }
-    }, 0);
-  }, []);
-  return {
-    onFocus: cancelBlurCheck,
-    onMouseDown: normalizeButtonFocus,
-    onMouseUp: normalizeButtonFocus,
-    onTouchStart: normalizeButtonFocus,
-    onTouchEnd: normalizeButtonFocus,
-    onBlur: queueBlurCheck
-  };
-}
-
-// CONCATENATED MODULE: ./node_modules/@wordpress/compose/build-module/hooks/use-dialog/index.js
-
-
-function ownKeys(object, enumerableOnly) { var keys = Object.keys(object); if (Object.getOwnPropertySymbols) { var symbols = Object.getOwnPropertySymbols(object); if (enumerableOnly) symbols = symbols.filter(function (sym) { return Object.getOwnPropertyDescriptor(object, sym).enumerable; }); keys.push.apply(keys, symbols); } return keys; }
-
-function _objectSpread(target) { for (var i = 1; i < arguments.length; i++) { var source = arguments[i] != null ? arguments[i] : {}; if (i % 2) { ownKeys(Object(source), true).forEach(function (key) { Object(defineProperty["a" /* default */])(target, key, source[key]); }); } else if (Object.getOwnPropertyDescriptors) { Object.defineProperties(target, Object.getOwnPropertyDescriptors(source)); } else { ownKeys(Object(source)).forEach(function (key) { Object.defineProperty(target, key, Object.getOwnPropertyDescriptor(source, key)); }); } } return target; }
-
-/**
- * External dependencies
- */
-=======
 /**
  * Internal dependencies
  */
@@ -3395,483 +1822,12 @@
  * External dependencies
  */
 
->>>>>>> 3c2c27c6
 
 /**
  * WordPress dependencies
  */
 
 
-<<<<<<< HEAD
-
-/**
- * Internal dependencies
- */
-
-
-
-
-
-
-/**
- * Returns a ref and props to apply to a dialog wrapper to enable the following behaviors:
- *  - constrained tabbing.
- *  - focus on mount.
- *  - return focus on unmount.
- *  - focus outside.
- *
- * @param {Object} options Dialog Options.
- */
-
-function useDialog(options) {
-  var onClose = Object(external_wp_element_["useRef"])();
-  Object(external_wp_element_["useEffect"])(function () {
-    onClose.current = options.onClose;
-  }, [options.onClose]);
-  var constrainedTabbingRef = use_constrained_tabbing();
-  var focusOnMountRef = useFocusOnMount();
-  var focusReturnRef = use_focus_return();
-  var focusOutsideProps = useFocusOutside(options.onClose);
-  var closeOnEscapeRef = use_callback_ref(function (node) {
-    if (!node) {
-      return;
-    }
-
-    node.addEventListener('keydown', function (event) {
-      // Close on escape
-      if (event.keyCode === external_wp_keycodes_["ESCAPE"] && onClose.current) {
-        event.stopPropagation();
-        onClose.current();
-      }
-    });
-  }, []);
-  return [Object(react_merge_refs_esm["a" /* default */])([constrainedTabbingRef, focusReturnRef, focusOnMountRef, closeOnEscapeRef]), _objectSpread(_objectSpread({}, focusOutsideProps), {}, {
-    tabIndex: '-1'
-  })];
-}
-
-/* harmony default export */ var use_dialog = (useDialog);
-
-// CONCATENATED MODULE: ./node_modules/@wordpress/compose/build-module/hooks/use-isomorphic-layout-effect/index.js
-/**
- * WordPress dependencies
- */
-
-/**
- * Preferred over direct usage of `useLayoutEffect` when supporting
- * server rendered components (SSR) because currently React
- * throws a warning when using useLayoutEffect in that environment.
- */
-
-var useIsomorphicLayoutEffect = typeof window !== 'undefined' ? external_wp_element_["useLayoutEffect"] : external_wp_element_["useEffect"];
-/* harmony default export */ var use_isomorphic_layout_effect = (useIsomorphicLayoutEffect);
-
-// CONCATENATED MODULE: ./node_modules/@wordpress/compose/build-module/hooks/use-dragging/index.js
-
-
-/**
- * WordPress dependencies
- */
-
-/**
- * Internal dependencies
- */
-
-
-function useDragging(_ref) {
-  var onDragStart = _ref.onDragStart,
-      onDragMove = _ref.onDragMove,
-      onDragEnd = _ref.onDragEnd;
-
-  var _useState = Object(external_wp_element_["useState"])(false),
-      _useState2 = Object(slicedToArray["a" /* default */])(_useState, 2),
-      isDragging = _useState2[0],
-      setIsDragging = _useState2[1];
-
-  var eventsRef = Object(external_wp_element_["useRef"])({
-    onDragStart: onDragStart,
-    onDragMove: onDragMove,
-    onDragEnd: onDragEnd
-  });
-  use_isomorphic_layout_effect(function () {
-    eventsRef.current.onDragStart = onDragStart;
-    eventsRef.current.onDragMove = onDragMove;
-    eventsRef.current.onDragEnd = onDragEnd;
-  }, [onDragStart, onDragMove, onDragEnd]);
-  var onMouseMove = Object(external_wp_element_["useCallback"])(function () {
-    var _eventsRef$current;
-
-    return eventsRef.current.onDragMove && (_eventsRef$current = eventsRef.current).onDragMove.apply(_eventsRef$current, arguments);
-  }, []);
-  var endDrag = Object(external_wp_element_["useCallback"])(function () {
-    if (eventsRef.current.onDragEnd) {
-      var _eventsRef$current2;
-
-      (_eventsRef$current2 = eventsRef.current).onDragEnd.apply(_eventsRef$current2, arguments);
-    }
-
-    document.removeEventListener('mousemove', onMouseMove);
-    document.removeEventListener('mouseup', endDrag);
-    setIsDragging(false);
-  }, []);
-  var startDrag = Object(external_wp_element_["useCallback"])(function () {
-    if (eventsRef.current.onDragStart) {
-      var _eventsRef$current3;
-
-      (_eventsRef$current3 = eventsRef.current).onDragStart.apply(_eventsRef$current3, arguments);
-    }
-
-    document.addEventListener('mousemove', onMouseMove);
-    document.addEventListener('mouseup', endDrag);
-    setIsDragging(true);
-  }, []); // Remove the global events when unmounting if needed.
-
-  Object(external_wp_element_["useEffect"])(function () {
-    return function () {
-      if (isDragging) {
-        document.removeEventListener('mousemove', onMouseMove);
-        document.removeEventListener('mouseup', endDrag);
-      }
-    };
-  }, [isDragging]);
-  return {
-    startDrag: startDrag,
-    endDrag: endDrag,
-    isDragging: isDragging
-  };
-}
-
-// EXTERNAL MODULE: ./node_modules/mousetrap/mousetrap.js
-var mousetrap_mousetrap = __webpack_require__("imBb");
-var mousetrap_default = /*#__PURE__*/__webpack_require__.n(mousetrap_mousetrap);
-
-// EXTERNAL MODULE: ./node_modules/mousetrap/plugins/global-bind/mousetrap-global-bind.js
-var mousetrap_global_bind = __webpack_require__("VcSt");
-
-// CONCATENATED MODULE: ./node_modules/@wordpress/compose/build-module/hooks/use-keyboard-shortcut/index.js
-/**
- * External dependencies
- */
-
-
-
-/**
- * WordPress dependencies
- */
-
-
-/**
- * A block selection object.
- *
- * @typedef {Object} WPKeyboardShortcutConfig
- *
- * @property {boolean} [bindGlobal]  Handle keyboard events anywhere including inside textarea/input fields.
- * @property {string}  [eventName]   Event name used to trigger the handler, defaults to keydown.
- * @property {boolean} [isDisabled]  Disables the keyboard handler if the value is true.
- * @property {Object}  [target]      React reference to the DOM element used to catch the keyboard event.
- */
-
-/**
- * Return true if platform is MacOS.
- *
- * @param {Object} _window   window object by default; used for DI testing.
- *
- * @return {boolean} True if MacOS; false otherwise.
- */
-
-function isAppleOS() {
-  var _window = arguments.length > 0 && arguments[0] !== undefined ? arguments[0] : window;
-
-  var platform = _window.navigator.platform;
-  return platform.indexOf('Mac') !== -1 || Object(external_lodash_["includes"])(['iPad', 'iPhone'], platform);
-}
-/**
- * Attach a keyboard shortcut handler.
- *
- * @param {string[]|string}         shortcuts  Keyboard Shortcuts.
- * @param {Function}                callback   Shortcut callback.
- * @param {WPKeyboardShortcutConfig} options    Shortcut options.
- */
-
-
-function useKeyboardShortcut(shortcuts, callback) {
-  var _ref = arguments.length > 2 && arguments[2] !== undefined ? arguments[2] : {},
-      _ref$bindGlobal = _ref.bindGlobal,
-      bindGlobal = _ref$bindGlobal === void 0 ? false : _ref$bindGlobal,
-      _ref$eventName = _ref.eventName,
-      eventName = _ref$eventName === void 0 ? 'keydown' : _ref$eventName,
-      _ref$isDisabled = _ref.isDisabled,
-      isDisabled = _ref$isDisabled === void 0 ? false : _ref$isDisabled,
-      target = _ref.target;
-
-  var currentCallback = Object(external_wp_element_["useRef"])(callback);
-  Object(external_wp_element_["useEffect"])(function () {
-    currentCallback.current = callback;
-  }, [callback]);
-  Object(external_wp_element_["useEffect"])(function () {
-    if (isDisabled) {
-      return;
-    }
-
-    var mousetrap = new mousetrap_default.a(target ? target.current : document);
-    Object(external_lodash_["castArray"])(shortcuts).forEach(function (shortcut) {
-      var keys = shortcut.split('+'); // Determines whether a key is a modifier by the length of the string.
-      // E.g. if I add a pass a shortcut Shift+Cmd+M, it'll determine that
-      // the modifiers are Shift and Cmd because they're not a single character.
-
-      var modifiers = new Set(keys.filter(function (value) {
-        return value.length > 1;
-      }));
-      var hasAlt = modifiers.has('alt');
-      var hasShift = modifiers.has('shift'); // This should be better moved to the shortcut registration instead.
-
-      if (isAppleOS() && (modifiers.size === 1 && hasAlt || modifiers.size === 2 && hasAlt && hasShift)) {
-        throw new Error("Cannot bind ".concat(shortcut, ". Alt and Shift+Alt modifiers are reserved for character input."));
-      }
-
-      var bindFn = bindGlobal ? 'bindGlobal' : 'bind';
-      mousetrap[bindFn](shortcut, function () {
-        return currentCallback.current.apply(currentCallback, arguments);
-      }, eventName);
-    });
-    return function () {
-      mousetrap.reset();
-    };
-  }, [shortcuts, bindGlobal, eventName, target, isDisabled]);
-}
-
-/* harmony default export */ var use_keyboard_shortcut = (useKeyboardShortcut);
-
-// CONCATENATED MODULE: ./node_modules/@wordpress/compose/build-module/hooks/use-media-query/index.js
-
-
-/**
- * WordPress dependencies
- */
-
-/**
- * Runs a media query and returns its value when it changes.
- *
- * @param {string} [query] Media Query.
- * @return {boolean} return value of the media query.
- */
-
-function useMediaQuery(query) {
-  var _useState = Object(external_wp_element_["useState"])(function () {
-    return !!(query && typeof window !== 'undefined' && window.matchMedia(query).matches);
-  }),
-      _useState2 = Object(slicedToArray["a" /* default */])(_useState, 2),
-      match = _useState2[0],
-      setMatch = _useState2[1];
-
-  Object(external_wp_element_["useEffect"])(function () {
-    if (!query) {
-      return;
-    }
-
-    var updateMatch = function updateMatch() {
-      return setMatch(window.matchMedia(query).matches);
-    };
-
-    updateMatch();
-    var list = window.matchMedia(query);
-    list.addListener(updateMatch);
-    return function () {
-      list.removeListener(updateMatch);
-    };
-  }, [query]);
-  return query && match;
-}
-
-// CONCATENATED MODULE: ./node_modules/@wordpress/compose/build-module/hooks/use-previous/index.js
-/**
- * WordPress dependencies
- */
-
-/**
- * Use something's value from the previous render.
- * Based on https://usehooks.com/usePrevious/.
- *
- * @template T
- *
- * @param {T} value The value to track.
- *
- * @return {T|undefined} The value from the previous render.
- */
-
-function usePrevious(value) {
-  // Disable reason: without an explicit type detail, the type of ref will be
-  // inferred based on the initial useRef argument, which is undefined.
-  // https://github.com/WordPress/gutenberg/pull/22597#issuecomment-633588366
-
-  /* eslint-disable jsdoc/no-undefined-types */
-  var ref = Object(external_wp_element_["useRef"])(
-  /** @type {T|undefined} */
-  undefined);
-  /* eslint-enable jsdoc/no-undefined-types */
-  // Store current value in ref.
-
-  Object(external_wp_element_["useEffect"])(function () {
-    ref.current = value;
-  }, [value]); // Re-run when value changes.
-  // Return previous value (happens before update in useEffect above).
-
-  return ref.current;
-}
-
-// CONCATENATED MODULE: ./node_modules/@wordpress/compose/build-module/hooks/use-reduced-motion/index.js
-/**
- * Internal dependencies
- */
-
-/**
- * Whether or not the user agent is Internet Explorer.
- *
- * @type {boolean}
- */
-
-var IS_IE = typeof window !== 'undefined' && window.navigator.userAgent.indexOf('Trident') >= 0;
-/**
- * Hook returning whether the user has a preference for reduced motion.
- *
- * @return {boolean} Reduced motion preference value.
- */
-
-var useReducedMotion = undefined || IS_IE ? function () {
-  return true;
-} : function () {
-  return useMediaQuery('(prefers-reduced-motion: reduce)');
-};
-/* harmony default export */ var use_reduced_motion = (useReducedMotion);
-
-// CONCATENATED MODULE: ./node_modules/@wordpress/compose/build-module/hooks/use-viewport-match/index.js
-/**
- * WordPress dependencies
- */
-
-/**
- * Internal dependencies
- */
-
-
-/**
- * @typedef {"huge"|"wide"|"large"|"medium"|"small"|"mobile"} WPBreakpoint
- */
-
-/**
- * Hash of breakpoint names with pixel width at which it becomes effective.
- *
- * @see _breakpoints.scss
- *
- * @type {Object<WPBreakpoint,number>}
- */
-
-var BREAKPOINTS = {
-  huge: 1440,
-  wide: 1280,
-  large: 960,
-  medium: 782,
-  small: 600,
-  mobile: 480
-};
-/**
- * @typedef {">="|"<"} WPViewportOperator
- */
-
-/**
- * Object mapping media query operators to the condition to be used.
- *
- * @type {Object<WPViewportOperator,string>}
- */
-
-var CONDITIONS = {
-  '>=': 'min-width',
-  '<': 'max-width'
-};
-/**
- * Object mapping media query operators to a function that given a breakpointValue and a width evaluates if the operator matches the values.
- *
- * @type {Object<WPViewportOperator,Function>}
- */
-
-var OPERATOR_EVALUATORS = {
-  '>=': function _(breakpointValue, width) {
-    return width >= breakpointValue;
-  },
-  '<': function _(breakpointValue, width) {
-    return width < breakpointValue;
-  }
-};
-var ViewportMatchWidthContext = Object(external_wp_element_["createContext"])(null);
-/**
- * Returns true if the viewport matches the given query, or false otherwise.
- *
- * @param {WPBreakpoint}       breakpoint      Breakpoint size name.
- * @param {WPViewportOperator} [operator=">="] Viewport operator.
- *
- * @example
- *
- * ```js
- * useViewportMatch( 'huge', '<' );
- * useViewportMatch( 'medium' );
- * ```
- *
- * @return {boolean} Whether viewport matches query.
- */
-
-var use_viewport_match_useViewportMatch = function useViewportMatch(breakpoint) {
-  var operator = arguments.length > 1 && arguments[1] !== undefined ? arguments[1] : '>=';
-  var simulatedWidth = Object(external_wp_element_["useContext"])(ViewportMatchWidthContext);
-  var mediaQuery = !simulatedWidth && "(".concat(CONDITIONS[operator], ": ").concat(BREAKPOINTS[breakpoint], "px)");
-  var mediaQueryResult = useMediaQuery(mediaQuery);
-
-  if (simulatedWidth) {
-    return OPERATOR_EVALUATORS[operator](BREAKPOINTS[breakpoint], simulatedWidth);
-  }
-
-  return mediaQueryResult;
-};
-
-use_viewport_match_useViewportMatch.__experimentalWidthProvider = ViewportMatchWidthContext.Provider;
-/* harmony default export */ var use_viewport_match = (use_viewport_match_useViewportMatch);
-
-// EXTERNAL MODULE: ./node_modules/react-resize-aware/dist/index.js
-var dist = __webpack_require__("SSiF");
-var dist_default = /*#__PURE__*/__webpack_require__.n(dist);
-
-// CONCATENATED MODULE: ./node_modules/@wordpress/compose/build-module/hooks/use-resize-observer/index.js
-/**
- * External dependencies
- */
-
-/**
- * Hook which allows to listen the resize event of any target element when it changes sizes.
- * _Note: `useResizeObserver` will report `null` until after first render_
- *
- * @return {Array} An array of {Element} `resizeListener` and {?Object} `sizes` with properties `width` and `height`
- *
- * @example
- *
- * ```js
- * const App = () => {
- * 	const [ resizeListener, sizes ] = useResizeObserver();
- *
- * 	return (
- * 		<div>
- * 			{ resizeListener }
- * 			Your content here
- * 		</div>
- * 	);
- * };
- * ```
- *
- */
-
-/* harmony default export */ var use_resize_observer = (dist_default.a);
-
-// EXTERNAL MODULE: ./node_modules/@babel/runtime/helpers/esm/toConsumableArray.js + 2 modules
-var toConsumableArray = __webpack_require__("KQm4");
-=======
 /**
  * Debounces a function with Lodash's `debounce`. A new debounced function will
  * be returned and any scheduled calls cancelled if any of the arguments change,
@@ -4126,66 +2082,9 @@
 
 
 
->>>>>>> 3c2c27c6
-
-// EXTERNAL MODULE: external ["wp","priorityQueue"]
-var external_wp_priorityQueue_ = __webpack_require__("XI5e");
-
-<<<<<<< HEAD
-// CONCATENATED MODULE: ./node_modules/@wordpress/compose/build-module/hooks/use-async-list/index.js
-
-
-
-/**
- * WordPress dependencies
- */
-
-
-/**
- * Returns the first items from list that are present on state.
- *
- * @param {Array} list  New array.
- * @param {Array} state Current state.
- * @return {Array} First items present iin state.
- */
-
-function getFirstItemsPresentInState(list, state) {
-  var firstItems = [];
-
-  for (var i = 0; i < list.length; i++) {
-    var item = list[i];
-
-    if (!state.includes(item)) {
-      break;
-    }
-
-    firstItems.push(item);
-  }
-
-  return firstItems;
-}
-/**
- * Reducer keeping track of a list of appended items.
- *
- * @param {Array}  state  Current state
- * @param {Object} action Action
- *
- * @return {Array} update state.
- */
-
-
-function listReducer(state, action) {
-  if (action.type === 'reset') {
-    return action.list;
-  }
-
-  if (action.type === 'append') {
-    return [].concat(Object(toConsumableArray["a" /* default */])(state), [action.item]);
-  }
-
-  return state;
-}
-=======
+
+/***/ }),
+
 /***/ "RxS6":
 /***/ (function(module, exports) {
 
@@ -4198,769 +2097,6 @@
 
 var e=__webpack_require__("cDcd"),n={display:"block",opacity:0,position:"absolute",top:0,left:0,height:"100%",width:"100%",overflow:"hidden",pointerEvents:"none",zIndex:-1},t=function(t){var r=t.onResize,u=e.useRef();return function(n,t){var r=function(){return n.current&&n.current.contentDocument&&n.current.contentDocument.defaultView};function u(){t();var e=r();e&&e.addEventListener("resize",t)}e.useEffect((function(){return r()?u():n.current&&n.current.addEventListener&&n.current.addEventListener("load",u),function(){var e=r();e&&"function"==typeof e.removeEventListener&&e.removeEventListener("resize",t)}}),[])}(u,(function(){return r(u)})),e.createElement("iframe",{style:n,src:"about:blank",ref:u,"aria-hidden":!0,tabIndex:-1,frameBorder:0})},r=function(e){return{width:null!=e?e.offsetWidth:null,height:null!=e?e.offsetHeight:null}};module.exports=function(n){void 0===n&&(n=r);var u=e.useState(n(null)),o=u[0],i=u[1],c=e.useCallback((function(e){return i(n(e.current))}),[n]);return[e.useMemo((function(){return e.createElement(t,{onResize:c})}),[c]),o]};
 
-
-/***/ }),
-
-/***/ "VcSt":
-/***/ (function(module, exports) {
-
->>>>>>> 3c2c27c6
-/**
- * React hook returns an array which items get asynchronously appended from a source array.
- * This behavior is useful if we want to render a list of items asynchronously for performance reasons.
- *
- * @param {Array} list Source array.
- * @return {Array} Async array.
- */
-
-
-function useAsyncList(list) {
-  var _useReducer = Object(external_wp_element_["useReducer"])(listReducer, []),
-      _useReducer2 = Object(slicedToArray["a" /* default */])(_useReducer, 2),
-      current = _useReducer2[0],
-      dispatch = _useReducer2[1];
-
-  Object(external_wp_element_["useEffect"])(function () {
-    // On reset, we keep the first items that were previously rendered.
-    var firstItems = getFirstItemsPresentInState(list, current);
-    dispatch({
-      type: 'reset',
-      list: firstItems
-    });
-    var asyncQueue = Object(external_wp_priorityQueue_["createQueue"])();
-
-    var append = function append(index) {
-      return function () {
-        if (list.length <= index) {
-          return;
-        }
-
-        dispatch({
-          type: 'append',
-          item: list[index]
-        });
-        asyncQueue.add({}, append(index + 1));
-      };
-    };
-
-<<<<<<< HEAD
-    asyncQueue.add({}, append(firstItems.length));
-    return function () {
-      return asyncQueue.reset();
-    };
-  }, [list]);
-  return current;
-}
-
-/* harmony default export */ var use_async_list = (useAsyncList);
-
-// CONCATENATED MODULE: ./node_modules/@wordpress/compose/build-module/hooks/use-warn-on-change/index.js
-
-
-/**
- * Internal dependencies
- */
-
-/**
- * Hook that performs a shallow comparison between the preview value of an object
- * and the new one, if there's a difference, it prints it to the console.
- * this is useful in performance related work, to check why a component re-renders.
- *
- *  @example
- *
- * ```jsx
- * function MyComponent(props) {
- *    useWarnOnChange(props);
- *
- *    return "Something";
- * }
- * ```
- *
- * @param {Object} object Object which changes to compare.
- * @param {string} prefix Just a prefix to show when console logging.
- */
-
-function useWarnOnChange(object) {
-  var prefix = arguments.length > 1 && arguments[1] !== undefined ? arguments[1] : 'Change detection';
-  var previousValues = usePrevious(object);
-  Object.entries(previousValues !== null && previousValues !== void 0 ? previousValues : []).forEach(function (_ref) {
-    var _ref2 = Object(slicedToArray["a" /* default */])(_ref, 2),
-        key = _ref2[0],
-        value = _ref2[1];
-
-    if (value !== object[key]) {
-      // eslint-disable-next-line no-console
-      console.warn("".concat(prefix, ": ").concat(key, " key changed:"), value, object[key]);
-    }
-  });
-}
-
-/* harmony default export */ var use_warn_on_change = (useWarnOnChange);
-
-// EXTERNAL MODULE: ./node_modules/use-memo-one/dist/use-memo-one.esm.js
-var use_memo_one_esm = __webpack_require__("mHlH");
-
-// CONCATENATED MODULE: ./node_modules/@wordpress/compose/build-module/hooks/use-debounce/index.js
-/**
- * External dependencies
- */
-
-
-/**
- * WordPress dependencies
- */
-
-
-/**
- * Debounces a function with Lodash's `debounce`. A new debounced function will
- * be returned and any scheduled calls cancelled if any of the arguments change,
- * including the function to debounce, so please wrap functions created on
- * render in components in `useCallback`.
- *
- * @param {...any} args Arguments passed to Lodash's `debounce`.
- *
- * @return {Function} Debounced function.
-=======
-    Mousetrap.init();
-}) (typeof Mousetrap !== "undefined" ? Mousetrap : undefined);
-
-
-/***/ }),
-
-/***/ "XI5e":
-/***/ (function(module, exports) {
-
-(function() { module.exports = window["wp"]["priorityQueue"]; }());
-
-/***/ }),
-
-/***/ "YLtl":
-/***/ (function(module, exports) {
-
-(function() { module.exports = window["lodash"]; }());
-
-/***/ }),
-
-/***/ "cDcd":
-/***/ (function(module, exports) {
-
-(function() { module.exports = window["React"]; }());
-
-/***/ }),
-
-/***/ "imBb":
-/***/ (function(module, exports, __webpack_require__) {
-
-var __WEBPACK_AMD_DEFINE_RESULT__;/*global define:false */
-/**
- * Copyright 2012-2017 Craig Campbell
- *
- * Licensed under the Apache License, Version 2.0 (the "License");
- * you may not use this file except in compliance with the License.
- * You may obtain a copy of the License at
- *
- * http://www.apache.org/licenses/LICENSE-2.0
- *
- * Unless required by applicable law or agreed to in writing, software
- * distributed under the License is distributed on an "AS IS" BASIS,
- * WITHOUT WARRANTIES OR CONDITIONS OF ANY KIND, either express or implied.
- * See the License for the specific language governing permissions and
- * limitations under the License.
- *
- * Mousetrap is a simple keyboard shortcut library for Javascript with
- * no external dependencies
- *
- * @version 1.6.5
- * @url craig.is/killing/mice
->>>>>>> 3c2c27c6
- */
-(function(window, document, undefined) {
-
-<<<<<<< HEAD
-function useDebounce() {
-  for (var _len = arguments.length, args = new Array(_len), _key = 0; _key < _len; _key++) {
-    args[_key] = arguments[_key];
-  }
-
-  var debounced = Object(use_memo_one_esm["a" /* useMemoOne */])(function () {
-    return external_lodash_["debounce"].apply(void 0, args);
-  }, args);
-  Object(external_wp_element_["useEffect"])(function () {
-    return function () {
-      return debounced.cancel();
-    };
-  }, [debounced]);
-  return debounced;
-}
-
-// CONCATENATED MODULE: ./node_modules/@wordpress/compose/build-module/hooks/use-throttle/index.js
-/**
- * External dependencies
- */
-=======
-    // Check if mousetrap is used inside browser, if not, return
-    if (!window) {
-        return;
-    }
-
-    /**
-     * mapping of special keycodes to their corresponding keys
-     *
-     * everything in this dictionary cannot use keypress events
-     * so it has to be here to map to the correct keycodes for
-     * keyup/keydown events
-     *
-     * @type {Object}
-     */
-    var _MAP = {
-        8: 'backspace',
-        9: 'tab',
-        13: 'enter',
-        16: 'shift',
-        17: 'ctrl',
-        18: 'alt',
-        20: 'capslock',
-        27: 'esc',
-        32: 'space',
-        33: 'pageup',
-        34: 'pagedown',
-        35: 'end',
-        36: 'home',
-        37: 'left',
-        38: 'up',
-        39: 'right',
-        40: 'down',
-        45: 'ins',
-        46: 'del',
-        91: 'meta',
-        93: 'meta',
-        224: 'meta'
-    };
-
-    /**
-     * mapping for special characters so they can support
-     *
-     * this dictionary is only used incase you want to bind a
-     * keyup or keydown event to one of these keys
-     *
-     * @type {Object}
-     */
-    var _KEYCODE_MAP = {
-        106: '*',
-        107: '+',
-        109: '-',
-        110: '.',
-        111 : '/',
-        186: ';',
-        187: '=',
-        188: ',',
-        189: '-',
-        190: '.',
-        191: '/',
-        192: '`',
-        219: '[',
-        220: '\\',
-        221: ']',
-        222: '\''
-    };
-
-    /**
-     * this is a mapping of keys that require shift on a US keypad
-     * back to the non shift equivelents
-     *
-     * this is so you can use keyup events with these keys
-     *
-     * note that this will only work reliably on US keyboards
-     *
-     * @type {Object}
-     */
-    var _SHIFT_MAP = {
-        '~': '`',
-        '!': '1',
-        '@': '2',
-        '#': '3',
-        '$': '4',
-        '%': '5',
-        '^': '6',
-        '&': '7',
-        '*': '8',
-        '(': '9',
-        ')': '0',
-        '_': '-',
-        '+': '=',
-        ':': ';',
-        '\"': '\'',
-        '<': ',',
-        '>': '.',
-        '?': '/',
-        '|': '\\'
-    };
-
-    /**
-     * this is a list of special strings you can use to map
-     * to modifier keys when you specify your keyboard shortcuts
-     *
-     * @type {Object}
-     */
-    var _SPECIAL_ALIASES = {
-        'option': 'alt',
-        'command': 'meta',
-        'return': 'enter',
-        'escape': 'esc',
-        'plus': '+',
-        'mod': /Mac|iPod|iPhone|iPad/.test(navigator.platform) ? 'meta' : 'ctrl'
-    };
-
-    /**
-     * variable to store the flipped version of _MAP from above
-     * needed to check if we should use keypress or not when no action
-     * is specified
-     *
-     * @type {Object|undefined}
-     */
-    var _REVERSE_MAP;
->>>>>>> 3c2c27c6
-
-    /**
-     * loop through the f keys, f1 to f19 and add them to the map
-     * programatically
-     */
-    for (var i = 1; i < 20; ++i) {
-        _MAP[111 + i] = 'f' + i;
-    }
-
-<<<<<<< HEAD
-/**
- * WordPress dependencies
- */
-=======
-    /**
-     * loop through to map numbers on the numeric keypad
-     */
-    for (i = 0; i <= 9; ++i) {
->>>>>>> 3c2c27c6
-
-        // This needs to use a string cause otherwise since 0 is falsey
-        // mousetrap will never fire for numpad 0 pressed as part of a keydown
-        // event.
-        //
-        // @see https://github.com/ccampbell/mousetrap/pull/258
-        _MAP[i + 96] = i.toString();
-    }
-
-<<<<<<< HEAD
-/**
- * Throttles a function with Lodash's `throttle`. A new throttled function will
- * be returned and any scheduled calls cancelled if any of the arguments change,
- * including the function to throttle, so please wrap functions created on
- * render in components in `useCallback`.
- *
- * @param {...any} args Arguments passed to Lodash's `throttle`.
- *
- * @return {Function} Throttled function.
- */
-
-function useThrottle() {
-  for (var _len = arguments.length, args = new Array(_len), _key = 0; _key < _len; _key++) {
-    args[_key] = arguments[_key];
-  }
-
-  var throttled = Object(use_memo_one_esm["a" /* useMemoOne */])(function () {
-    return external_lodash_["throttle"].apply(void 0, args);
-  }, args);
-  Object(external_wp_element_["useEffect"])(function () {
-    return function () {
-      return throttled.cancel();
-    };
-  }, [throttled]);
-  return throttled;
-}
-
-// CONCATENATED MODULE: ./node_modules/@wordpress/compose/build-module/hooks/use-ref-effect/index.js
-/**
- * WordPress dependencies
- */
-
-/**
- * Effect-like ref callback. Just like with `useEffect`, this allows you to
- * return a cleanup function to be run if the ref changes or one of the
- * dependencies changes. The ref is provided as an argument to the callback
- * functions. The main difference between this and `useEffect` is that
- * the `useEffect` callback is not called when the ref changes, but this is.
- * Pass the returned ref callback as the component's ref and merge multiple refs
- * with `useMergeRefs`.
- *
- * It's worth noting that if the dependencies array is empty, there's not
- * strictly a need to clean up event handlers for example, because the node is
- * to be removed. It *is* necessary if you add dependencies because the ref
- * callback will be called multiple times for the same node.
- *
- * @param {Function} calllback    Callback with ref as argument.
- * @param {Array}    dependencies Dependencies of the callback.
- *
- * @return {Function} Ref callback.
- */
-
-function useRefEffect(calllback, dependencies) {
-  var cleanup = Object(external_wp_element_["useRef"])();
-  return Object(external_wp_element_["useCallback"])(function (node) {
-    if (node) {
-      cleanup.current = calllback(node);
-    } else if (cleanup.current) {
-      cleanup.current();
-    }
-  }, dependencies);
-}
-
-// CONCATENATED MODULE: ./node_modules/@wordpress/compose/build-module/index.js
-// Utils
- // Compose helper (aliased flowRight from Lodash)
-
- // Higher-order components
-
-
-
-
-
-
- // Hooks
-
-
-=======
-    /**
-     * cross browser add event method
-     *
-     * @param {Element|HTMLDocument} object
-     * @param {string} type
-     * @param {Function} callback
-     * @returns void
-     */
-    function _addEvent(object, type, callback) {
-        if (object.addEventListener) {
-            object.addEventListener(type, callback, false);
-            return;
-        }
-
-        object.attachEvent('on' + type, callback);
-    }
-
-    /**
-     * takes the event and returns the key character
-     *
-     * @param {Event} e
-     * @return {string}
-     */
-    function _characterFromEvent(e) {
-
-        // for keypress events we should return the character as is
-        if (e.type == 'keypress') {
-            var character = String.fromCharCode(e.which);
-
-            // if the shift key is not pressed then it is safe to assume
-            // that we want the character to be lowercase.  this means if
-            // you accidentally have caps lock on then your key bindings
-            // will continue to work
-            //
-            // the only side effect that might not be desired is if you
-            // bind something like 'A' cause you want to trigger an
-            // event when capital A is pressed caps lock will no longer
-            // trigger the event.  shift+a will though.
-            if (!e.shiftKey) {
-                character = character.toLowerCase();
-            }
-
-            return character;
-        }
-
-        // for non keypress events the special maps are needed
-        if (_MAP[e.which]) {
-            return _MAP[e.which];
-        }
-
-        if (_KEYCODE_MAP[e.which]) {
-            return _KEYCODE_MAP[e.which];
-        }
-
-        // if it is not in the special map
-
-        // with keydown and keyup events the character seems to always
-        // come in as an uppercase character whether you are pressing shift
-        // or not.  we should make sure it is always lowercase for comparisons
-        return String.fromCharCode(e.which).toLowerCase();
-    }
-
-    /**
-     * checks if two arrays are equal
-     *
-     * @param {Array} modifiers1
-     * @param {Array} modifiers2
-     * @returns {boolean}
-     */
-    function _modifiersMatch(modifiers1, modifiers2) {
-        return modifiers1.sort().join(',') === modifiers2.sort().join(',');
-    }
-
-    /**
-     * takes a key event and figures out what the modifiers are
-     *
-     * @param {Event} e
-     * @returns {Array}
-     */
-    function _eventModifiers(e) {
-        var modifiers = [];
-
-        if (e.shiftKey) {
-            modifiers.push('shift');
-        }
-
-        if (e.altKey) {
-            modifiers.push('alt');
-        }
-
-        if (e.ctrlKey) {
-            modifiers.push('ctrl');
-        }
-
-        if (e.metaKey) {
-            modifiers.push('meta');
-        }
-
-        return modifiers;
-    }
-
-    /**
-     * prevents default for this event
-     *
-     * @param {Event} e
-     * @returns void
-     */
-    function _preventDefault(e) {
-        if (e.preventDefault) {
-            e.preventDefault();
-            return;
-        }
-
-        e.returnValue = false;
-    }
-
-    /**
-     * stops propogation for this event
-     *
-     * @param {Event} e
-     * @returns void
-     */
-    function _stopPropagation(e) {
-        if (e.stopPropagation) {
-            e.stopPropagation();
-            return;
-        }
-
-        e.cancelBubble = true;
-    }
-
-    /**
-     * determines if the keycode specified is a modifier key or not
-     *
-     * @param {string} key
-     * @returns {boolean}
-     */
-    function _isModifier(key) {
-        return key == 'shift' || key == 'ctrl' || key == 'alt' || key == 'meta';
-    }
-
-    /**
-     * reverses the map lookup so that we can look for specific keys
-     * to see what can and can't use keypress
-     *
-     * @return {Object}
-     */
-    function _getReverseMap() {
-        if (!_REVERSE_MAP) {
-            _REVERSE_MAP = {};
-            for (var key in _MAP) {
-
-                // pull out the numeric keypad from here cause keypress should
-                // be able to detect the keys from the character
-                if (key > 95 && key < 112) {
-                    continue;
-                }
-
-                if (_MAP.hasOwnProperty(key)) {
-                    _REVERSE_MAP[_MAP[key]] = key;
-                }
-            }
-        }
-        return _REVERSE_MAP;
-    }
-
-    /**
-     * picks the best action based on the key combination
-     *
-     * @param {string} key - character for key
-     * @param {Array} modifiers
-     * @param {string=} action passed in
-     */
-    function _pickBestAction(key, modifiers, action) {
-
-        // if no action was picked in we should try to pick the one
-        // that we think would work best for this key
-        if (!action) {
-            action = _getReverseMap()[key] ? 'keydown' : 'keypress';
-        }
->>>>>>> 3c2c27c6
-
-        // modifier keys don't work as expected with keypress,
-        // switch to keydown
-        if (action == 'keypress' && modifiers.length) {
-            action = 'keydown';
-        }
-
-        return action;
-    }
-
-    /**
-     * Converts from a string key combination to an array
-     *
-     * @param  {string} combination like "command+shift+l"
-     * @return {Array}
-     */
-    function _keysFromString(combination) {
-        if (combination === '+') {
-            return ['+'];
-        }
-
-        combination = combination.replace(/\+{2}/g, '+plus');
-        return combination.split('+');
-    }
-
-    /**
-     * Gets info for a specific key combination
-     *
-     * @param  {string} combination key combination ("command+s" or "a" or "*")
-     * @param  {string=} action
-     * @returns {Object}
-     */
-    function _getKeyInfo(combination, action) {
-        var keys;
-        var key;
-        var i;
-        var modifiers = [];
-
-        // take the keys from this pattern and figure out what the actual
-        // pattern is all about
-        keys = _keysFromString(combination);
-
-        for (i = 0; i < keys.length; ++i) {
-            key = keys[i];
-
-            // normalize key names
-            if (_SPECIAL_ALIASES[key]) {
-                key = _SPECIAL_ALIASES[key];
-            }
-
-<<<<<<< HEAD
-
-
-
-=======
-            // if this is not a keypress event then we should
-            // be smart about using shift keys
-            // this will only work for US keyboards however
-            if (action && action != 'keypress' && _SHIFT_MAP[key]) {
-                key = _SHIFT_MAP[key];
-                modifiers.push('shift');
-            }
-
-            // if this key is a modifier then add it to the list of modifiers
-            if (_isModifier(key)) {
-                modifiers.push(key);
-            }
-        }
-
-        // depending on what the key combination is
-        // we will try to pick the best event for it
-        action = _pickBestAction(key, modifiers, action);
-
-        return {
-            key: key,
-            modifiers: modifiers,
-            action: action
-        };
-    }
->>>>>>> 3c2c27c6
-
-    function _belongsTo(element, ancestor) {
-        if (element === null || element === document) {
-            return false;
-        }
-
-        if (element === ancestor) {
-            return true;
-        }
-
-<<<<<<< HEAD
-=======
-        return _belongsTo(element.parentNode, ancestor);
-    }
->>>>>>> 3c2c27c6
-
-    function Mousetrap(targetElement) {
-        var self = this;
-
-        targetElement = targetElement || document;
-
-<<<<<<< HEAD
-
-
-
-/***/ }),
-
-/***/ "PYwp":
-/***/ (function(module, __webpack_exports__, __webpack_require__) {
-
-"use strict";
-/* harmony export (binding) */ __webpack_require__.d(__webpack_exports__, "a", function() { return _nonIterableRest; });
-function _nonIterableRest() {
-  throw new TypeError("Invalid attempt to destructure non-iterable instance.\nIn order to be iterable, non-array objects must have a [Symbol.iterator]() method.");
-}
-
-/***/ }),
-
-/***/ "RxS6":
-/***/ (function(module, exports) {
-
-(function() { module.exports = window["wp"]["keycodes"]; }());
-
-/***/ }),
-
-/***/ "SSiF":
-/***/ (function(module, exports, __webpack_require__) {
-
-var e=__webpack_require__("cDcd"),n={display:"block",opacity:0,position:"absolute",top:0,left:0,height:"100%",width:"100%",overflow:"hidden",pointerEvents:"none",zIndex:-1},t=function(t){var r=t.onResize,u=e.useRef();return function(n,t){var r=function(){return n.current&&n.current.contentDocument&&n.current.contentDocument.defaultView};function u(){t();var e=r();e&&e.addEventListener("resize",t)}e.useEffect((function(){return r()?u():n.current&&n.current.addEventListener&&n.current.addEventListener("load",u),function(){var e=r();e&&"function"==typeof e.removeEventListener&&e.removeEventListener("resize",t)}}),[])}(u,(function(){return r(u)})),e.createElement("iframe",{style:n,src:"about:blank",ref:u,"aria-hidden":!0,tabIndex:-1,frameBorder:0})},r=function(e){return{width:null!=e?e.offsetWidth:null,height:null!=e?e.offsetHeight:null}};module.exports=function(n){void 0===n&&(n=r);var u=e.useState(n(null)),o=u[0],i=u[1],c=e.useCallback((function(e){return i(n(e.current))}),[n]);return[e.useMemo((function(){return e.createElement(t,{onResize:c})}),[c]),o]};
-
-
-/***/ }),
-
-/***/ "U8pU":
-/***/ (function(module, __webpack_exports__, __webpack_require__) {
-
-"use strict";
-/* harmony export (binding) */ __webpack_require__.d(__webpack_exports__, "a", function() { return _typeof; });
-function _typeof(obj) {
-  "@babel/helpers - typeof";
-
-  if (typeof Symbol === "function" && typeof Symbol.iterator === "symbol") {
-    _typeof = function _typeof(obj) {
-      return typeof obj;
-    };
-  } else {
-    _typeof = function _typeof(obj) {
-      return obj && typeof Symbol === "function" && obj.constructor === Symbol && obj !== Symbol.prototype ? "symbol" : typeof obj;
-    };
-  }
-
-  return _typeof(obj);
-}
 
 /***/ }),
 
@@ -5031,41 +2167,10 @@
 
 /***/ }),
 
-/***/ "a3WO":
-/***/ (function(module, __webpack_exports__, __webpack_require__) {
-
-"use strict";
-/* harmony export (binding) */ __webpack_require__.d(__webpack_exports__, "a", function() { return _arrayLikeToArray; });
-function _arrayLikeToArray(arr, len) {
-  if (len == null || len > arr.length) len = arr.length;
-
-  for (var i = 0, arr2 = new Array(len); i < len; i++) {
-    arr2[i] = arr[i];
-  }
-
-  return arr2;
-}
-
-/***/ }),
-
 /***/ "cDcd":
 /***/ (function(module, exports) {
 
 (function() { module.exports = window["React"]; }());
-
-/***/ }),
-
-/***/ "foSv":
-/***/ (function(module, __webpack_exports__, __webpack_require__) {
-
-"use strict";
-/* harmony export (binding) */ __webpack_require__.d(__webpack_exports__, "a", function() { return _getPrototypeOf; });
-function _getPrototypeOf(o) {
-  _getPrototypeOf = Object.setPrototypeOf ? Object.getPrototypeOf : function _getPrototypeOf(o) {
-    return o.__proto__ || Object.getPrototypeOf(o);
-  };
-  return _getPrototypeOf(o);
-}
 
 /***/ }),
 
@@ -6134,630 +3239,6 @@
 
 
 /***/ }),
-=======
-        if (!(self instanceof Mousetrap)) {
-            return new Mousetrap(targetElement);
-        }
-
-        /**
-         * element to attach key events to
-         *
-         * @type {Element}
-         */
-        self.target = targetElement;
-
-        /**
-         * a list of all the callbacks setup via Mousetrap.bind()
-         *
-         * @type {Object}
-         */
-        self._callbacks = {};
-
-        /**
-         * direct map of string combinations to callbacks used for trigger()
-         *
-         * @type {Object}
-         */
-        self._directMap = {};
-
-        /**
-         * keeps track of what level each sequence is at since multiple
-         * sequences can start out with the same sequence
-         *
-         * @type {Object}
-         */
-        var _sequenceLevels = {};
-
-        /**
-         * variable to store the setTimeout call
-         *
-         * @type {null|number}
-         */
-        var _resetTimer;
-
-        /**
-         * temporary state where we will ignore the next keyup
-         *
-         * @type {boolean|string}
-         */
-        var _ignoreNextKeyup = false;
-
-        /**
-         * temporary state where we will ignore the next keypress
-         *
-         * @type {boolean}
-         */
-        var _ignoreNextKeypress = false;
-
-        /**
-         * are we currently inside of a sequence?
-         * type of action ("keyup" or "keydown" or "keypress") or false
-         *
-         * @type {boolean|string}
-         */
-        var _nextExpectedAction = false;
-
-        /**
-         * resets all sequence counters except for the ones passed in
-         *
-         * @param {Object} doNotReset
-         * @returns void
-         */
-        function _resetSequences(doNotReset) {
-            doNotReset = doNotReset || {};
-
-            var activeSequences = false,
-                key;
-
-            for (key in _sequenceLevels) {
-                if (doNotReset[key]) {
-                    activeSequences = true;
-                    continue;
-                }
-                _sequenceLevels[key] = 0;
-            }
-
-            if (!activeSequences) {
-                _nextExpectedAction = false;
-            }
-        }
-
-        /**
-         * finds all callbacks that match based on the keycode, modifiers,
-         * and action
-         *
-         * @param {string} character
-         * @param {Array} modifiers
-         * @param {Event|Object} e
-         * @param {string=} sequenceName - name of the sequence we are looking for
-         * @param {string=} combination
-         * @param {number=} level
-         * @returns {Array}
-         */
-        function _getMatches(character, modifiers, e, sequenceName, combination, level) {
-            var i;
-            var callback;
-            var matches = [];
-            var action = e.type;
-
-            // if there are no events related to this keycode
-            if (!self._callbacks[character]) {
-                return [];
-            }
-
-            // if a modifier key is coming up on its own we should allow it
-            if (action == 'keyup' && _isModifier(character)) {
-                modifiers = [character];
-            }
-
-            // loop through all callbacks for the key that was pressed
-            // and see if any of them match
-            for (i = 0; i < self._callbacks[character].length; ++i) {
-                callback = self._callbacks[character][i];
-
-                // if a sequence name is not specified, but this is a sequence at
-                // the wrong level then move onto the next match
-                if (!sequenceName && callback.seq && _sequenceLevels[callback.seq] != callback.level) {
-                    continue;
-                }
-
-                // if the action we are looking for doesn't match the action we got
-                // then we should keep going
-                if (action != callback.action) {
-                    continue;
-                }
-
-                // if this is a keypress event and the meta key and control key
-                // are not pressed that means that we need to only look at the
-                // character, otherwise check the modifiers as well
-                //
-                // chrome will not fire a keypress if meta or control is down
-                // safari will fire a keypress if meta or meta+shift is down
-                // firefox will fire a keypress if meta or control is down
-                if ((action == 'keypress' && !e.metaKey && !e.ctrlKey) || _modifiersMatch(modifiers, callback.modifiers)) {
-
-                    // when you bind a combination or sequence a second time it
-                    // should overwrite the first one.  if a sequenceName or
-                    // combination is specified in this call it does just that
-                    //
-                    // @todo make deleting its own method?
-                    var deleteCombo = !sequenceName && callback.combo == combination;
-                    var deleteSequence = sequenceName && callback.seq == sequenceName && callback.level == level;
-                    if (deleteCombo || deleteSequence) {
-                        self._callbacks[character].splice(i, 1);
-                    }
-
-                    matches.push(callback);
-                }
-            }
-
-            return matches;
-        }
-
-        /**
-         * actually calls the callback function
-         *
-         * if your callback function returns false this will use the jquery
-         * convention - prevent default and stop propogation on the event
-         *
-         * @param {Function} callback
-         * @param {Event} e
-         * @returns void
-         */
-        function _fireCallback(callback, e, combo, sequence) {
-
-            // if this event should not happen stop here
-            if (self.stopCallback(e, e.target || e.srcElement, combo, sequence)) {
-                return;
-            }
-
-            if (callback(e, combo) === false) {
-                _preventDefault(e);
-                _stopPropagation(e);
-            }
-        }
-
-        /**
-         * handles a character key event
-         *
-         * @param {string} character
-         * @param {Array} modifiers
-         * @param {Event} e
-         * @returns void
-         */
-        self._handleKey = function(character, modifiers, e) {
-            var callbacks = _getMatches(character, modifiers, e);
-            var i;
-            var doNotReset = {};
-            var maxLevel = 0;
-            var processedSequenceCallback = false;
-
-            // Calculate the maxLevel for sequences so we can only execute the longest callback sequence
-            for (i = 0; i < callbacks.length; ++i) {
-                if (callbacks[i].seq) {
-                    maxLevel = Math.max(maxLevel, callbacks[i].level);
-                }
-            }
-
-            // loop through matching callbacks for this key event
-            for (i = 0; i < callbacks.length; ++i) {
-
-                // fire for all sequence callbacks
-                // this is because if for example you have multiple sequences
-                // bound such as "g i" and "g t" they both need to fire the
-                // callback for matching g cause otherwise you can only ever
-                // match the first one
-                if (callbacks[i].seq) {
-
-                    // only fire callbacks for the maxLevel to prevent
-                    // subsequences from also firing
-                    //
-                    // for example 'a option b' should not cause 'option b' to fire
-                    // even though 'option b' is part of the other sequence
-                    //
-                    // any sequences that do not match here will be discarded
-                    // below by the _resetSequences call
-                    if (callbacks[i].level != maxLevel) {
-                        continue;
-                    }
-
-                    processedSequenceCallback = true;
-
-                    // keep a list of which sequences were matches for later
-                    doNotReset[callbacks[i].seq] = 1;
-                    _fireCallback(callbacks[i].callback, e, callbacks[i].combo, callbacks[i].seq);
-                    continue;
-                }
-
-                // if there were no sequence matches but we are still here
-                // that means this is a regular match so we should fire that
-                if (!processedSequenceCallback) {
-                    _fireCallback(callbacks[i].callback, e, callbacks[i].combo);
-                }
-            }
-
-            // if the key you pressed matches the type of sequence without
-            // being a modifier (ie "keyup" or "keypress") then we should
-            // reset all sequences that were not matched by this event
-            //
-            // this is so, for example, if you have the sequence "h a t" and you
-            // type "h e a r t" it does not match.  in this case the "e" will
-            // cause the sequence to reset
-            //
-            // modifier keys are ignored because you can have a sequence
-            // that contains modifiers such as "enter ctrl+space" and in most
-            // cases the modifier key will be pressed before the next key
-            //
-            // also if you have a sequence such as "ctrl+b a" then pressing the
-            // "b" key will trigger a "keypress" and a "keydown"
-            //
-            // the "keydown" is expected when there is a modifier, but the
-            // "keypress" ends up matching the _nextExpectedAction since it occurs
-            // after and that causes the sequence to reset
-            //
-            // we ignore keypresses in a sequence that directly follow a keydown
-            // for the same character
-            var ignoreThisKeypress = e.type == 'keypress' && _ignoreNextKeypress;
-            if (e.type == _nextExpectedAction && !_isModifier(character) && !ignoreThisKeypress) {
-                _resetSequences(doNotReset);
-            }
-
-            _ignoreNextKeypress = processedSequenceCallback && e.type == 'keydown';
-        };
-
-        /**
-         * handles a keydown event
-         *
-         * @param {Event} e
-         * @returns void
-         */
-        function _handleKeyEvent(e) {
-
-            // normalize e.which for key events
-            // @see http://stackoverflow.com/questions/4285627/javascript-keycode-vs-charcode-utter-confusion
-            if (typeof e.which !== 'number') {
-                e.which = e.keyCode;
-            }
-
-            var character = _characterFromEvent(e);
-
-            // no character found then stop
-            if (!character) {
-                return;
-            }
-
-            // need to use === for the character check because the character can be 0
-            if (e.type == 'keyup' && _ignoreNextKeyup === character) {
-                _ignoreNextKeyup = false;
-                return;
-            }
-
-            self.handleKey(character, _eventModifiers(e), e);
-        }
-
-        /**
-         * called to set a 1 second timeout on the specified sequence
-         *
-         * this is so after each key press in the sequence you have 1 second
-         * to press the next key before you have to start over
-         *
-         * @returns void
-         */
-        function _resetSequenceTimer() {
-            clearTimeout(_resetTimer);
-            _resetTimer = setTimeout(_resetSequences, 1000);
-        }
-
-        /**
-         * binds a key sequence to an event
-         *
-         * @param {string} combo - combo specified in bind call
-         * @param {Array} keys
-         * @param {Function} callback
-         * @param {string=} action
-         * @returns void
-         */
-        function _bindSequence(combo, keys, callback, action) {
-
-            // start off by adding a sequence level record for this combination
-            // and setting the level to 0
-            _sequenceLevels[combo] = 0;
-
-            /**
-             * callback to increase the sequence level for this sequence and reset
-             * all other sequences that were active
-             *
-             * @param {string} nextAction
-             * @returns {Function}
-             */
-            function _increaseSequence(nextAction) {
-                return function() {
-                    _nextExpectedAction = nextAction;
-                    ++_sequenceLevels[combo];
-                    _resetSequenceTimer();
-                };
-            }
-
-            /**
-             * wraps the specified callback inside of another function in order
-             * to reset all sequence counters as soon as this sequence is done
-             *
-             * @param {Event} e
-             * @returns void
-             */
-            function _callbackAndReset(e) {
-                _fireCallback(callback, e, combo);
-
-                // we should ignore the next key up if the action is key down
-                // or keypress.  this is so if you finish a sequence and
-                // release the key the final key will not trigger a keyup
-                if (action !== 'keyup') {
-                    _ignoreNextKeyup = _characterFromEvent(e);
-                }
-
-                // weird race condition if a sequence ends with the key
-                // another sequence begins with
-                setTimeout(_resetSequences, 10);
-            }
-
-            // loop through keys one at a time and bind the appropriate callback
-            // function.  for any key leading up to the final one it should
-            // increase the sequence. after the final, it should reset all sequences
-            //
-            // if an action is specified in the original bind call then that will
-            // be used throughout.  otherwise we will pass the action that the
-            // next key in the sequence should match.  this allows a sequence
-            // to mix and match keypress and keydown events depending on which
-            // ones are better suited to the key provided
-            for (var i = 0; i < keys.length; ++i) {
-                var isFinal = i + 1 === keys.length;
-                var wrappedCallback = isFinal ? _callbackAndReset : _increaseSequence(action || _getKeyInfo(keys[i + 1]).action);
-                _bindSingle(keys[i], wrappedCallback, action, combo, i);
-            }
-        }
-
-        /**
-         * binds a single keyboard combination
-         *
-         * @param {string} combination
-         * @param {Function} callback
-         * @param {string=} action
-         * @param {string=} sequenceName - name of sequence if part of sequence
-         * @param {number=} level - what part of the sequence the command is
-         * @returns void
-         */
-        function _bindSingle(combination, callback, action, sequenceName, level) {
-
-            // store a direct mapped reference for use with Mousetrap.trigger
-            self._directMap[combination + ':' + action] = callback;
-
-            // make sure multiple spaces in a row become a single space
-            combination = combination.replace(/\s+/g, ' ');
-
-            var sequence = combination.split(' ');
-            var info;
-
-            // if this pattern is a sequence of keys then run through this method
-            // to reprocess each pattern one key at a time
-            if (sequence.length > 1) {
-                _bindSequence(combination, sequence, callback, action);
-                return;
-            }
-
-            info = _getKeyInfo(combination, action);
-
-            // make sure to initialize array if this is the first time
-            // a callback is added for this key
-            self._callbacks[info.key] = self._callbacks[info.key] || [];
-
-            // remove an existing match if there is one
-            _getMatches(info.key, info.modifiers, {type: info.action}, sequenceName, combination, level);
-
-            // add this call back to the array
-            // if it is a sequence put it at the beginning
-            // if not put it at the end
-            //
-            // this is important because the way these are processed expects
-            // the sequence ones to come first
-            self._callbacks[info.key][sequenceName ? 'unshift' : 'push']({
-                callback: callback,
-                modifiers: info.modifiers,
-                action: info.action,
-                seq: sequenceName,
-                level: level,
-                combo: combination
-            });
-        }
-
-        /**
-         * binds multiple combinations to the same callback
-         *
-         * @param {Array} combinations
-         * @param {Function} callback
-         * @param {string|undefined} action
-         * @returns void
-         */
-        self._bindMultiple = function(combinations, callback, action) {
-            for (var i = 0; i < combinations.length; ++i) {
-                _bindSingle(combinations[i], callback, action);
-            }
-        };
-
-        // start!
-        _addEvent(targetElement, 'keypress', _handleKeyEvent);
-        _addEvent(targetElement, 'keydown', _handleKeyEvent);
-        _addEvent(targetElement, 'keyup', _handleKeyEvent);
-    }
-
-    /**
-     * binds an event to mousetrap
-     *
-     * can be a single key, a combination of keys separated with +,
-     * an array of keys, or a sequence of keys separated by spaces
-     *
-     * be sure to list the modifier keys first to make sure that the
-     * correct key ends up getting bound (the last key in the pattern)
-     *
-     * @param {string|Array} keys
-     * @param {Function} callback
-     * @param {string=} action - 'keypress', 'keydown', or 'keyup'
-     * @returns void
-     */
-    Mousetrap.prototype.bind = function(keys, callback, action) {
-        var self = this;
-        keys = keys instanceof Array ? keys : [keys];
-        self._bindMultiple.call(self, keys, callback, action);
-        return self;
-    };
-
-    /**
-     * unbinds an event to mousetrap
-     *
-     * the unbinding sets the callback function of the specified key combo
-     * to an empty function and deletes the corresponding key in the
-     * _directMap dict.
-     *
-     * TODO: actually remove this from the _callbacks dictionary instead
-     * of binding an empty function
-     *
-     * the keycombo+action has to be exactly the same as
-     * it was defined in the bind method
-     *
-     * @param {string|Array} keys
-     * @param {string} action
-     * @returns void
-     */
-    Mousetrap.prototype.unbind = function(keys, action) {
-        var self = this;
-        return self.bind.call(self, keys, function() {}, action);
-    };
-
-    /**
-     * triggers an event that has already been bound
-     *
-     * @param {string} keys
-     * @param {string=} action
-     * @returns void
-     */
-    Mousetrap.prototype.trigger = function(keys, action) {
-        var self = this;
-        if (self._directMap[keys + ':' + action]) {
-            self._directMap[keys + ':' + action]({}, keys);
-        }
-        return self;
-    };
-
-    /**
-     * resets the library back to its initial state.  this is useful
-     * if you want to clear out the current keyboard shortcuts and bind
-     * new ones - for example if you switch to another page
-     *
-     * @returns void
-     */
-    Mousetrap.prototype.reset = function() {
-        var self = this;
-        self._callbacks = {};
-        self._directMap = {};
-        return self;
-    };
-
-    /**
-     * should we stop this event before firing off callbacks
-     *
-     * @param {Event} e
-     * @param {Element} element
-     * @return {boolean}
-     */
-    Mousetrap.prototype.stopCallback = function(e, element) {
-        var self = this;
-
-        // if the element has the class "mousetrap" then no need to stop
-        if ((' ' + element.className + ' ').indexOf(' mousetrap ') > -1) {
-            return false;
-        }
-
-        if (_belongsTo(element, self.target)) {
-            return false;
-        }
-
-        // Events originating from a shadow DOM are re-targetted and `e.target` is the shadow host,
-        // not the initial event target in the shadow tree. Note that not all events cross the
-        // shadow boundary.
-        // For shadow trees with `mode: 'open'`, the initial event target is the first element in
-        // the event’s composed path. For shadow trees with `mode: 'closed'`, the initial event
-        // target cannot be obtained.
-        if ('composedPath' in e && typeof e.composedPath === 'function') {
-            // For open shadow trees, update `element` so that the following check works.
-            var initialEventTarget = e.composedPath()[0];
-            if (initialEventTarget !== e.target) {
-                element = initialEventTarget;
-            }
-        }
-
-        // stop for input, select, and textarea
-        return element.tagName == 'INPUT' || element.tagName == 'SELECT' || element.tagName == 'TEXTAREA' || element.isContentEditable;
-    };
-
-    /**
-     * exposes _handleKey publicly so it can be overwritten by extensions
-     */
-    Mousetrap.prototype.handleKey = function() {
-        var self = this;
-        return self._handleKey.apply(self, arguments);
-    };
-
-    /**
-     * allow custom key mappings
-     */
-    Mousetrap.addKeycodes = function(object) {
-        for (var key in object) {
-            if (object.hasOwnProperty(key)) {
-                _MAP[key] = object[key];
-            }
-        }
-        _REVERSE_MAP = null;
-    };
-
-    /**
-     * Init the global mousetrap functions
-     *
-     * This method is needed to allow the global mousetrap functions to work
-     * now that mousetrap is a constructor function.
-     */
-    Mousetrap.init = function() {
-        var documentMousetrap = Mousetrap(document);
-        for (var method in documentMousetrap) {
-            if (method.charAt(0) !== '_') {
-                Mousetrap[method] = (function(method) {
-                    return function() {
-                        return documentMousetrap[method].apply(documentMousetrap, arguments);
-                    };
-                } (method));
-            }
-        }
-    };
-
-    Mousetrap.init();
-
-    // expose mousetrap to the global object
-    window.Mousetrap = Mousetrap;
-
-    // expose as a common js module
-    if ( true && module.exports) {
-        module.exports = Mousetrap;
-    }
-
-    // expose mousetrap as an AMD module
-    if (true) {
-        !(__WEBPACK_AMD_DEFINE_RESULT__ = (function() {
-            return Mousetrap;
-        }).call(exports, __webpack_require__, exports, module),
-				__WEBPACK_AMD_DEFINE_RESULT__ !== undefined && (module.exports = __WEBPACK_AMD_DEFINE_RESULT__));
-    }
-}) (typeof window !== 'undefined' ? window : null, typeof  window !== 'undefined' ? document : null);
-
-
-/***/ }),
 
 /***/ "mHlH":
 /***/ (function(module, __webpack_exports__, __webpack_require__) {
@@ -6813,64 +3294,8 @@
 var useMemo = useMemoOne;
 var useCallback = useCallbackOne;
 
->>>>>>> 3c2c27c6
-
-/***/ "mHlH":
-/***/ (function(module, __webpack_exports__, __webpack_require__) {
-
-<<<<<<< HEAD
-"use strict";
-/* unused harmony export useCallback */
-/* unused harmony export useCallbackOne */
-/* unused harmony export useMemo */
-/* harmony export (binding) */ __webpack_require__.d(__webpack_exports__, "a", function() { return useMemoOne; });
-/* harmony import */ var react__WEBPACK_IMPORTED_MODULE_0__ = __webpack_require__("cDcd");
-/* harmony import */ var react__WEBPACK_IMPORTED_MODULE_0___default = /*#__PURE__*/__webpack_require__.n(react__WEBPACK_IMPORTED_MODULE_0__);
-
-
-function areInputsEqual(newInputs, lastInputs) {
-  if (newInputs.length !== lastInputs.length) {
-    return false;
-  }
-
-  for (var i = 0; i < newInputs.length; i++) {
-    if (newInputs[i] !== lastInputs[i]) {
-      return false;
-    }
-  }
-
-  return true;
-}
-
-function useMemoOne(getResult, inputs) {
-  var initial = Object(react__WEBPACK_IMPORTED_MODULE_0__["useState"])(function () {
-    return {
-      inputs: inputs,
-      result: getResult()
-    };
-  })[0];
-  var isFirstRun = Object(react__WEBPACK_IMPORTED_MODULE_0__["useRef"])(true);
-  var committed = Object(react__WEBPACK_IMPORTED_MODULE_0__["useRef"])(initial);
-  var useCache = isFirstRun.current || Boolean(inputs && committed.current.inputs && areInputsEqual(inputs, committed.current.inputs));
-  var cache = useCache ? committed.current : {
-    inputs: inputs,
-    result: getResult()
-  };
-  Object(react__WEBPACK_IMPORTED_MODULE_0__["useEffect"])(function () {
-    isFirstRun.current = false;
-    committed.current = cache;
-  }, [cache]);
-  return cache.result;
-}
-function useCallbackOne(callback, inputs) {
-  return useMemoOne(function () {
-    return callback;
-  }, inputs);
-}
-var useMemo = useMemoOne;
-var useCallback = useCallbackOne;
-
-=======
+
+
 
 /***/ }),
 
@@ -6907,7 +3332,6 @@
 __webpack_require__.d(__webpack_exports__, {
   "default": function() { return /* binding */ clipboard; }
 });
->>>>>>> 3c2c27c6
 
 // EXTERNAL MODULE: ./node_modules/tiny-emitter/index.js
 var tiny_emitter = __webpack_require__(279);
@@ -6923,256 +3347,11 @@
 
 function _classCallCheck(instance, Constructor) { if (!(instance instanceof Constructor)) { throw new TypeError("Cannot call a class as a function"); } }
 
-<<<<<<< HEAD
-/***/ }),
-
-/***/ "md7G":
-/***/ (function(module, __webpack_exports__, __webpack_require__) {
-=======
 function _defineProperties(target, props) { for (var i = 0; i < props.length; i++) { var descriptor = props[i]; descriptor.enumerable = descriptor.enumerable || false; descriptor.configurable = true; if ("value" in descriptor) descriptor.writable = true; Object.defineProperty(target, descriptor.key, descriptor); } }
 
 function _createClass(Constructor, protoProps, staticProps) { if (protoProps) _defineProperties(Constructor.prototype, protoProps); if (staticProps) _defineProperties(Constructor, staticProps); return Constructor; }
->>>>>>> 3c2c27c6
-
-"use strict";
-/* harmony export (binding) */ __webpack_require__.d(__webpack_exports__, "a", function() { return _possibleConstructorReturn; });
-/* harmony import */ var _babel_runtime_helpers_esm_typeof__WEBPACK_IMPORTED_MODULE_0__ = __webpack_require__("U8pU");
-/* harmony import */ var _babel_runtime_helpers_esm_assertThisInitialized__WEBPACK_IMPORTED_MODULE_1__ = __webpack_require__("JX7q");
-
-<<<<<<< HEAD
-
-function _possibleConstructorReturn(self, call) {
-  if (call && (Object(_babel_runtime_helpers_esm_typeof__WEBPACK_IMPORTED_MODULE_0__[/* default */ "a"])(call) === "object" || typeof call === "function")) {
-    return call;
-  }
-
-  return Object(_babel_runtime_helpers_esm_assertThisInitialized__WEBPACK_IMPORTED_MODULE_1__[/* default */ "a"])(self);
-}
-
-/***/ }),
-
-/***/ "rePB":
-/***/ (function(module, __webpack_exports__, __webpack_require__) {
-
-"use strict";
-/* harmony export (binding) */ __webpack_require__.d(__webpack_exports__, "a", function() { return _defineProperty; });
-function _defineProperty(obj, key, value) {
-  if (key in obj) {
-    Object.defineProperty(obj, key, {
-      value: value,
-      enumerable: true,
-      configurable: true,
-      writable: true
-    });
-  } else {
-    obj[key] = value;
-  }
-
-  return obj;
-}
-
-/***/ }),
-
-/***/ "rl8x":
-/***/ (function(module, exports) {
-
-(function() { module.exports = window["wp"]["isShallowEqual"]; }());
-
-/***/ }),
-
-/***/ "s4An":
-/***/ (function(module, __webpack_exports__, __webpack_require__) {
-
-"use strict";
-/* harmony export (binding) */ __webpack_require__.d(__webpack_exports__, "a", function() { return _setPrototypeOf; });
-function _setPrototypeOf(o, p) {
-  _setPrototypeOf = Object.setPrototypeOf || function _setPrototypeOf(o, p) {
-    o.__proto__ = p;
-    return o;
-  };
-
-  return _setPrototypeOf(o, p);
-}
-
-/***/ }),
-
-/***/ "sxGJ":
-/***/ (function(module, exports, __webpack_require__) {
-
-/*!
- * clipboard.js v2.0.6
- * https://clipboardjs.com/
- * 
- * Licensed MIT © Zeno Rocha
- */
-(function webpackUniversalModuleDefinition(root, factory) {
-	if(true)
-		module.exports = factory();
-	else {}
-})(this, function() {
-return /******/ (function(modules) { // webpackBootstrap
-/******/ 	// The module cache
-/******/ 	var installedModules = {};
-/******/
-/******/ 	// The require function
-/******/ 	function __webpack_require__(moduleId) {
-/******/
-/******/ 		// Check if module is in cache
-/******/ 		if(installedModules[moduleId]) {
-/******/ 			return installedModules[moduleId].exports;
-/******/ 		}
-/******/ 		// Create a new module (and put it into the cache)
-/******/ 		var module = installedModules[moduleId] = {
-/******/ 			i: moduleId,
-/******/ 			l: false,
-/******/ 			exports: {}
-/******/ 		};
-/******/
-/******/ 		// Execute the module function
-/******/ 		modules[moduleId].call(module.exports, module, module.exports, __webpack_require__);
-/******/
-/******/ 		// Flag the module as loaded
-/******/ 		module.l = true;
-/******/
-/******/ 		// Return the exports of the module
-/******/ 		return module.exports;
-/******/ 	}
-/******/
-/******/
-/******/ 	// expose the modules object (__webpack_modules__)
-/******/ 	__webpack_require__.m = modules;
-/******/
-/******/ 	// expose the module cache
-/******/ 	__webpack_require__.c = installedModules;
-/******/
-/******/ 	// define getter function for harmony exports
-/******/ 	__webpack_require__.d = function(exports, name, getter) {
-/******/ 		if(!__webpack_require__.o(exports, name)) {
-/******/ 			Object.defineProperty(exports, name, { enumerable: true, get: getter });
-/******/ 		}
-/******/ 	};
-/******/
-/******/ 	// define __esModule on exports
-/******/ 	__webpack_require__.r = function(exports) {
-/******/ 		if(typeof Symbol !== 'undefined' && Symbol.toStringTag) {
-/******/ 			Object.defineProperty(exports, Symbol.toStringTag, { value: 'Module' });
-/******/ 		}
-/******/ 		Object.defineProperty(exports, '__esModule', { value: true });
-/******/ 	};
-/******/
-/******/ 	// create a fake namespace object
-/******/ 	// mode & 1: value is a module id, require it
-/******/ 	// mode & 2: merge all properties of value into the ns
-/******/ 	// mode & 4: return value when already ns object
-/******/ 	// mode & 8|1: behave like require
-/******/ 	__webpack_require__.t = function(value, mode) {
-/******/ 		if(mode & 1) value = __webpack_require__(value);
-/******/ 		if(mode & 8) return value;
-/******/ 		if((mode & 4) && typeof value === 'object' && value && value.__esModule) return value;
-/******/ 		var ns = Object.create(null);
-/******/ 		__webpack_require__.r(ns);
-/******/ 		Object.defineProperty(ns, 'default', { enumerable: true, value: value });
-/******/ 		if(mode & 2 && typeof value != 'string') for(var key in value) __webpack_require__.d(ns, key, function(key) { return value[key]; }.bind(null, key));
-/******/ 		return ns;
-/******/ 	};
-/******/
-/******/ 	// getDefaultExport function for compatibility with non-harmony modules
-/******/ 	__webpack_require__.n = function(module) {
-/******/ 		var getter = module && module.__esModule ?
-/******/ 			function getDefault() { return module['default']; } :
-/******/ 			function getModuleExports() { return module; };
-/******/ 		__webpack_require__.d(getter, 'a', getter);
-/******/ 		return getter;
-/******/ 	};
-/******/
-/******/ 	// Object.prototype.hasOwnProperty.call
-/******/ 	__webpack_require__.o = function(object, property) { return Object.prototype.hasOwnProperty.call(object, property); };
-/******/
-/******/ 	// __webpack_public_path__
-/******/ 	__webpack_require__.p = "";
-/******/
-/******/
-/******/ 	// Load entry module and return exports
-/******/ 	return __webpack_require__(__webpack_require__.s = 6);
-/******/ })
-/************************************************************************/
-/******/ ([
-/* 0 */
-/***/ (function(module, exports) {
-
-function select(element) {
-    var selectedText;
-
-    if (element.nodeName === 'SELECT') {
-        element.focus();
-
-        selectedText = element.value;
-    }
-    else if (element.nodeName === 'INPUT' || element.nodeName === 'TEXTAREA') {
-        var isReadOnly = element.hasAttribute('readonly');
-
-        if (!isReadOnly) {
-            element.setAttribute('readonly', '');
-        }
-
-        element.select();
-        element.setSelectionRange(0, element.value.length);
-
-        if (!isReadOnly) {
-            element.removeAttribute('readonly');
-        }
-
-        selectedText = element.value;
-    }
-    else {
-        if (element.hasAttribute('contenteditable')) {
-            element.focus();
-        }
-
-        var selection = window.getSelection();
-        var range = document.createRange();
-
-        range.selectNodeContents(element);
-        selection.removeAllRanges();
-        selection.addRange(range);
-
-        selectedText = selection.toString();
-    }
-
-    return selectedText;
-}
-
-module.exports = select;
-
-
-/***/ }),
-/* 1 */
-/***/ (function(module, exports) {
-
-function E () {
-  // Keep this empty so it's easier to inherit from
-  // (via https://github.com/lipsmack from https://github.com/scottcorgan/tiny-emitter/issues/3)
-}
-
-E.prototype = {
-  on: function (name, callback, ctx) {
-    var e = this.e || (this.e = {});
-
-    (e[name] || (e[name] = [])).push({
-      fn: callback,
-      ctx: ctx
-    });
-
-    return this;
-  },
-
-  once: function (name, callback, ctx) {
-    var self = this;
-    function listener () {
-      self.off(name, listener);
-      callback.apply(ctx, arguments);
-    };
-=======
+
+
 /**
  * Inner class which performs selection from either `text` or `target`
  * properties and then executes copy or cut operations.
@@ -7436,70 +3615,8 @@
 
 function _getPrototypeOf(o) { _getPrototypeOf = Object.setPrototypeOf ? Object.getPrototypeOf : function _getPrototypeOf(o) { return o.__proto__ || Object.getPrototypeOf(o); }; return _getPrototypeOf(o); }
 
->>>>>>> 3c2c27c6
-
-    listener._ = callback
-    return this.on(name, listener, ctx);
-  },
-
-<<<<<<< HEAD
-  emit: function (name) {
-    var data = [].slice.call(arguments, 1);
-    var evtArr = ((this.e || (this.e = {}))[name] || []).slice();
-    var i = 0;
-    var len = evtArr.length;
-
-    for (i; i < len; i++) {
-      evtArr[i].fn.apply(evtArr[i].ctx, data);
-    }
-
-    return this;
-  },
-
-  off: function (name, callback) {
-    var e = this.e || (this.e = {});
-    var evts = e[name];
-    var liveEvents = [];
-
-    if (evts && callback) {
-      for (var i = 0, len = evts.length; i < len; i++) {
-        if (evts[i].fn !== callback && evts[i].fn._ !== callback)
-          liveEvents.push(evts[i]);
-      }
-    }
-
-    // Remove event from queue to prevent memory leak
-    // Suggested by https://github.com/lazd
-    // Ref: https://github.com/scottcorgan/tiny-emitter/commit/c6ebfaa9bc973b33d110a84a307742b7cf94c953#commitcomment-5024910
-
-    (liveEvents.length)
-      ? e[name] = liveEvents
-      : delete e[name];
-
-    return this;
-  }
-};
-
-module.exports = E;
-module.exports.TinyEmitter = E;
-
-
-/***/ }),
-/* 2 */
-/***/ (function(module, exports, __webpack_require__) {
-
-var is = __webpack_require__(3);
-var delegate = __webpack_require__(4);
-
-/**
- * Validates all params and calls the right
- * listener function based on its target type.
- *
- * @param {String|HTMLElement|HTMLCollection|NodeList} target
- * @param {String} type
- * @param {Function} callback
- * @return {Object}
-=======
+
+
 
 /**
  * Helper function to retrieve attribute value.
@@ -7519,93 +3636,8 @@
 /**
  * Base class which takes one or more elements, adds event listeners to them,
  * and instantiates a new `ClipboardAction` on each click.
->>>>>>> 3c2c27c6
- */
-function listen(target, type, callback) {
-    if (!target && !type && !callback) {
-        throw new Error('Missing required arguments');
-    }
-
-<<<<<<< HEAD
-    if (!is.string(type)) {
-        throw new TypeError('Second argument must be a String');
-    }
-
-    if (!is.fn(callback)) {
-        throw new TypeError('Third argument must be a Function');
-    }
-
-    if (is.node(target)) {
-        return listenNode(target, type, callback);
-    }
-    else if (is.nodeList(target)) {
-        return listenNodeList(target, type, callback);
-    }
-    else if (is.string(target)) {
-        return listenSelector(target, type, callback);
-    }
-    else {
-        throw new TypeError('First argument must be a String, HTMLElement, HTMLCollection, or NodeList');
-    }
-}
-
-/**
- * Adds an event listener to a HTML element
- * and returns a remove listener function.
- *
- * @param {HTMLElement} node
- * @param {String} type
- * @param {Function} callback
- * @return {Object}
- */
-function listenNode(node, type, callback) {
-    node.addEventListener(type, callback);
-
-    return {
-        destroy: function() {
-            node.removeEventListener(type, callback);
-        }
-    }
-}
-
-/**
- * Add an event listener to a list of HTML elements
- * and returns a remove listener function.
- *
- * @param {NodeList|HTMLCollection} nodeList
- * @param {String} type
- * @param {Function} callback
- * @return {Object}
- */
-function listenNodeList(nodeList, type, callback) {
-    Array.prototype.forEach.call(nodeList, function(node) {
-        node.addEventListener(type, callback);
-    });
-
-    return {
-        destroy: function() {
-            Array.prototype.forEach.call(nodeList, function(node) {
-                node.removeEventListener(type, callback);
-            });
-        }
-    }
-}
-
-/**
- * Add an event listener to a selector
- * and returns a remove listener function.
- *
- * @param {String} selector
- * @param {String} type
- * @param {Function} callback
- * @return {Object}
- */
-function listenSelector(selector, type, callback) {
-    return delegate(document.body, selector, type, callback);
-}
-
-module.exports = listen;
-=======
+ */
+
 
 var Clipboard = /*#__PURE__*/function (_Emitter) {
   _inherits(Clipboard, _Emitter);
@@ -7626,7 +3658,6 @@
     _this.resolveOptions(options);
 
     _this.listenClick(trigger);
->>>>>>> 3c2c27c6
 
     return _this;
   }
@@ -7636,127 +3667,6 @@
    * @param {Object} options
    */
 
-<<<<<<< HEAD
-/***/ }),
-/* 3 */
-/***/ (function(module, exports) {
-
-/**
- * Check if argument is a HTML element.
- *
- * @param {Object} value
- * @return {Boolean}
- */
-exports.node = function(value) {
-    return value !== undefined
-        && value instanceof HTMLElement
-        && value.nodeType === 1;
-};
-
-/**
- * Check if argument is a list of HTML elements.
- *
- * @param {Object} value
- * @return {Boolean}
- */
-exports.nodeList = function(value) {
-    var type = Object.prototype.toString.call(value);
-
-    return value !== undefined
-        && (type === '[object NodeList]' || type === '[object HTMLCollection]')
-        && ('length' in value)
-        && (value.length === 0 || exports.node(value[0]));
-};
-
-/**
- * Check if argument is a string.
- *
- * @param {Object} value
- * @return {Boolean}
- */
-exports.string = function(value) {
-    return typeof value === 'string'
-        || value instanceof String;
-};
-
-/**
- * Check if argument is a function.
- *
- * @param {Object} value
- * @return {Boolean}
- */
-exports.fn = function(value) {
-    var type = Object.prototype.toString.call(value);
-
-    return type === '[object Function]';
-};
-
-
-/***/ }),
-/* 4 */
-/***/ (function(module, exports, __webpack_require__) {
-
-var closest = __webpack_require__(5);
-
-/**
- * Delegates event to a selector.
- *
- * @param {Element} element
- * @param {String} selector
- * @param {String} type
- * @param {Function} callback
- * @param {Boolean} useCapture
- * @return {Object}
- */
-function _delegate(element, selector, type, callback, useCapture) {
-    var listenerFn = listener.apply(this, arguments);
-
-    element.addEventListener(type, listenerFn, useCapture);
-
-    return {
-        destroy: function() {
-            element.removeEventListener(type, listenerFn, useCapture);
-        }
-    }
-}
-
-/**
- * Delegates event to a selector.
- *
- * @param {Element|String|Array} [elements]
- * @param {String} selector
- * @param {String} type
- * @param {Function} callback
- * @param {Boolean} useCapture
- * @return {Object}
- */
-function delegate(elements, selector, type, callback, useCapture) {
-    // Handle the regular Element usage
-    if (typeof elements.addEventListener === 'function') {
-        return _delegate.apply(null, arguments);
-    }
-
-    // Handle Element-less usage, it defaults to global delegation
-    if (typeof type === 'function') {
-        // Use `document` as the first parameter, then apply arguments
-        // This is a short way to .unshift `arguments` without running into deoptimizations
-        return _delegate.bind(null, document).apply(null, arguments);
-    }
-
-    // Handle Selector-based usage
-    if (typeof elements === 'string') {
-        elements = document.querySelectorAll(elements);
-    }
-
-    // Handle Array-like based usage
-    return Array.prototype.map.call(elements, function (element) {
-        return _delegate(element, selector, type, callback, useCapture);
-    });
-}
-
-/**
- * Finds closest match and invokes callback.
-=======
 
   clipboard_createClass(Clipboard, [{
     key: "resolveOptions",
@@ -7925,91 +3835,11 @@
 
 /**
  * Delegates event to a selector.
->>>>>>> 3c2c27c6
  *
  * @param {Element} element
  * @param {String} selector
  * @param {String} type
  * @param {Function} callback
-<<<<<<< HEAD
- * @return {Function}
- */
-function listener(element, selector, type, callback) {
-    return function(e) {
-        e.delegateTarget = closest(e.target, selector);
-
-        if (e.delegateTarget) {
-            callback.call(element, e);
-        }
-    }
-}
-
-module.exports = delegate;
-
-
-/***/ }),
-/* 5 */
-/***/ (function(module, exports) {
-
-var DOCUMENT_NODE_TYPE = 9;
-
-/**
- * A polyfill for Element.matches()
- */
-if (typeof Element !== 'undefined' && !Element.prototype.matches) {
-    var proto = Element.prototype;
-
-    proto.matches = proto.matchesSelector ||
-                    proto.mozMatchesSelector ||
-                    proto.msMatchesSelector ||
-                    proto.oMatchesSelector ||
-                    proto.webkitMatchesSelector;
-}
-
-/**
- * Finds the closest parent that matches a selector.
- *
- * @param {Element} element
- * @param {String} selector
- * @return {Function}
- */
-function closest (element, selector) {
-    while (element && element.nodeType !== DOCUMENT_NODE_TYPE) {
-        if (typeof element.matches === 'function' &&
-            element.matches(selector)) {
-          return element;
-        }
-        element = element.parentNode;
-    }
-}
-
-module.exports = closest;
-
-
-/***/ }),
-/* 6 */
-/***/ (function(module, __webpack_exports__, __webpack_require__) {
-
-"use strict";
-__webpack_require__.r(__webpack_exports__);
-
-// EXTERNAL MODULE: ./node_modules/select/src/select.js
-var src_select = __webpack_require__(0);
-var select_default = /*#__PURE__*/__webpack_require__.n(src_select);
-
-// CONCATENATED MODULE: ./src/clipboard-action.js
-var _typeof = typeof Symbol === "function" && typeof Symbol.iterator === "symbol" ? function (obj) { return typeof obj; } : function (obj) { return obj && typeof Symbol === "function" && obj.constructor === Symbol && obj !== Symbol.prototype ? "symbol" : typeof obj; };
-
-var _createClass = function () { function defineProperties(target, props) { for (var i = 0; i < props.length; i++) { var descriptor = props[i]; descriptor.enumerable = descriptor.enumerable || false; descriptor.configurable = true; if ("value" in descriptor) descriptor.writable = true; Object.defineProperty(target, descriptor.key, descriptor); } } return function (Constructor, protoProps, staticProps) { if (protoProps) defineProperties(Constructor.prototype, protoProps); if (staticProps) defineProperties(Constructor, staticProps); return Constructor; }; }();
-
-function _classCallCheck(instance, Constructor) { if (!(instance instanceof Constructor)) { throw new TypeError("Cannot call a class as a function"); } }
-
-
-
-/**
- * Inner class which performs selection from either `text` or `target`
- * properties and then executes copy or cut operations.
-=======
  * @param {Boolean} useCapture
  * @return {Object}
  */
@@ -8067,42 +3897,11 @@
  * @param {String} type
  * @param {Function} callback
  * @return {Function}
->>>>>>> 3c2c27c6
  */
 function listener(element, selector, type, callback) {
     return function(e) {
         e.delegateTarget = closest(e.target, selector);
 
-<<<<<<< HEAD
-var clipboard_action_ClipboardAction = function () {
-    /**
-     * @param {Object} options
-     */
-    function ClipboardAction(options) {
-        _classCallCheck(this, ClipboardAction);
-
-        this.resolveOptions(options);
-        this.initSelection();
-    }
-
-    /**
-     * Defines base properties passed from constructor.
-     * @param {Object} options
-     */
-
-
-    _createClass(ClipboardAction, [{
-        key: 'resolveOptions',
-        value: function resolveOptions() {
-            var options = arguments.length > 0 && arguments[0] !== undefined ? arguments[0] : {};
-
-            this.action = options.action;
-            this.container = options.container;
-            this.emitter = options.emitter;
-            this.target = options.target;
-            this.text = options.text;
-            this.trigger = options.trigger;
-=======
         if (e.delegateTarget) {
             callback.call(element, e);
         }
@@ -8110,153 +3909,8 @@
 }
 
 module.exports = delegate;
->>>>>>> 3c2c27c6
-
-            this.selectedText = '';
-        }
-
-<<<<<<< HEAD
-        /**
-         * Decides which selection strategy is going to be applied based
-         * on the existence of `text` and `target` properties.
-         */
-
-    }, {
-        key: 'initSelection',
-        value: function initSelection() {
-            if (this.text) {
-                this.selectFake();
-            } else if (this.target) {
-                this.selectTarget();
-            }
-        }
-
-        /**
-         * Creates a fake textarea element, sets its value from `text` property,
-         * and makes a selection on it.
-         */
-
-    }, {
-        key: 'selectFake',
-        value: function selectFake() {
-            var _this = this;
-
-            var isRTL = document.documentElement.getAttribute('dir') == 'rtl';
-
-            this.removeFake();
-
-            this.fakeHandlerCallback = function () {
-                return _this.removeFake();
-            };
-            this.fakeHandler = this.container.addEventListener('click', this.fakeHandlerCallback) || true;
-
-            this.fakeElem = document.createElement('textarea');
-            // Prevent zooming on iOS
-            this.fakeElem.style.fontSize = '12pt';
-            // Reset box model
-            this.fakeElem.style.border = '0';
-            this.fakeElem.style.padding = '0';
-            this.fakeElem.style.margin = '0';
-            // Move element out of screen horizontally
-            this.fakeElem.style.position = 'absolute';
-            this.fakeElem.style[isRTL ? 'right' : 'left'] = '-9999px';
-            // Move element to the same position vertically
-            var yPosition = window.pageYOffset || document.documentElement.scrollTop;
-            this.fakeElem.style.top = yPosition + 'px';
-
-            this.fakeElem.setAttribute('readonly', '');
-            this.fakeElem.value = this.text;
-
-            this.container.appendChild(this.fakeElem);
-
-            this.selectedText = select_default()(this.fakeElem);
-            this.copyText();
-        }
-
-        /**
-         * Only removes the fake element after another click event, that way
-         * a user can hit `Ctrl+C` to copy because selection still exists.
-         */
-
-    }, {
-        key: 'removeFake',
-        value: function removeFake() {
-            if (this.fakeHandler) {
-                this.container.removeEventListener('click', this.fakeHandlerCallback);
-                this.fakeHandler = null;
-                this.fakeHandlerCallback = null;
-            }
-
-            if (this.fakeElem) {
-                this.container.removeChild(this.fakeElem);
-                this.fakeElem = null;
-            }
-        }
-
-        /**
-         * Selects the content from element passed on `target` property.
-         */
-
-    }, {
-        key: 'selectTarget',
-        value: function selectTarget() {
-            this.selectedText = select_default()(this.target);
-            this.copyText();
-        }
-
-        /**
-         * Executes the copy operation based on the current selection.
-         */
-
-    }, {
-        key: 'copyText',
-        value: function copyText() {
-            var succeeded = void 0;
-
-            try {
-                succeeded = document.execCommand(this.action);
-            } catch (err) {
-                succeeded = false;
-            }
-
-            this.handleResult(succeeded);
-        }
-
-        /**
-         * Fires an event based on the copy operation result.
-         * @param {Boolean} succeeded
-         */
-
-    }, {
-        key: 'handleResult',
-        value: function handleResult(succeeded) {
-            this.emitter.emit(succeeded ? 'success' : 'error', {
-                action: this.action,
-                text: this.selectedText,
-                trigger: this.trigger,
-                clearSelection: this.clearSelection.bind(this)
-            });
-        }
-
-        /**
-         * Moves focus away from `target` and back to the trigger, removes current selection.
-         */
-
-    }, {
-        key: 'clearSelection',
-        value: function clearSelection() {
-            if (this.trigger) {
-                this.trigger.focus();
-            }
-            document.activeElement.blur();
-            window.getSelection().removeAllRanges();
-        }
-
-        /**
-         * Sets the `action` to be performed which can be either 'copy' or 'cut'.
-         * @param {String} action
-         */
-=======
+
+
 /***/ }),
 
 /***/ 879:
@@ -8413,92 +4067,10 @@
 }
 
 module.exports = listen;
->>>>>>> 3c2c27c6
-
-    }, {
-        key: 'destroy',
+
 
 /***/ }),
 
-<<<<<<< HEAD
-        /**
-         * Destroy lifecycle.
-         */
-        value: function destroy() {
-            this.removeFake();
-        }
-    }, {
-        key: 'action',
-        set: function set() {
-            var action = arguments.length > 0 && arguments[0] !== undefined ? arguments[0] : 'copy';
-
-            this._action = action;
-
-            if (this._action !== 'copy' && this._action !== 'cut') {
-                throw new Error('Invalid "action" value, use either "copy" or "cut"');
-            }
-        }
-
-        /**
-         * Gets the `action` property.
-         * @return {String}
-         */
-        ,
-        get: function get() {
-            return this._action;
-        }
-
-        /**
-         * Sets the `target` property using an element
-         * that will be have its content copied.
-         * @param {Element} target
-         */
-
-    }, {
-        key: 'target',
-        set: function set(target) {
-            if (target !== undefined) {
-                if (target && (typeof target === 'undefined' ? 'undefined' : _typeof(target)) === 'object' && target.nodeType === 1) {
-                    if (this.action === 'copy' && target.hasAttribute('disabled')) {
-                        throw new Error('Invalid "target" attribute. Please use "readonly" instead of "disabled" attribute');
-                    }
-
-                    if (this.action === 'cut' && (target.hasAttribute('readonly') || target.hasAttribute('disabled'))) {
-                        throw new Error('Invalid "target" attribute. You can\'t cut text from elements with "readonly" or "disabled" attributes');
-                    }
-
-                    this._target = target;
-                } else {
-                    throw new Error('Invalid "target" value, use a valid Element');
-                }
-            }
-        }
-
-        /**
-         * Gets the `target` property.
-         * @return {String|HTMLElement}
-         */
-        ,
-        get: function get() {
-            return this._target;
-        }
-    }]);
-
-    return ClipboardAction;
-}();
-
-/* harmony default export */ var clipboard_action = (clipboard_action_ClipboardAction);
-// EXTERNAL MODULE: ./node_modules/tiny-emitter/index.js
-var tiny_emitter = __webpack_require__(1);
-var tiny_emitter_default = /*#__PURE__*/__webpack_require__.n(tiny_emitter);
-
-// EXTERNAL MODULE: ./node_modules/good-listener/src/listen.js
-var listen = __webpack_require__(2);
-var listen_default = /*#__PURE__*/__webpack_require__.n(listen);
-
-// CONCATENATED MODULE: ./src/clipboard.js
-var clipboard_typeof = typeof Symbol === "function" && typeof Symbol.iterator === "symbol" ? function (obj) { return typeof obj; } : function (obj) { return obj && typeof Symbol === "function" && obj.constructor === Symbol && obj !== Symbol.prototype ? "symbol" : typeof obj; };
-=======
 /***/ 817:
 /***/ (function(module) {
 
@@ -8545,200 +4117,10 @@
 }
 
 module.exports = select;
->>>>>>> 3c2c27c6
-
-var clipboard_createClass = function () { function defineProperties(target, props) { for (var i = 0; i < props.length; i++) { var descriptor = props[i]; descriptor.enumerable = descriptor.enumerable || false; descriptor.configurable = true; if ("value" in descriptor) descriptor.writable = true; Object.defineProperty(target, descriptor.key, descriptor); } } return function (Constructor, protoProps, staticProps) { if (protoProps) defineProperties(Constructor.prototype, protoProps); if (staticProps) defineProperties(Constructor, staticProps); return Constructor; }; }();
-
-function clipboard_classCallCheck(instance, Constructor) { if (!(instance instanceof Constructor)) { throw new TypeError("Cannot call a class as a function"); } }
-
-<<<<<<< HEAD
-function _possibleConstructorReturn(self, call) { if (!self) { throw new ReferenceError("this hasn't been initialised - super() hasn't been called"); } return call && (typeof call === "object" || typeof call === "function") ? call : self; }
-
-function _inherits(subClass, superClass) { if (typeof superClass !== "function" && superClass !== null) { throw new TypeError("Super expression must either be null or a function, not " + typeof superClass); } subClass.prototype = Object.create(superClass && superClass.prototype, { constructor: { value: subClass, enumerable: false, writable: true, configurable: true } }); if (superClass) Object.setPrototypeOf ? Object.setPrototypeOf(subClass, superClass) : subClass.__proto__ = superClass; }
-
-
-
-
-
-/**
- * Base class which takes one or more elements, adds event listeners to them,
- * and instantiates a new `ClipboardAction` on each click.
- */
-
-var clipboard_Clipboard = function (_Emitter) {
-    _inherits(Clipboard, _Emitter);
-
-    /**
-     * @param {String|HTMLElement|HTMLCollection|NodeList} trigger
-     * @param {Object} options
-     */
-    function Clipboard(trigger, options) {
-        clipboard_classCallCheck(this, Clipboard);
-
-        var _this = _possibleConstructorReturn(this, (Clipboard.__proto__ || Object.getPrototypeOf(Clipboard)).call(this));
-
-        _this.resolveOptions(options);
-        _this.listenClick(trigger);
-        return _this;
-    }
-
-    /**
-     * Defines if attributes would be resolved using internal setter functions
-     * or custom functions that were passed in the constructor.
-     * @param {Object} options
-     */
-
-
-    clipboard_createClass(Clipboard, [{
-        key: 'resolveOptions',
-        value: function resolveOptions() {
-            var options = arguments.length > 0 && arguments[0] !== undefined ? arguments[0] : {};
-
-            this.action = typeof options.action === 'function' ? options.action : this.defaultAction;
-            this.target = typeof options.target === 'function' ? options.target : this.defaultTarget;
-            this.text = typeof options.text === 'function' ? options.text : this.defaultText;
-            this.container = clipboard_typeof(options.container) === 'object' ? options.container : document.body;
-        }
-
-        /**
-         * Adds a click event listener to the passed trigger.
-         * @param {String|HTMLElement|HTMLCollection|NodeList} trigger
-         */
-
-    }, {
-        key: 'listenClick',
-        value: function listenClick(trigger) {
-            var _this2 = this;
-
-            this.listener = listen_default()(trigger, 'click', function (e) {
-                return _this2.onClick(e);
-            });
-        }
-
-        /**
-         * Defines a new `ClipboardAction` on each click event.
-         * @param {Event} e
-         */
-
-    }, {
-        key: 'onClick',
-        value: function onClick(e) {
-            var trigger = e.delegateTarget || e.currentTarget;
-
-            if (this.clipboardAction) {
-                this.clipboardAction = null;
-            }
-
-            this.clipboardAction = new clipboard_action({
-                action: this.action(trigger),
-                target: this.target(trigger),
-                text: this.text(trigger),
-                container: this.container,
-                trigger: trigger,
-                emitter: this
-            });
-        }
-
-        /**
-         * Default `action` lookup function.
-         * @param {Element} trigger
-         */
-
-    }, {
-        key: 'defaultAction',
-        value: function defaultAction(trigger) {
-            return getAttributeValue('action', trigger);
-        }
-
-        /**
-         * Default `target` lookup function.
-         * @param {Element} trigger
-         */
-
-    }, {
-        key: 'defaultTarget',
-        value: function defaultTarget(trigger) {
-            var selector = getAttributeValue('target', trigger);
-
-            if (selector) {
-                return document.querySelector(selector);
-            }
-        }
-
-        /**
-         * Returns the support of the given action, or all actions if no action is
-         * given.
-         * @param {String} [action]
-         */
-
-    }, {
-        key: 'defaultText',
-
-
-        /**
-         * Default `text` lookup function.
-         * @param {Element} trigger
-         */
-        value: function defaultText(trigger) {
-            return getAttributeValue('text', trigger);
-        }
-
-        /**
-         * Destroy lifecycle.
-         */
-
-    }, {
-        key: 'destroy',
-        value: function destroy() {
-            this.listener.destroy();
-
-            if (this.clipboardAction) {
-                this.clipboardAction.destroy();
-                this.clipboardAction = null;
-            }
-        }
-    }], [{
-        key: 'isSupported',
-        value: function isSupported() {
-            var action = arguments.length > 0 && arguments[0] !== undefined ? arguments[0] : ['copy', 'cut'];
-
-            var actions = typeof action === 'string' ? [action] : action;
-            var support = !!document.queryCommandSupported;
-
-            actions.forEach(function (action) {
-                support = support && !!document.queryCommandSupported(action);
-            });
-
-            return support;
-        }
-    }]);
-
-    return Clipboard;
-}(tiny_emitter_default.a);
-
-/**
- * Helper function to retrieve attribute value.
- * @param {String} suffix
- * @param {Element} element
- */
-
-
-function getAttributeValue(suffix, element) {
-    var attribute = 'data-clipboard-' + suffix;
-
-    if (!element.hasAttribute(attribute)) {
-        return;
-    }
-
-    return element.getAttribute(attribute);
-}
-
-/* harmony default export */ var clipboard = __webpack_exports__["default"] = (clipboard_Clipboard);
-
-/***/ })
-/******/ ])["default"];
-});
-=======
+
+
+/***/ }),
+
 /***/ 279:
 /***/ (function(module) {
 
@@ -8802,34 +4184,11 @@
     (liveEvents.length)
       ? e[name] = liveEvents
       : delete e[name];
->>>>>>> 3c2c27c6
 
     return this;
   }
 };
 
-<<<<<<< HEAD
-/***/ "vuIU":
-/***/ (function(module, __webpack_exports__, __webpack_require__) {
-
-"use strict";
-/* harmony export (binding) */ __webpack_require__.d(__webpack_exports__, "a", function() { return _createClass; });
-function _defineProperties(target, props) {
-  for (var i = 0; i < props.length; i++) {
-    var descriptor = props[i];
-    descriptor.enumerable = descriptor.enumerable || false;
-    descriptor.configurable = true;
-    if ("value" in descriptor) descriptor.writable = true;
-    Object.defineProperty(target, descriptor.key, descriptor);
-  }
-}
-
-function _createClass(Constructor, protoProps, staticProps) {
-  if (protoProps) _defineProperties(Constructor.prototype, protoProps);
-  if (staticProps) _defineProperties(Constructor, staticProps);
-  return Constructor;
-}
-=======
 module.exports = E;
 module.exports.TinyEmitter = E;
 
@@ -8899,7 +4258,6 @@
 /******/ })()
 .default;
 });
->>>>>>> 3c2c27c6
 
 /***/ }),
 
