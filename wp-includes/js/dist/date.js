--- conflicted
+++ resolved
@@ -430,205 +430,6 @@
 
 	return moment;
 }));
-<<<<<<< HEAD
-
-
-/***/ }),
-
-/***/ "BWYS":
-/***/ (function(module, __webpack_exports__, __webpack_require__) {
-
-"use strict";
-__webpack_require__.r(__webpack_exports__);
-/* harmony export (binding) */ __webpack_require__.d(__webpack_exports__, "setSettings", function() { return setSettings; });
-/* harmony export (binding) */ __webpack_require__.d(__webpack_exports__, "__experimentalGetSettings", function() { return __experimentalGetSettings; });
-/* harmony export (binding) */ __webpack_require__.d(__webpack_exports__, "format", function() { return format; });
-/* harmony export (binding) */ __webpack_require__.d(__webpack_exports__, "date", function() { return date; });
-/* harmony export (binding) */ __webpack_require__.d(__webpack_exports__, "gmdate", function() { return gmdate; });
-/* harmony export (binding) */ __webpack_require__.d(__webpack_exports__, "dateI18n", function() { return dateI18n; });
-/* harmony export (binding) */ __webpack_require__.d(__webpack_exports__, "gmdateI18n", function() { return gmdateI18n; });
-/* harmony export (binding) */ __webpack_require__.d(__webpack_exports__, "isInTheFuture", function() { return isInTheFuture; });
-/* harmony export (binding) */ __webpack_require__.d(__webpack_exports__, "getDate", function() { return getDate; });
-/* harmony import */ var moment__WEBPACK_IMPORTED_MODULE_0__ = __webpack_require__("wy2R");
-/* harmony import */ var moment__WEBPACK_IMPORTED_MODULE_0___default = /*#__PURE__*/__webpack_require__.n(moment__WEBPACK_IMPORTED_MODULE_0__);
-/* harmony import */ var moment_timezone_moment_timezone__WEBPACK_IMPORTED_MODULE_1__ = __webpack_require__("Dvum");
-/* harmony import */ var moment_timezone_moment_timezone__WEBPACK_IMPORTED_MODULE_1___default = /*#__PURE__*/__webpack_require__.n(moment_timezone_moment_timezone__WEBPACK_IMPORTED_MODULE_1__);
-/* harmony import */ var moment_timezone_moment_timezone_utils__WEBPACK_IMPORTED_MODULE_2__ = __webpack_require__("4CCe");
-/* harmony import */ var moment_timezone_moment_timezone_utils__WEBPACK_IMPORTED_MODULE_2___default = /*#__PURE__*/__webpack_require__.n(moment_timezone_moment_timezone_utils__WEBPACK_IMPORTED_MODULE_2__);
-/**
- * External dependencies
- */
-
-
-
-/** @typedef {import('moment').Moment} Moment */
-
-var WP_ZONE = 'WP'; // This regular expression tests positive for UTC offsets as described in ISO 8601.
-// See: https://en.wikipedia.org/wiki/ISO_8601#Time_offsets_from_UTC
-
-var VALID_UTC_OFFSET = /^[+-][0-1][0-9](:?[0-9][0-9])?$/; // Changes made here will likely need to be made in `lib/client-assets.php` as
-// well because it uses the `setSettings()` function to change these settings.
-
-var settings = {
-  l10n: {
-    locale: 'en',
-    months: ['January', 'February', 'March', 'April', 'May', 'June', 'July', 'August', 'September', 'October', 'November', 'December'],
-    monthsShort: ['Jan', 'Feb', 'Mar', 'Apr', 'May', 'Jun', 'Jul', 'Aug', 'Sep', 'Oct', 'Nov', 'Dec'],
-    weekdays: ['Sunday', 'Monday', 'Tuesday', 'Wednesday', 'Thursday', 'Friday', 'Saturday'],
-    weekdaysShort: ['Sun', 'Mon', 'Tue', 'Wed', 'Thu', 'Fri', 'Sat'],
-    meridiem: {
-      am: 'am',
-      pm: 'pm',
-      AM: 'AM',
-      PM: 'PM'
-    },
-    relative: {
-      future: '%s from now',
-      past: '%s ago',
-      s: 'a few seconds',
-      ss: '%d seconds',
-      m: 'a minute',
-      mm: '%d minutes',
-      h: 'an hour',
-      hh: '%d hours',
-      d: 'a day',
-      dd: '%d days',
-      M: 'a month',
-      MM: '%d months',
-      y: 'a year',
-      yy: '%d years'
-    }
-  },
-  formats: {
-    time: 'g: i a',
-    date: 'F j, Y',
-    datetime: 'F j, Y g: i a',
-    datetimeAbbreviated: 'M j, Y g: i a'
-  },
-  timezone: {
-    offset: '0',
-    string: '',
-    abbr: ''
-  }
-};
-/**
- * Adds a locale to moment, using the format supplied by `wp_localize_script()`.
- *
- * @param {Object} dateSettings Settings, including locale data.
- */
-
-function setSettings(dateSettings) {
-  settings = dateSettings; // Backup and restore current locale.
-
-  var currentLocale = moment__WEBPACK_IMPORTED_MODULE_0___default.a.locale();
-  moment__WEBPACK_IMPORTED_MODULE_0___default.a.updateLocale(dateSettings.l10n.locale, {
-    // Inherit anything missing from the default locale.
-    parentLocale: currentLocale,
-    months: dateSettings.l10n.months,
-    monthsShort: dateSettings.l10n.monthsShort,
-    weekdays: dateSettings.l10n.weekdays,
-    weekdaysShort: dateSettings.l10n.weekdaysShort,
-    meridiem: function meridiem(hour, minute, isLowercase) {
-      if (hour < 12) {
-        return isLowercase ? dateSettings.l10n.meridiem.am : dateSettings.l10n.meridiem.AM;
-      }
-
-      return isLowercase ? dateSettings.l10n.meridiem.pm : dateSettings.l10n.meridiem.PM;
-    },
-    longDateFormat: {
-      LT: dateSettings.formats.time,
-      LTS: null,
-      L: null,
-      LL: dateSettings.formats.date,
-      LLL: dateSettings.formats.datetime,
-      LLLL: null
-    },
-    // From human_time_diff?
-    // Set to `(number, withoutSuffix, key, isFuture) => {}` instead.
-    relativeTime: dateSettings.l10n.relative
-  });
-  moment__WEBPACK_IMPORTED_MODULE_0___default.a.locale(currentLocale);
-  setupWPTimezone();
-}
-/**
- * Returns the currently defined date settings.
- *
- * @return {Object} Settings, including locale data.
- */
-
-function __experimentalGetSettings() {
-  return settings;
-}
-
-function setupWPTimezone() {
-  // Create WP timezone based off dateSettings.
-  moment__WEBPACK_IMPORTED_MODULE_0___default.a.tz.add(moment__WEBPACK_IMPORTED_MODULE_0___default.a.tz.pack({
-    name: WP_ZONE,
-    abbrs: [WP_ZONE],
-    untils: [null],
-    offsets: [-settings.timezone.offset * 60 || 0]
-  }));
-} // Date constants.
-
-/**
- * Number of seconds in one minute.
- *
- * @type {number}
- */
-
-
-var MINUTE_IN_SECONDS = 60;
-/**
- * Number of minutes in one hour.
- *
- * @type {number}
- */
-
-var HOUR_IN_MINUTES = 60;
-/**
- * Number of seconds in one hour.
- *
- * @type {number}
- */
-
-var HOUR_IN_SECONDS = 60 * MINUTE_IN_SECONDS;
-/**
- * Map of PHP formats to Moment.js formats.
- *
- * These are used internally by {@link wp.date.format}, and are either
- * a string representing the corresponding Moment.js format code, or a
- * function which returns the formatted string.
- *
- * This should only be used through {@link wp.date.format}, not
- * directly.
- *
- * @type {Object}
- */
-
-var formatMap = {
-  // Day
-  d: 'DD',
-  D: 'ddd',
-  j: 'D',
-  l: 'dddd',
-  N: 'E',
-
-  /**
-   * Gets the ordinal suffix.
-   *
-   * @param {Moment} momentDate Moment instance.
-   *
-   * @return {string} Formatted date.
-   */
-  S: function S(momentDate) {
-    // Do - D
-    var num = momentDate.format('D');
-    var withOrdinal = momentDate.format('Do');
-    return withOrdinal.replace(num, '');
-  },
-  w: 'd',
-
-=======
 
 
 /***/ }),
@@ -879,7 +680,6 @@
 
   w: 'd',
 
->>>>>>> 3c2c27c6
   /**
    * Gets the day of the year (zero-indexed).
    *
@@ -887,18 +687,11 @@
    *
    * @return {string} Formatted date.
    */
-<<<<<<< HEAD
-  z: function z(momentDate) {
-    // DDD - 1
-    return '' + parseInt(momentDate.format('DDD'), 10) - 1;
-  },
-=======
   z(momentDate) {
     // DDD - 1
     return (parseInt(momentDate.format('DDD'), 10) - 1).toString();
   },
 
->>>>>>> 3c2c27c6
   // Week
   W: 'W',
   // Month
@@ -906,141 +699,6 @@
   m: 'MM',
   M: 'MMM',
   n: 'M',
-<<<<<<< HEAD
-
-  /**
-   * Gets the days in the month.
-   *
-   * @param {Moment} momentDate Moment instance.
-   *
-   * @return {string} Formatted date.
-   */
-  t: function t(momentDate) {
-    return momentDate.daysInMonth();
-  },
-  // Year
-
-  /**
-   * Gets whether the current year is a leap year.
-   *
-   * @param {Moment} momentDate Moment instance.
-   *
-   * @return {string} Formatted date.
-   */
-  L: function L(momentDate) {
-    return momentDate.isLeapYear() ? '1' : '0';
-  },
-  o: 'GGGG',
-  Y: 'YYYY',
-  y: 'YY',
-  // Time
-  a: 'a',
-  A: 'A',
-
-  /**
-   * Gets the current time in Swatch Internet Time (.beats).
-   *
-   * @param {Moment} momentDate Moment instance.
-   *
-   * @return {string} Formatted date.
-   */
-  B: function B(momentDate) {
-    var timezoned = moment__WEBPACK_IMPORTED_MODULE_0___default()(momentDate).utcOffset(60);
-    var seconds = parseInt(timezoned.format('s'), 10),
-        minutes = parseInt(timezoned.format('m'), 10),
-        hours = parseInt(timezoned.format('H'), 10);
-    return parseInt((seconds + minutes * MINUTE_IN_SECONDS + hours * HOUR_IN_SECONDS) / 86.4, 10);
-  },
-  g: 'h',
-  G: 'H',
-  h: 'hh',
-  H: 'HH',
-  i: 'mm',
-  s: 'ss',
-  u: 'SSSSSS',
-  v: 'SSS',
-  // Timezone
-  e: 'zz',
-
-  /**
-   * Gets whether the timezone is in DST currently.
-   *
-   * @param {Moment} momentDate Moment instance.
-   *
-   * @return {string} Formatted date.
-   */
-  I: function I(momentDate) {
-    return momentDate.isDST() ? '1' : '0';
-  },
-  O: 'ZZ',
-  P: 'Z',
-  T: 'z',
-
-  /**
-   * Gets the timezone offset in seconds.
-   *
-   * @param {Moment} momentDate Moment instance.
-   *
-   * @return {string} Formatted date.
-   */
-  Z: function Z(momentDate) {
-    // Timezone offset in seconds.
-    var offset = momentDate.format('Z');
-    var sign = offset[0] === '-' ? -1 : 1;
-    var parts = offset.substring(1).split(':');
-    return sign * (parts[0] * HOUR_IN_MINUTES + parts[1]) * MINUTE_IN_SECONDS;
-  },
-  // Full date/time
-  c: 'YYYY-MM-DDTHH:mm:ssZ',
-  // .toISOString
-  r: 'ddd, D MMM YYYY HH:mm:ss ZZ',
-  U: 'X'
-};
-/**
- * Formats a date. Does not alter the date's timezone.
- *
- * @param {string}                  dateFormat PHP-style formatting string.
- *                                             See php.net/date.
- * @param {Date|string|Moment|null} dateValue  Date object or string,
- *                                             parsable by moment.js.
- *
- * @return {string} Formatted date.
- */
-
-function format(dateFormat) {
-  var dateValue = arguments.length > 1 && arguments[1] !== undefined ? arguments[1] : new Date();
-  var i, char;
-  var newFormat = [];
-  var momentDate = moment__WEBPACK_IMPORTED_MODULE_0___default()(dateValue);
-
-  for (i = 0; i < dateFormat.length; i++) {
-    char = dateFormat[i]; // Is this an escape?
-
-    if ('\\' === char) {
-      // Add next character, then move on.
-      i++;
-      newFormat.push('[' + dateFormat[i] + ']');
-      continue;
-    }
-
-    if (char in formatMap) {
-      if (typeof formatMap[char] !== 'string') {
-        // If the format is a function, call it.
-        newFormat.push('[' + formatMap[char](momentDate) + ']');
-      } else {
-        // Otherwise, add as a formatting string.
-        newFormat.push(formatMap[char]);
-      }
-    } else {
-      newFormat.push('[' + char + ']');
-    }
-  } // Join with [] between to separate characters, and replace
-  // unneeded separators with static text.
-
-
-  newFormat = newFormat.join('[]');
-  return momentDate.format(newFormat);
-=======
 
   /**
    * Gets the days in the month.
@@ -1181,22 +839,15 @@
 
 
   return momentDate.format(newFormat.join('[]'));
->>>>>>> 3c2c27c6
 }
 /**
  * Formats a date (like `date()` in PHP).
  *
  * @param {string}                  dateFormat PHP-style formatting string.
  *                                             See php.net/date.
-<<<<<<< HEAD
- * @param {Date|string|Moment|null} dateValue  Date object or string, parsable
- *                                             by moment.js.
- * @param {string|number|null}      timezone   Timezone to output result in or a
-=======
  * @param {Moment | Date | string | undefined} dateValue  Date object or string, parsable
  *                                             by moment.js.
  * @param {string | undefined}      timezone   Timezone to output result in or a
->>>>>>> 3c2c27c6
  *                                             UTC offset. Defaults to timezone from
  *                                             site.
  *
@@ -1206,76 +857,6 @@
  * @return {string} Formatted date in English.
  */
 
-<<<<<<< HEAD
-function date(dateFormat) {
-  var dateValue = arguments.length > 1 && arguments[1] !== undefined ? arguments[1] : new Date();
-  var timezone = arguments.length > 2 ? arguments[2] : undefined;
-  var dateMoment = buildMoment(dateValue, timezone);
-  return format(dateFormat, dateMoment);
-}
-/**
- * Formats a date (like `date()` in PHP), in the UTC timezone.
- *
- * @param {string}                  dateFormat PHP-style formatting string.
- *                                             See php.net/date.
- * @param {Date|string|Moment|null} dateValue  Date object or string,
- *                                             parsable by moment.js.
- *
- * @return {string} Formatted date in English.
- */
-
-function gmdate(dateFormat) {
-  var dateValue = arguments.length > 1 && arguments[1] !== undefined ? arguments[1] : new Date();
-  var dateMoment = moment__WEBPACK_IMPORTED_MODULE_0___default()(dateValue).utc();
-  return format(dateFormat, dateMoment);
-}
-/**
- * Formats a date (like `wp_date()` in PHP), translating it into site's locale.
- *
- * Backward Compatibility Notice: if `timezone` is set to `true`, the function
- * behaves like `gmdateI18n`.
- *
- * @param {string}                     dateFormat PHP-style formatting string.
- *                                                See php.net/date.
- * @param {Date|string|Moment|null}    dateValue  Date object or string, parsable by
- *                                                moment.js.
- * @param {string|number|boolean|null} timezone   Timezone to output result in or a
- *                                                UTC offset. Defaults to timezone from
- *                                                site. Notice: `boolean` is effectively
- *                                                deprecated, but still supported for
- *                                                backward compatibility reasons.
- *
- * @see https://en.wikipedia.org/wiki/List_of_tz_database_time_zones
- * @see https://en.wikipedia.org/wiki/ISO_8601#Time_offsets_from_UTC
- *
- * @return {string} Formatted date.
- */
-
-function dateI18n(dateFormat) {
-  var dateValue = arguments.length > 1 && arguments[1] !== undefined ? arguments[1] : new Date();
-  var timezone = arguments.length > 2 ? arguments[2] : undefined;
-
-  if (true === timezone) {
-    return gmdateI18n(dateFormat, dateValue);
-  }
-
-  if (false === timezone) {
-    timezone = undefined;
-  }
-
-  var dateMoment = buildMoment(dateValue, timezone);
-  dateMoment.locale(settings.l10n.locale);
-  return format(dateFormat, dateMoment);
-}
-/**
- * Formats a date (like `wp_date()` in PHP), translating it into site's locale
- * and using the UTC timezone.
- *
- * @param {string}                  dateFormat PHP-style formatting string.
- *                                             See php.net/date.
- * @param {Date|string|Moment|null} dateValue  Date object or string,
- *                                             parsable by moment.js.
-=======
 function date(dateFormat, dateValue = new Date(), timezone) {
   const dateMoment = buildMoment(dateValue, timezone);
   return format(dateFormat, dateMoment);
@@ -1313,16 +894,10 @@
  *
  * @see https://en.wikipedia.org/wiki/List_of_tz_database_time_zones
  * @see https://en.wikipedia.org/wiki/ISO_8601#Time_offsets_from_UTC
->>>>>>> 3c2c27c6
  *
  * @return {string} Formatted date.
  */
 
-<<<<<<< HEAD
-function gmdateI18n(dateFormat) {
-  var dateValue = arguments.length > 1 && arguments[1] !== undefined ? arguments[1] : new Date();
-  var dateMoment = moment__WEBPACK_IMPORTED_MODULE_0___default()(dateValue).utc();
-=======
 function dateI18n(dateFormat, dateValue = new Date(), timezone) {
   if (true === timezone) {
     return gmdateI18n(dateFormat, dateValue);
@@ -1333,12 +908,27 @@
   }
 
   const dateMoment = buildMoment(dateValue, timezone);
->>>>>>> 3c2c27c6
   dateMoment.locale(settings.l10n.locale);
   return format(dateFormat, dateMoment);
 }
 /**
-<<<<<<< HEAD
+ * Formats a date (like `wp_date()` in PHP), translating it into site's locale
+ * and using the UTC timezone.
+ *
+ * @param {string}                  dateFormat PHP-style formatting string.
+ *                                             See php.net/date.
+ * @param {Moment | Date | string | undefined} dateValue  Date object or string,
+ *                                             parsable by moment.js.
+ *
+ * @return {string} Formatted date.
+ */
+
+function gmdateI18n(dateFormat, dateValue = new Date()) {
+  const dateMoment = moment__WEBPACK_IMPORTED_MODULE_0___default()(dateValue).utc();
+  dateMoment.locale(settings.l10n.locale);
+  return format(dateFormat, dateMoment);
+}
+/**
  * Check whether a date is considered in the future according to the WordPress settings.
  *
  * @param {string} dateValue Date String or Date object in the Defined WP Timezone.
@@ -1347,8 +937,8 @@
  */
 
 function isInTheFuture(dateValue) {
-  var now = moment__WEBPACK_IMPORTED_MODULE_0___default.a.tz(WP_ZONE);
-  var momentObject = moment__WEBPACK_IMPORTED_MODULE_0___default.a.tz(dateValue, WP_ZONE);
+  const now = moment__WEBPACK_IMPORTED_MODULE_0___default.a.tz(WP_ZONE);
+  const momentObject = moment__WEBPACK_IMPORTED_MODULE_0___default.a.tz(dateValue, WP_ZONE);
   return momentObject.isAfter(now);
 }
 /**
@@ -1369,9 +959,9 @@
 /**
  * Creates a moment instance using the given timezone or, if none is provided, using global settings.
  *
- * @param {Date|string|Moment|null} dateValue Date object or string, parsable
+ * @param {Moment | Date | string | undefined} dateValue Date object or string, parsable
  *                                            by moment.js.
- * @param {string|number|null}      timezone  Timezone to output result in or a
+ * @param {string | undefined}      timezone  Timezone to output result in or a
  *                                            UTC offset. Defaults to timezone from
  *                                            site.
  *
@@ -1381,9 +971,8 @@
  * @return {Moment} a moment instance.
  */
 
-function buildMoment(dateValue) {
-  var timezone = arguments.length > 1 && arguments[1] !== undefined ? arguments[1] : '';
-  var dateMoment = moment__WEBPACK_IMPORTED_MODULE_0___default()(dateValue);
+function buildMoment(dateValue, timezone = '') {
+  const dateMoment = moment__WEBPACK_IMPORTED_MODULE_0___default()(dateValue);
 
   if (timezone && !isUTCOffset(timezone)) {
     return dateMoment.tz(timezone);
@@ -1612,302 +1201,10 @@
 				max     = untils.length - 1,
 				offset, offsetNext, offsetPrev, i;
 
-=======
- * Formats a date (like `wp_date()` in PHP), translating it into site's locale
- * and using the UTC timezone.
- *
- * @param {string}                  dateFormat PHP-style formatting string.
- *                                             See php.net/date.
- * @param {Moment | Date | string | undefined} dateValue  Date object or string,
- *                                             parsable by moment.js.
- *
- * @return {string} Formatted date.
- */
-
-function gmdateI18n(dateFormat, dateValue = new Date()) {
-  const dateMoment = moment__WEBPACK_IMPORTED_MODULE_0___default()(dateValue).utc();
-  dateMoment.locale(settings.l10n.locale);
-  return format(dateFormat, dateMoment);
-}
-/**
- * Check whether a date is considered in the future according to the WordPress settings.
- *
- * @param {string} dateValue Date String or Date object in the Defined WP Timezone.
- *
- * @return {boolean} Is in the future.
- */
-
-function isInTheFuture(dateValue) {
-  const now = moment__WEBPACK_IMPORTED_MODULE_0___default.a.tz(WP_ZONE);
-  const momentObject = moment__WEBPACK_IMPORTED_MODULE_0___default.a.tz(dateValue, WP_ZONE);
-  return momentObject.isAfter(now);
-}
-/**
- * Create and return a JavaScript Date Object from a date string in the WP timezone.
- *
- * @param {string?} dateString Date formatted in the WP timezone.
- *
- * @return {Date} Date
- */
-
-function getDate(dateString) {
-  if (!dateString) {
-    return moment__WEBPACK_IMPORTED_MODULE_0___default.a.tz(WP_ZONE).toDate();
-  }
-
-  return moment__WEBPACK_IMPORTED_MODULE_0___default.a.tz(dateString, WP_ZONE).toDate();
-}
-/**
- * Creates a moment instance using the given timezone or, if none is provided, using global settings.
- *
- * @param {Moment | Date | string | undefined} dateValue Date object or string, parsable
- *                                            by moment.js.
- * @param {string | undefined}      timezone  Timezone to output result in or a
- *                                            UTC offset. Defaults to timezone from
- *                                            site.
- *
- * @see https://en.wikipedia.org/wiki/List_of_tz_database_time_zones
- * @see https://en.wikipedia.org/wiki/ISO_8601#Time_offsets_from_UTC
- *
- * @return {Moment} a moment instance.
- */
-
-function buildMoment(dateValue, timezone = '') {
-  const dateMoment = moment__WEBPACK_IMPORTED_MODULE_0___default()(dateValue);
-
-  if (timezone && !isUTCOffset(timezone)) {
-    return dateMoment.tz(timezone);
-  }
-
-  if (timezone && isUTCOffset(timezone)) {
-    return dateMoment.utcOffset(timezone);
-  }
-
-  if (settings.timezone.string) {
-    return dateMoment.tz(settings.timezone.string);
-  }
-
-  return dateMoment.utcOffset(settings.timezone.offset);
-}
-/**
- * Returns whether a certain UTC offset is valid or not.
- *
- * @param {number|string} offset a UTC offset.
- *
- * @return {boolean} whether a certain UTC offset is valid or not.
- */
-
-
-function isUTCOffset(offset) {
-  if ('number' === typeof offset) {
-    return true;
-  }
-
-  return VALID_UTC_OFFSET.test(offset);
-}
-
-setupWPTimezone();
-
-
-/***/ }),
-
-/***/ "Dvum":
-/***/ (function(module, exports, __webpack_require__) {
-
-var __WEBPACK_AMD_DEFINE_FACTORY__, __WEBPACK_AMD_DEFINE_ARRAY__, __WEBPACK_AMD_DEFINE_RESULT__;//! moment-timezone.js
-//! version : 0.5.33
-//! Copyright (c) JS Foundation and other contributors
-//! license : MIT
-//! github.com/moment/moment-timezone
-
-(function (root, factory) {
-	"use strict";
-
-	/*global define*/
-	if ( true && module.exports) {
-		module.exports = factory(__webpack_require__("wy2R")); // Node
-	} else if (true) {
-		!(__WEBPACK_AMD_DEFINE_ARRAY__ = [__webpack_require__("wy2R")], __WEBPACK_AMD_DEFINE_FACTORY__ = (factory),
-				__WEBPACK_AMD_DEFINE_RESULT__ = (typeof __WEBPACK_AMD_DEFINE_FACTORY__ === 'function' ?
-				(__WEBPACK_AMD_DEFINE_FACTORY__.apply(exports, __WEBPACK_AMD_DEFINE_ARRAY__)) : __WEBPACK_AMD_DEFINE_FACTORY__),
-				__WEBPACK_AMD_DEFINE_RESULT__ !== undefined && (module.exports = __WEBPACK_AMD_DEFINE_RESULT__));                 // AMD
-	} else {}
-}(this, function (moment) {
-	"use strict";
-
-	// Resolves es6 module loading issue
-	if (moment.version === undefined && moment.default) {
-		moment = moment.default;
-	}
-
-	// Do not load moment-timezone a second time.
-	// if (moment.tz !== undefined) {
-	// 	logError('Moment Timezone ' + moment.tz.version + ' was already loaded ' + (moment.tz.dataVersion ? 'with data from ' : 'without any data') + moment.tz.dataVersion);
-	// 	return moment;
-	// }
-
-	var VERSION = "0.5.33",
-		zones = {},
-		links = {},
-		countries = {},
-		names = {},
-		guesses = {},
-		cachedGuess;
-
-	if (!moment || typeof moment.version !== 'string') {
-		logError('Moment Timezone requires Moment.js. See https://momentjs.com/timezone/docs/#/use-it/browser/');
-	}
-
-	var momentVersion = moment.version.split('.'),
-		major = +momentVersion[0],
-		minor = +momentVersion[1];
-
-	// Moment.js version check
-	if (major < 2 || (major === 2 && minor < 6)) {
-		logError('Moment Timezone requires Moment.js >= 2.6.0. You are using Moment.js ' + moment.version + '. See momentjs.com');
-	}
-
-	/************************************
-		Unpacking
-	************************************/
-
-	function charCodeToInt(charCode) {
-		if (charCode > 96) {
-			return charCode - 87;
-		} else if (charCode > 64) {
-			return charCode - 29;
-		}
-		return charCode - 48;
-	}
-
-	function unpackBase60(string) {
-		var i = 0,
-			parts = string.split('.'),
-			whole = parts[0],
-			fractional = parts[1] || '',
-			multiplier = 1,
-			num,
-			out = 0,
-			sign = 1;
-
-		// handle negative numbers
-		if (string.charCodeAt(0) === 45) {
-			i = 1;
-			sign = -1;
-		}
-
-		// handle digits before the decimal
-		for (i; i < whole.length; i++) {
-			num = charCodeToInt(whole.charCodeAt(i));
-			out = 60 * out + num;
-		}
-
-		// handle digits after the decimal
-		for (i = 0; i < fractional.length; i++) {
-			multiplier = multiplier / 60;
-			num = charCodeToInt(fractional.charCodeAt(i));
-			out += num * multiplier;
-		}
-
-		return out * sign;
-	}
-
-	function arrayToInt (array) {
-		for (var i = 0; i < array.length; i++) {
-			array[i] = unpackBase60(array[i]);
-		}
-	}
-
-	function intToUntil (array, length) {
-		for (var i = 0; i < length; i++) {
-			array[i] = Math.round((array[i - 1] || 0) + (array[i] * 60000)); // minutes to milliseconds
-		}
-
-		array[length - 1] = Infinity;
-	}
-
-	function mapIndices (source, indices) {
-		var out = [], i;
-
-		for (i = 0; i < indices.length; i++) {
-			out[i] = source[indices[i]];
-		}
-
-		return out;
-	}
-
-	function unpack (string) {
-		var data = string.split('|'),
-			offsets = data[2].split(' '),
-			indices = data[3].split(''),
-			untils  = data[4].split(' ');
-
-		arrayToInt(offsets);
-		arrayToInt(indices);
-		arrayToInt(untils);
-
-		intToUntil(untils, indices.length);
-
-		return {
-			name       : data[0],
-			abbrs      : mapIndices(data[1].split(' '), indices),
-			offsets    : mapIndices(offsets, indices),
-			untils     : untils,
-			population : data[5] | 0
-		};
-	}
-
-	/************************************
-		Zone object
-	************************************/
-
-	function Zone (packedString) {
-		if (packedString) {
-			this._set(unpack(packedString));
-		}
-	}
-
-	Zone.prototype = {
-		_set : function (unpacked) {
-			this.name       = unpacked.name;
-			this.abbrs      = unpacked.abbrs;
-			this.untils     = unpacked.untils;
-			this.offsets    = unpacked.offsets;
-			this.population = unpacked.population;
-		},
-
-		_index : function (timestamp) {
-			var target = +timestamp,
-				untils = this.untils,
-				i;
-
-			for (i = 0; i < untils.length; i++) {
-				if (target < untils[i]) {
-					return i;
-				}
-			}
-		},
-
-		countries : function () {
-			var zone_name = this.name;
-			return Object.keys(countries).filter(function (country_code) {
-				return countries[country_code].zones.indexOf(zone_name) !== -1;
-			});
-		},
-
-		parse : function (timestamp) {
-			var target  = +timestamp,
-				offsets = this.offsets,
-				untils  = this.untils,
-				max     = untils.length - 1,
-				offset, offsetNext, offsetPrev, i;
-
->>>>>>> 3c2c27c6
 			for (i = 0; i < max; i++) {
 				offset     = offsets[i];
 				offsetNext = offsets[i + 1];
 				offsetPrev = offsets[i ? i - 1 : i];
-<<<<<<< HEAD
 
 				if (offset < offsetNext && tz.moveAmbiguousForward) {
 					offset = offsetNext;
@@ -2070,170 +1367,6 @@
 			}
 		}
 
-=======
-
-				if (offset < offsetNext && tz.moveAmbiguousForward) {
-					offset = offsetNext;
-				} else if (offset > offsetPrev && tz.moveInvalidForward) {
-					offset = offsetPrev;
-				}
-
-				if (target < untils[i] - (offset * 60000)) {
-					return offsets[i];
-				}
-			}
-
-			return offsets[max];
-		},
-
-		abbr : function (mom) {
-			return this.abbrs[this._index(mom)];
-		},
-
-		offset : function (mom) {
-			logError("zone.offset has been deprecated in favor of zone.utcOffset");
-			return this.offsets[this._index(mom)];
-		},
-
-		utcOffset : function (mom) {
-			return this.offsets[this._index(mom)];
-		}
-	};
-
-	/************************************
-		Country object
-	************************************/
-
-	function Country (country_name, zone_names) {
-		this.name = country_name;
-		this.zones = zone_names;
-	}
-
-	/************************************
-		Current Timezone
-	************************************/
-
-	function OffsetAt(at) {
-		var timeString = at.toTimeString();
-		var abbr = timeString.match(/\([a-z ]+\)/i);
-		if (abbr && abbr[0]) {
-			// 17:56:31 GMT-0600 (CST)
-			// 17:56:31 GMT-0600 (Central Standard Time)
-			abbr = abbr[0].match(/[A-Z]/g);
-			abbr = abbr ? abbr.join('') : undefined;
-		} else {
-			// 17:56:31 CST
-			// 17:56:31 GMT+0800 (台北標準時間)
-			abbr = timeString.match(/[A-Z]{3,5}/g);
-			abbr = abbr ? abbr[0] : undefined;
-		}
-
-		if (abbr === 'GMT') {
-			abbr = undefined;
-		}
-
-		this.at = +at;
-		this.abbr = abbr;
-		this.offset = at.getTimezoneOffset();
-	}
-
-	function ZoneScore(zone) {
-		this.zone = zone;
-		this.offsetScore = 0;
-		this.abbrScore = 0;
-	}
-
-	ZoneScore.prototype.scoreOffsetAt = function (offsetAt) {
-		this.offsetScore += Math.abs(this.zone.utcOffset(offsetAt.at) - offsetAt.offset);
-		if (this.zone.abbr(offsetAt.at).replace(/[^A-Z]/g, '') !== offsetAt.abbr) {
-			this.abbrScore++;
-		}
-	};
-
-	function findChange(low, high) {
-		var mid, diff;
-
-		while ((diff = ((high.at - low.at) / 12e4 | 0) * 6e4)) {
-			mid = new OffsetAt(new Date(low.at + diff));
-			if (mid.offset === low.offset) {
-				low = mid;
-			} else {
-				high = mid;
-			}
-		}
-
-		return low;
-	}
-
-	function userOffsets() {
-		var startYear = new Date().getFullYear() - 2,
-			last = new OffsetAt(new Date(startYear, 0, 1)),
-			offsets = [last],
-			change, next, i;
-
-		for (i = 1; i < 48; i++) {
-			next = new OffsetAt(new Date(startYear, i, 1));
-			if (next.offset !== last.offset) {
-				change = findChange(last, next);
-				offsets.push(change);
-				offsets.push(new OffsetAt(new Date(change.at + 6e4)));
-			}
-			last = next;
-		}
-
-		for (i = 0; i < 4; i++) {
-			offsets.push(new OffsetAt(new Date(startYear + i, 0, 1)));
-			offsets.push(new OffsetAt(new Date(startYear + i, 6, 1)));
-		}
-
-		return offsets;
-	}
-
-	function sortZoneScores (a, b) {
-		if (a.offsetScore !== b.offsetScore) {
-			return a.offsetScore - b.offsetScore;
-		}
-		if (a.abbrScore !== b.abbrScore) {
-			return a.abbrScore - b.abbrScore;
-		}
-		if (a.zone.population !== b.zone.population) {
-			return b.zone.population - a.zone.population;
-		}
-		return b.zone.name.localeCompare(a.zone.name);
-	}
-
-	function addToGuesses (name, offsets) {
-		var i, offset;
-		arrayToInt(offsets);
-		for (i = 0; i < offsets.length; i++) {
-			offset = offsets[i];
-			guesses[offset] = guesses[offset] || {};
-			guesses[offset][name] = true;
-		}
-	}
-
-	function guessesForUserOffsets (offsets) {
-		var offsetsLength = offsets.length,
-			filteredGuesses = {},
-			out = [],
-			i, j, guessesOffset;
-
-		for (i = 0; i < offsetsLength; i++) {
-			guessesOffset = guesses[offsets[i].offset] || {};
-			for (j in guessesOffset) {
-				if (guessesOffset.hasOwnProperty(j)) {
-					filteredGuesses[j] = true;
-				}
-			}
-		}
-
-		for (i in filteredGuesses) {
-			if (filteredGuesses.hasOwnProperty(i)) {
-				out.push(names[i]);
-			}
-		}
-
->>>>>>> 3c2c27c6
 		return out;
 	}
 
