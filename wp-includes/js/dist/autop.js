--- conflicted
+++ resolved
@@ -87,121 +87,6 @@
 /************************************************************************/
 /******/ ({
 
-<<<<<<< HEAD
-/***/ "BsWD":
-/***/ (function(module, __webpack_exports__, __webpack_require__) {
-
-"use strict";
-/* harmony export (binding) */ __webpack_require__.d(__webpack_exports__, "a", function() { return _unsupportedIterableToArray; });
-/* harmony import */ var _babel_runtime_helpers_esm_arrayLikeToArray__WEBPACK_IMPORTED_MODULE_0__ = __webpack_require__("a3WO");
-
-function _unsupportedIterableToArray(o, minLen) {
-  if (!o) return;
-  if (typeof o === "string") return Object(_babel_runtime_helpers_esm_arrayLikeToArray__WEBPACK_IMPORTED_MODULE_0__[/* default */ "a"])(o, minLen);
-  var n = Object.prototype.toString.call(o).slice(8, -1);
-  if (n === "Object" && o.constructor) n = o.constructor.name;
-  if (n === "Map" || n === "Set") return Array.from(o);
-  if (n === "Arguments" || /^(?:Ui|I)nt(?:8|16|32)(?:Clamped)?Array$/.test(n)) return Object(_babel_runtime_helpers_esm_arrayLikeToArray__WEBPACK_IMPORTED_MODULE_0__[/* default */ "a"])(o, minLen);
-}
-
-/***/ }),
-
-/***/ "DSFK":
-/***/ (function(module, __webpack_exports__, __webpack_require__) {
-
-"use strict";
-/* harmony export (binding) */ __webpack_require__.d(__webpack_exports__, "a", function() { return _arrayWithHoles; });
-function _arrayWithHoles(arr) {
-  if (Array.isArray(arr)) return arr;
-}
-
-/***/ }),
-
-/***/ "ODXe":
-/***/ (function(module, __webpack_exports__, __webpack_require__) {
-
-"use strict";
-
-// EXPORTS
-__webpack_require__.d(__webpack_exports__, "a", function() { return /* binding */ _slicedToArray; });
-
-// EXTERNAL MODULE: ./node_modules/@babel/runtime/helpers/esm/arrayWithHoles.js
-var arrayWithHoles = __webpack_require__("DSFK");
-
-// CONCATENATED MODULE: ./node_modules/@babel/runtime/helpers/esm/iterableToArrayLimit.js
-function _iterableToArrayLimit(arr, i) {
-  if (typeof Symbol === "undefined" || !(Symbol.iterator in Object(arr))) return;
-  var _arr = [];
-  var _n = true;
-  var _d = false;
-  var _e = undefined;
-
-  try {
-    for (var _i = arr[Symbol.iterator](), _s; !(_n = (_s = _i.next()).done); _n = true) {
-      _arr.push(_s.value);
-
-      if (i && _arr.length === i) break;
-    }
-  } catch (err) {
-    _d = true;
-    _e = err;
-  } finally {
-    try {
-      if (!_n && _i["return"] != null) _i["return"]();
-    } finally {
-      if (_d) throw _e;
-    }
-  }
-
-  return _arr;
-}
-// EXTERNAL MODULE: ./node_modules/@babel/runtime/helpers/esm/unsupportedIterableToArray.js
-var unsupportedIterableToArray = __webpack_require__("BsWD");
-
-// EXTERNAL MODULE: ./node_modules/@babel/runtime/helpers/esm/nonIterableRest.js
-var nonIterableRest = __webpack_require__("PYwp");
-
-// CONCATENATED MODULE: ./node_modules/@babel/runtime/helpers/esm/slicedToArray.js
-
-
-
-
-function _slicedToArray(arr, i) {
-  return Object(arrayWithHoles["a" /* default */])(arr) || _iterableToArrayLimit(arr, i) || Object(unsupportedIterableToArray["a" /* default */])(arr, i) || Object(nonIterableRest["a" /* default */])();
-}
-
-/***/ }),
-
-/***/ "PYwp":
-/***/ (function(module, __webpack_exports__, __webpack_require__) {
-
-"use strict";
-/* harmony export (binding) */ __webpack_require__.d(__webpack_exports__, "a", function() { return _nonIterableRest; });
-function _nonIterableRest() {
-  throw new TypeError("Invalid attempt to destructure non-iterable instance.\nIn order to be iterable, non-array objects must have a [Symbol.iterator]() method.");
-}
-
-/***/ }),
-
-/***/ "a3WO":
-/***/ (function(module, __webpack_exports__, __webpack_require__) {
-
-"use strict";
-/* harmony export (binding) */ __webpack_require__.d(__webpack_exports__, "a", function() { return _arrayLikeToArray; });
-function _arrayLikeToArray(arr, len) {
-  if (len == null || len > arr.length) len = arr.length;
-
-  for (var i = 0, arr2 = new Array(len); i < len; i++) {
-    arr2[i] = arr[i];
-  }
-
-  return arr2;
-}
-
-/***/ }),
-
-=======
->>>>>>> 3c2c27c6
 /***/ "zbAn":
 /***/ (function(module, __webpack_exports__, __webpack_require__) {
 
@@ -209,12 +94,6 @@
 __webpack_require__.r(__webpack_exports__);
 /* harmony export (binding) */ __webpack_require__.d(__webpack_exports__, "autop", function() { return autop; });
 /* harmony export (binding) */ __webpack_require__.d(__webpack_exports__, "removep", function() { return removep; });
-<<<<<<< HEAD
-/* harmony import */ var _babel_runtime_helpers_esm_slicedToArray__WEBPACK_IMPORTED_MODULE_0__ = __webpack_require__("ODXe");
-
-
-=======
->>>>>>> 3c2c27c6
 /**
  * The regular expression for an HTML element.
  *
