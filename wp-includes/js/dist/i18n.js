--- conflicted
+++ resolved
@@ -561,12 +561,6 @@
   }
 }
 
-<<<<<<< HEAD
-// EXTERNAL MODULE: ./node_modules/@babel/runtime/helpers/esm/defineProperty.js
-var defineProperty = __webpack_require__("rePB");
-
-=======
->>>>>>> 3c2c27c6
 // CONCATENATED MODULE: ./node_modules/@tannin/postfix/index.js
 var PRECEDENCE, OPENERS, TERMINATORS, PATTERN;
 
@@ -1653,9 +1647,6 @@
  * @return {boolean} Whether locale is RTL.
  */
 
-<<<<<<< HEAD
-var default_i18n_isRTL = i18n.isRTL.bind(i18n);
-=======
 const default_i18n_isRTL = i18n.isRTL.bind(i18n);
 /**
  * Check if there is a translation for a given string (in singular form).
@@ -1667,7 +1658,6 @@
  */
 
 const default_i18n_hasTranslation = i18n.hasTranslation.bind(i18n);
->>>>>>> 3c2c27c6
 
 // CONCATENATED MODULE: ./node_modules/@wordpress/i18n/build-module/index.js
 
@@ -1682,31 +1672,6 @@
 
 (function() { module.exports = window["wp"]["hooks"]; }());
 
-<<<<<<< HEAD
-/***/ }),
-
-/***/ "rePB":
-/***/ (function(module, __webpack_exports__, __webpack_require__) {
-
-"use strict";
-/* harmony export (binding) */ __webpack_require__.d(__webpack_exports__, "a", function() { return _defineProperty; });
-function _defineProperty(obj, key, value) {
-  if (key in obj) {
-    Object.defineProperty(obj, key, {
-      value: value,
-      enumerable: true,
-      configurable: true,
-      writable: true
-    });
-  } else {
-    obj[key] = value;
-  }
-
-  return obj;
-}
-
-=======
->>>>>>> 3c2c27c6
 /***/ })
 
 /******/ });