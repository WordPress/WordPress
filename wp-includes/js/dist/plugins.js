this["wp"] = this["wp"] || {}; this["wp"]["plugins"] =
/******/ (function(modules) { // webpackBootstrap
/******/ 	// The module cache
/******/ 	var installedModules = {};
/******/
/******/ 	// The require function
/******/ 	function __webpack_require__(moduleId) {
/******/
/******/ 		// Check if module is in cache
/******/ 		if(installedModules[moduleId]) {
/******/ 			return installedModules[moduleId].exports;
/******/ 		}
/******/ 		// Create a new module (and put it into the cache)
/******/ 		var module = installedModules[moduleId] = {
/******/ 			i: moduleId,
/******/ 			l: false,
/******/ 			exports: {}
/******/ 		};
/******/
/******/ 		// Execute the module function
/******/ 		modules[moduleId].call(module.exports, module, module.exports, __webpack_require__);
/******/
/******/ 		// Flag the module as loaded
/******/ 		module.l = true;
/******/
/******/ 		// Return the exports of the module
/******/ 		return module.exports;
/******/ 	}
/******/
/******/
/******/ 	// expose the modules object (__webpack_modules__)
/******/ 	__webpack_require__.m = modules;
/******/
/******/ 	// expose the module cache
/******/ 	__webpack_require__.c = installedModules;
/******/
/******/ 	// define getter function for harmony exports
/******/ 	__webpack_require__.d = function(exports, name, getter) {
/******/ 		if(!__webpack_require__.o(exports, name)) {
/******/ 			Object.defineProperty(exports, name, { enumerable: true, get: getter });
/******/ 		}
/******/ 	};
/******/
/******/ 	// define __esModule on exports
/******/ 	__webpack_require__.r = function(exports) {
/******/ 		if(typeof Symbol !== 'undefined' && Symbol.toStringTag) {
/******/ 			Object.defineProperty(exports, Symbol.toStringTag, { value: 'Module' });
/******/ 		}
/******/ 		Object.defineProperty(exports, '__esModule', { value: true });
/******/ 	};
/******/
/******/ 	// create a fake namespace object
/******/ 	// mode & 1: value is a module id, require it
/******/ 	// mode & 2: merge all properties of value into the ns
/******/ 	// mode & 4: return value when already ns object
/******/ 	// mode & 8|1: behave like require
/******/ 	__webpack_require__.t = function(value, mode) {
/******/ 		if(mode & 1) value = __webpack_require__(value);
/******/ 		if(mode & 8) return value;
/******/ 		if((mode & 4) && typeof value === 'object' && value && value.__esModule) return value;
/******/ 		var ns = Object.create(null);
/******/ 		__webpack_require__.r(ns);
/******/ 		Object.defineProperty(ns, 'default', { enumerable: true, value: value });
/******/ 		if(mode & 2 && typeof value != 'string') for(var key in value) __webpack_require__.d(ns, key, function(key) { return value[key]; }.bind(null, key));
/******/ 		return ns;
/******/ 	};
/******/
/******/ 	// getDefaultExport function for compatibility with non-harmony modules
/******/ 	__webpack_require__.n = function(module) {
/******/ 		var getter = module && module.__esModule ?
/******/ 			function getDefault() { return module['default']; } :
/******/ 			function getModuleExports() { return module; };
/******/ 		__webpack_require__.d(getter, 'a', getter);
/******/ 		return getter;
/******/ 	};
/******/
/******/ 	// Object.prototype.hasOwnProperty.call
/******/ 	__webpack_require__.o = function(object, property) { return Object.prototype.hasOwnProperty.call(object, property); };
/******/
/******/ 	// __webpack_public_path__
/******/ 	__webpack_require__.p = "";
/******/
/******/
/******/ 	// Load entry module and return exports
/******/ 	return __webpack_require__(__webpack_require__.s = "ey5A");
/******/ })
/************************************************************************/
/******/ ({

<<<<<<< HEAD
/***/ "1OyB":
/***/ (function(module, __webpack_exports__, __webpack_require__) {

"use strict";
/* harmony export (binding) */ __webpack_require__.d(__webpack_exports__, "a", function() { return _classCallCheck; });
function _classCallCheck(instance, Constructor) {
  if (!(instance instanceof Constructor)) {
    throw new TypeError("Cannot call a class as a function");
  }
}

/***/ }),

/***/ "GRId":
/***/ (function(module, exports) {

(function() { module.exports = window["wp"]["element"]; }());

/***/ }),

/***/ "JX7q":
/***/ (function(module, __webpack_exports__, __webpack_require__) {
=======
/***/ "4eJC":
/***/ (function(module, exports, __webpack_require__) {

/**
 * Memize options object.
 *
 * @typedef MemizeOptions
 *
 * @property {number} [maxSize] Maximum size of the cache.
 */

/**
 * Internal cache entry.
 *
 * @typedef MemizeCacheNode
 *
 * @property {?MemizeCacheNode|undefined} [prev] Previous node.
 * @property {?MemizeCacheNode|undefined} [next] Next node.
 * @property {Array<*>}                   args   Function arguments for cache
 *                                               entry.
 * @property {*}                          val    Function result.
 */
>>>>>>> 3c2c27c6

/**
 * Properties of the enhanced function for controlling cache.
 *
 * @typedef MemizeMemoizedFunction
 *
 * @property {()=>void} clear Clear the cache.
 */

/**
 * Accepts a function to be memoized, and returns a new memoized function, with
 * optional options.
 *
 * @template {Function} F
 *
 * @param {F}             fn        Function to memoize.
 * @param {MemizeOptions} [options] Options object.
 *
 * @return {F & MemizeMemoizedFunction} Memoized function.
 */
function memize( fn, options ) {
	var size = 0;

	/** @type {?MemizeCacheNode|undefined} */
	var head;

	/** @type {?MemizeCacheNode|undefined} */
	var tail;

	options = options || {};

	function memoized( /* ...args */ ) {
		var node = head,
			len = arguments.length,
			args, i;

		searchCache: while ( node ) {
			// Perform a shallow equality test to confirm that whether the node
			// under test is a candidate for the arguments passed. Two arrays
			// are shallowly equal if their length matches and each entry is
			// strictly equal between the two sets. Avoid abstracting to a
			// function which could incur an arguments leaking deoptimization.

			// Check whether node arguments match arguments length
			if ( node.args.length !== arguments.length ) {
				node = node.next;
				continue;
			}

			// Check whether node arguments match arguments values
			for ( i = 0; i < len; i++ ) {
				if ( node.args[ i ] !== arguments[ i ] ) {
					node = node.next;
					continue searchCache;
				}
			}

			// At this point we can assume we've found a match

			// Surface matched node to head if not already
			if ( node !== head ) {
				// As tail, shift to previous. Must only shift if not also
				// head, since if both head and tail, there is no previous.
				if ( node === tail ) {
					tail = node.prev;
				}

				// Adjust siblings to point to each other. If node was tail,
				// this also handles new tail's empty `next` assignment.
				/** @type {MemizeCacheNode} */ ( node.prev ).next = node.next;
				if ( node.next ) {
					node.next.prev = node.prev;
				}

				node.next = head;
				node.prev = null;
				/** @type {MemizeCacheNode} */ ( head ).prev = node;
				head = node;
			}

			// Return immediately
			return node.val;
		}

		// No cached value found. Continue to insertion phase:

		// Create a copy of arguments (avoid leaking deoptimization)
		args = new Array( len );
		for ( i = 0; i < len; i++ ) {
			args[ i ] = arguments[ i ];
		}

		node = {
			args: args,

			// Generate the result from original function
			val: fn.apply( null, args ),
		};

		// Don't need to check whether node is already head, since it would
		// have been returned above already if it was

		// Shift existing head down list
		if ( head ) {
			head.prev = node;
			node.next = head;
		} else {
			// If no head, follows that there's no tail (at initial or reset)
			tail = node;
		}

		// Trim tail if we're reached max size and are pending cache insertion
		if ( size === /** @type {MemizeOptions} */ ( options ).maxSize ) {
			tail = /** @type {MemizeCacheNode} */ ( tail ).prev;
			/** @type {MemizeCacheNode} */ ( tail ).next = null;
		} else {
			size++;
		}

		head = node;

		return node.val;
	}

	memoized.clear = function() {
		head = null;
		tail = null;
		size = 0;
	};

	if ( false ) {}

	// Ignore reason: There's not a clear solution to create an intersection of
	// the function with additional properties, where the goal is to retain the
	// function signature of the incoming argument and add control properties
	// on the return value.

	// @ts-ignore
	return memoized;
}

<<<<<<< HEAD
/***/ }),

/***/ "Ji7U":
/***/ (function(module, __webpack_exports__, __webpack_require__) {

"use strict";
/* harmony export (binding) */ __webpack_require__.d(__webpack_exports__, "a", function() { return _inherits; });
/* harmony import */ var _babel_runtime_helpers_esm_setPrototypeOf__WEBPACK_IMPORTED_MODULE_0__ = __webpack_require__("s4An");

function _inherits(subClass, superClass) {
  if (typeof superClass !== "function" && superClass !== null) {
    throw new TypeError("Super expression must either be null or a function");
  }

  subClass.prototype = Object.create(superClass && superClass.prototype, {
    constructor: {
      value: subClass,
      writable: true,
      configurable: true
    }
  });
  if (superClass) Object(_babel_runtime_helpers_esm_setPrototypeOf__WEBPACK_IMPORTED_MODULE_0__[/* default */ "a"])(subClass, superClass);
}
=======
module.exports = memize;


/***/ }),

/***/ "GRId":
/***/ (function(module, exports) {

(function() { module.exports = window["wp"]["element"]; }());
>>>>>>> 3c2c27c6

/***/ }),

/***/ "K9lf":
/***/ (function(module, exports) {

(function() { module.exports = window["wp"]["compose"]; }());

/***/ }),

/***/ "Tqx9":
/***/ (function(module, exports) {

(function() { module.exports = window["wp"]["primitives"]; }());

/***/ }),

<<<<<<< HEAD
/***/ "U8pU":
/***/ (function(module, __webpack_exports__, __webpack_require__) {

"use strict";
/* harmony export (binding) */ __webpack_require__.d(__webpack_exports__, "a", function() { return _typeof; });
function _typeof(obj) {
  "@babel/helpers - typeof";

  if (typeof Symbol === "function" && typeof Symbol.iterator === "symbol") {
    _typeof = function _typeof(obj) {
      return typeof obj;
    };
  } else {
    _typeof = function _typeof(obj) {
      return obj && typeof Symbol === "function" && obj.constructor === Symbol && obj !== Symbol.prototype ? "symbol" : typeof obj;
    };
  }
=======
/***/ "YLtl":
/***/ (function(module, exports) {
>>>>>>> 3c2c27c6

(function() { module.exports = window["lodash"]; }());

/***/ }),

<<<<<<< HEAD
/***/ "YLtl":
/***/ (function(module, exports) {

(function() { module.exports = window["lodash"]; }());

/***/ }),

=======
>>>>>>> 3c2c27c6
/***/ "ey5A":
/***/ (function(module, __webpack_exports__, __webpack_require__) {

"use strict";
// ESM COMPAT FLAG
__webpack_require__.r(__webpack_exports__);

// EXPORTS
__webpack_require__.d(__webpack_exports__, "PluginArea", function() { return /* reexport */ plugin_area; });
__webpack_require__.d(__webpack_exports__, "withPluginContext", function() { return /* reexport */ withPluginContext; });
__webpack_require__.d(__webpack_exports__, "registerPlugin", function() { return /* reexport */ registerPlugin; });
__webpack_require__.d(__webpack_exports__, "unregisterPlugin", function() { return /* reexport */ unregisterPlugin; });
__webpack_require__.d(__webpack_exports__, "getPlugin", function() { return /* reexport */ getPlugin; });
__webpack_require__.d(__webpack_exports__, "getPlugins", function() { return /* reexport */ getPlugins; });

<<<<<<< HEAD
// EXTERNAL MODULE: ./node_modules/@babel/runtime/helpers/esm/classCallCheck.js
var classCallCheck = __webpack_require__("1OyB");

// EXTERNAL MODULE: ./node_modules/@babel/runtime/helpers/esm/createClass.js
var createClass = __webpack_require__("vuIU");

// EXTERNAL MODULE: ./node_modules/@babel/runtime/helpers/esm/assertThisInitialized.js
var assertThisInitialized = __webpack_require__("JX7q");

// EXTERNAL MODULE: ./node_modules/@babel/runtime/helpers/esm/inherits.js
var inherits = __webpack_require__("Ji7U");

// EXTERNAL MODULE: ./node_modules/@babel/runtime/helpers/esm/possibleConstructorReturn.js
var possibleConstructorReturn = __webpack_require__("md7G");

// EXTERNAL MODULE: ./node_modules/@babel/runtime/helpers/esm/getPrototypeOf.js
var getPrototypeOf = __webpack_require__("foSv");

=======
>>>>>>> 3c2c27c6
// EXTERNAL MODULE: external ["wp","element"]
var external_wp_element_ = __webpack_require__("GRId");

// EXTERNAL MODULE: external "lodash"
var external_lodash_ = __webpack_require__("YLtl");
<<<<<<< HEAD
=======

// EXTERNAL MODULE: ./node_modules/memize/index.js
var memize = __webpack_require__("4eJC");
var memize_default = /*#__PURE__*/__webpack_require__.n(memize);
>>>>>>> 3c2c27c6

// EXTERNAL MODULE: external ["wp","hooks"]
var external_wp_hooks_ = __webpack_require__("g56x");

// EXTERNAL MODULE: ./node_modules/@babel/runtime/helpers/esm/extends.js
var esm_extends = __webpack_require__("wx14");

// EXTERNAL MODULE: external ["wp","compose"]
var external_wp_compose_ = __webpack_require__("K9lf");

// CONCATENATED MODULE: ./node_modules/@wordpress/plugins/build-module/components/plugin-context/index.js



/**
 * WordPress dependencies
 */


const {
  Consumer,
  Provider
} = Object(external_wp_element_["createContext"])({
  name: null,
  icon: null
});

/**
 * A Higher Order Component used to inject Plugin context to the
 * wrapped component.
 *
 * @param {Function} mapContextToProps Function called on every context change,
 *                                     expected to return object of props to
 *                                     merge with the component's own props.
 *
 * @return {WPComponent} Enhanced component with injected context as props.
 */

<<<<<<< HEAD
var plugin_context_withPluginContext = function withPluginContext(mapContextToProps) {
  return Object(external_wp_compose_["createHigherOrderComponent"])(function (OriginalComponent) {
    return function (props) {
      return Object(external_wp_element_["createElement"])(Consumer, null, function (context) {
        return Object(external_wp_element_["createElement"])(OriginalComponent, Object(esm_extends["a" /* default */])({}, props, mapContextToProps(context, props)));
      });
    };
  }, 'withPluginContext');
};

// EXTERNAL MODULE: ./node_modules/@babel/runtime/helpers/esm/defineProperty.js
var defineProperty = __webpack_require__("rePB");

// EXTERNAL MODULE: ./node_modules/@babel/runtime/helpers/esm/typeof.js
var esm_typeof = __webpack_require__("U8pU");
=======
const withPluginContext = mapContextToProps => Object(external_wp_compose_["createHigherOrderComponent"])(OriginalComponent => {
  return props => Object(external_wp_element_["createElement"])(Consumer, null, context => Object(external_wp_element_["createElement"])(OriginalComponent, Object(esm_extends["a" /* default */])({}, props, mapContextToProps(context, props))));
}, 'withPluginContext');
>>>>>>> 3c2c27c6

// EXTERNAL MODULE: external ["wp","primitives"]
var external_wp_primitives_ = __webpack_require__("Tqx9");

// CONCATENATED MODULE: ./node_modules/@wordpress/icons/build-module/library/plugins.js


/**
 * WordPress dependencies
 */

const plugins = Object(external_wp_element_["createElement"])(external_wp_primitives_["SVG"], {
  xmlns: "http://www.w3.org/2000/svg",
  viewBox: "0 0 24 24"
}, Object(external_wp_element_["createElement"])(external_wp_primitives_["Path"], {
  d: "M10.5 4v4h3V4H15v4h1.5a1 1 0 011 1v4l-3 4v2a1 1 0 01-1 1h-3a1 1 0 01-1-1v-2l-3-4V9a1 1 0 011-1H9V4h1.5zm.5 12.5v2h2v-2l3-4v-3H8v3l3 4z"
}));
/* harmony default export */ var library_plugins = (plugins);

// CONCATENATED MODULE: ./node_modules/@wordpress/plugins/build-module/api/index.js
/* eslint no-console: [ 'error', { allow: [ 'error' ] } ] */

/**
 * WordPress dependencies
 */


/**
 * External dependencies
 */


/**
 * Defined behavior of a plugin type.
 *
 * @typedef {Object} WPPlugin
 *
 * @property {string}                    name    A string identifying the plugin. Must be
 *                                               unique across all registered plugins.
 * @property {string|WPElement|Function} [icon]  An icon to be shown in the UI. It can
 *                                               be a slug of the Dashicon, or an element
 *                                               (or function returning an element) if you
 *                                               choose to render your own SVG.
 * @property {Function}                  render  A component containing the UI elements
 *                                               to be rendered.
 * @property {string}                    [scope] The optional scope to be used when rendering inside
 *                                               a plugin area. No scope by default.
 */

/**
 * Plugin definitions keyed by plugin name.
 *
 * @type {Object.<string,WPPlugin>}
 */

const api_plugins = {};
/**
 * Registers a plugin to the editor.
 *
 * @param {string}   name     A string identifying the plugin.Must be
 *                            unique across all registered plugins.
 * @param {WPPlugin} settings The settings for this plugin.
 *
 * @example
 * ```js
 * // Using ES5 syntax
 * var el = wp.element.createElement;
 * var Fragment = wp.element.Fragment;
 * var PluginSidebar = wp.editPost.PluginSidebar;
 * var PluginSidebarMoreMenuItem = wp.editPost.PluginSidebarMoreMenuItem;
 * var registerPlugin = wp.plugins.registerPlugin;
 * var moreIcon = wp.element.createElement( 'svg' ); //... svg element.
 *
 * function Component() {
 * 	return el(
 * 		Fragment,
 * 		{},
 * 		el(
 * 			PluginSidebarMoreMenuItem,
 * 			{
 * 				target: 'sidebar-name',
 * 			},
 * 			'My Sidebar'
 * 		),
 * 		el(
 * 			PluginSidebar,
 * 			{
 * 				name: 'sidebar-name',
 * 				title: 'My Sidebar',
 * 			},
 * 			'Content of the sidebar'
 * 		)
 * 	);
 * }
 * registerPlugin( 'plugin-name', {
 * 	icon: moreIcon,
 * 	render: Component,
 * 	scope: 'my-page',
 * } );
 * ```
 *
 * @example
 * ```js
 * // Using ESNext syntax
 * import { PluginSidebar, PluginSidebarMoreMenuItem } from '@wordpress/edit-post';
 * import { registerPlugin } from '@wordpress/plugins';
 * import { more } from '@wordpress/icons';
 *
 * const Component = () => (
 * 	<>
 * 		<PluginSidebarMoreMenuItem
 * 			target="sidebar-name"
 * 		>
 * 			My Sidebar
 * 		</PluginSidebarMoreMenuItem>
 * 		<PluginSidebar
 * 			name="sidebar-name"
 * 			title="My Sidebar"
 * 		>
 * 			Content of the sidebar
 * 		</PluginSidebar>
 * 	</>
 * );
 *
 * registerPlugin( 'plugin-name', {
 * 	icon: more,
 * 	render: Component,
 * 	scope: 'my-page',
 * } );
 * ```
 *
 * @return {WPPlugin} The final plugin settings object.
 */

function registerPlugin(name, settings) {
  if (typeof settings !== 'object') {
    console.error('No settings object provided!');
    return null;
  }

  if (typeof name !== 'string') {
    console.error('Plugin name must be string.');
    return null;
  }

  if (!/^[a-z][a-z0-9-]*$/.test(name)) {
    console.error('Plugin name must include only lowercase alphanumeric characters or dashes, and start with a letter. Example: "my-plugin".');
    return null;
  }

  if (api_plugins[name]) {
    console.error(`Plugin "${name}" is already registered.`);
  }

  settings = Object(external_wp_hooks_["applyFilters"])('plugins.registerPlugin', settings, name);
  const {
    render,
    scope
  } = settings;

  if (!Object(external_lodash_["isFunction"])(render)) {
    console.error('The "render" property must be specified and must be a valid function.');
    return null;
  }

  if (scope) {
    if (typeof scope !== 'string') {
      console.error('Plugin scope must be string.');
      return null;
    }

    if (!/^[a-z][a-z0-9-]*$/.test(scope)) {
      console.error('Plugin scope must include only lowercase alphanumeric characters or dashes, and start with a letter. Example: "my-page".');
      return null;
    }
  }

  api_plugins[name] = {
    name,
    icon: library_plugins,
    ...settings
  };
  Object(external_wp_hooks_["doAction"])('plugins.pluginRegistered', settings, name);
  return settings;
}
/**
 * Unregisters a plugin by name.
 *
 * @param {string} name Plugin name.
 *
 * @example
 * ```js
 * // Using ES5 syntax
 * var unregisterPlugin = wp.plugins.unregisterPlugin;
 *
 * unregisterPlugin( 'plugin-name' );
 * ```
 *
 * @example
 * ```js
 * // Using ESNext syntax
 * import { unregisterPlugin } from '@wordpress/plugins';
 *
 * unregisterPlugin( 'plugin-name' );
 * ```
 *
 * @return {?WPPlugin} The previous plugin settings object, if it has been
 *                     successfully unregistered; otherwise `undefined`.
 */

function unregisterPlugin(name) {
  if (!api_plugins[name]) {
    console.error('Plugin "' + name + '" is not registered.');
    return;
  }

  const oldPlugin = api_plugins[name];
  delete api_plugins[name];
  Object(external_wp_hooks_["doAction"])('plugins.pluginUnregistered', oldPlugin, name);
  return oldPlugin;
}
/**
 * Returns a registered plugin settings.
 *
 * @param {string} name Plugin name.
 *
 * @return {?WPPlugin} Plugin setting.
 */

function getPlugin(name) {
  return api_plugins[name];
}
/**
 * Returns all registered plugins without a scope or for a given scope.
 *
 * @param {string} [scope] The scope to be used when rendering inside
 *                         a plugin area. No scope by default.
 *
 * @return {WPPlugin[]} The list of plugins without a scope or for a given scope.
 */

function getPlugins(scope) {
  return Object.values(api_plugins).filter(plugin => plugin.scope === scope);
}

// CONCATENATED MODULE: ./node_modules/@wordpress/plugins/build-module/components/plugin-area/index.js


/**
 * External dependencies
 */


/**
 * WordPress dependencies
 */



/**
 * Internal dependencies
 */



/**
 * A component that renders all plugin fills in a hidden div.
 *
 * @example
 * ```js
 * // Using ES5 syntax
 * var el = wp.element.createElement;
 * var PluginArea = wp.plugins.PluginArea;
 *
 * function Layout() {
 * 	return el(
 * 		'div',
 * 		{ scope: 'my-page' },
 * 		'Content of the page',
 * 		PluginArea
 * 	);
 * }
 * ```
 *
 * @example
 * ```js
 * // Using ESNext syntax
 * import { PluginArea } from '@wordpress/plugins';
 *
 * const Layout = () => (
 * 	<div>
 * 		Content of the page
 * 		<PluginArea scope="my-page" />
 * 	</div>
 * );
 * ```
 *
 * @return {WPComponent} The component to be rendered.
 */

class plugin_area_PluginArea extends external_wp_element_["Component"] {
  constructor() {
    super(...arguments);
    this.setPlugins = this.setPlugins.bind(this);
    this.memoizedContext = memize_default()((name, icon) => {
      return {
        name,
        icon
      };
    });
    this.state = this.getCurrentPluginsState();
  }

  getCurrentPluginsState() {
    return {
      plugins: Object(external_lodash_["map"])(getPlugins(this.props.scope), ({
        icon,
        name,
        render
      }) => {
        return {
          Plugin: render,
          context: this.memoizedContext(name, icon)
        };
      })
    };
  }

  componentDidMount() {
    Object(external_wp_hooks_["addAction"])('plugins.pluginRegistered', 'core/plugins/plugin-area/plugins-registered', this.setPlugins);
    Object(external_wp_hooks_["addAction"])('plugins.pluginUnregistered', 'core/plugins/plugin-area/plugins-unregistered', this.setPlugins);
  }

  componentWillUnmount() {
    Object(external_wp_hooks_["removeAction"])('plugins.pluginRegistered', 'core/plugins/plugin-area/plugins-registered');
    Object(external_wp_hooks_["removeAction"])('plugins.pluginUnregistered', 'core/plugins/plugin-area/plugins-unregistered');
  }

  setPlugins() {
    this.setState(this.getCurrentPluginsState);
  }

  render() {
    return Object(external_wp_element_["createElement"])("div", {
      style: {
        display: 'none'
      }
    }, Object(external_lodash_["map"])(this.state.plugins, ({
      context,
      Plugin
    }) => Object(external_wp_element_["createElement"])(Provider, {
      key: context.name,
      value: context
    }, Object(external_wp_element_["createElement"])(Plugin, null))));
  }

}

/* harmony default export */ var plugin_area = (plugin_area_PluginArea);

// CONCATENATED MODULE: ./node_modules/@wordpress/plugins/build-module/components/index.js



// CONCATENATED MODULE: ./node_modules/@wordpress/plugins/build-module/index.js




/***/ }),

<<<<<<< HEAD
/***/ "foSv":
/***/ (function(module, __webpack_exports__, __webpack_require__) {

"use strict";
/* harmony export (binding) */ __webpack_require__.d(__webpack_exports__, "a", function() { return _getPrototypeOf; });
function _getPrototypeOf(o) {
  _getPrototypeOf = Object.setPrototypeOf ? Object.getPrototypeOf : function _getPrototypeOf(o) {
    return o.__proto__ || Object.getPrototypeOf(o);
  };
  return _getPrototypeOf(o);
}

/***/ }),

/***/ "g56x":
/***/ (function(module, exports) {

(function() { module.exports = window["wp"]["hooks"]; }());

/***/ }),

/***/ "md7G":
/***/ (function(module, __webpack_exports__, __webpack_require__) {

"use strict";
/* harmony export (binding) */ __webpack_require__.d(__webpack_exports__, "a", function() { return _possibleConstructorReturn; });
/* harmony import */ var _babel_runtime_helpers_esm_typeof__WEBPACK_IMPORTED_MODULE_0__ = __webpack_require__("U8pU");
/* harmony import */ var _babel_runtime_helpers_esm_assertThisInitialized__WEBPACK_IMPORTED_MODULE_1__ = __webpack_require__("JX7q");


function _possibleConstructorReturn(self, call) {
  if (call && (Object(_babel_runtime_helpers_esm_typeof__WEBPACK_IMPORTED_MODULE_0__[/* default */ "a"])(call) === "object" || typeof call === "function")) {
    return call;
  }

  return Object(_babel_runtime_helpers_esm_assertThisInitialized__WEBPACK_IMPORTED_MODULE_1__[/* default */ "a"])(self);
}

/***/ }),

/***/ "rePB":
/***/ (function(module, __webpack_exports__, __webpack_require__) {

"use strict";
/* harmony export (binding) */ __webpack_require__.d(__webpack_exports__, "a", function() { return _defineProperty; });
function _defineProperty(obj, key, value) {
  if (key in obj) {
    Object.defineProperty(obj, key, {
      value: value,
      enumerable: true,
      configurable: true,
      writable: true
    });
  } else {
    obj[key] = value;
  }

  return obj;
}

/***/ }),

/***/ "s4An":
/***/ (function(module, __webpack_exports__, __webpack_require__) {

"use strict";
/* harmony export (binding) */ __webpack_require__.d(__webpack_exports__, "a", function() { return _setPrototypeOf; });
function _setPrototypeOf(o, p) {
  _setPrototypeOf = Object.setPrototypeOf || function _setPrototypeOf(o, p) {
    o.__proto__ = p;
    return o;
  };

  return _setPrototypeOf(o, p);
}

/***/ }),

/***/ "vuIU":
/***/ (function(module, __webpack_exports__, __webpack_require__) {

"use strict";
/* harmony export (binding) */ __webpack_require__.d(__webpack_exports__, "a", function() { return _createClass; });
function _defineProperties(target, props) {
  for (var i = 0; i < props.length; i++) {
    var descriptor = props[i];
    descriptor.enumerable = descriptor.enumerable || false;
    descriptor.configurable = true;
    if ("value" in descriptor) descriptor.writable = true;
    Object.defineProperty(target, descriptor.key, descriptor);
  }
}

function _createClass(Constructor, protoProps, staticProps) {
  if (protoProps) _defineProperties(Constructor.prototype, protoProps);
  if (staticProps) _defineProperties(Constructor, staticProps);
  return Constructor;
}
=======
/***/ "g56x":
/***/ (function(module, exports) {

(function() { module.exports = window["wp"]["hooks"]; }());
>>>>>>> 3c2c27c6

/***/ }),

/***/ "wx14":
/***/ (function(module, __webpack_exports__, __webpack_require__) {

"use strict";
/* harmony export (binding) */ __webpack_require__.d(__webpack_exports__, "a", function() { return _extends; });
function _extends() {
  _extends = Object.assign || function (target) {
    for (var i = 1; i < arguments.length; i++) {
      var source = arguments[i];

      for (var key in source) {
        if (Object.prototype.hasOwnProperty.call(source, key)) {
          target[key] = source[key];
        }
      }
    }

    return target;
  };

  return _extends.apply(this, arguments);
}

/***/ })

/******/ });<|MERGE_RESOLUTION|>--- conflicted
+++ resolved
@@ -87,30 +87,6 @@
 /************************************************************************/
 /******/ ({
 
-<<<<<<< HEAD
-/***/ "1OyB":
-/***/ (function(module, __webpack_exports__, __webpack_require__) {
-
-"use strict";
-/* harmony export (binding) */ __webpack_require__.d(__webpack_exports__, "a", function() { return _classCallCheck; });
-function _classCallCheck(instance, Constructor) {
-  if (!(instance instanceof Constructor)) {
-    throw new TypeError("Cannot call a class as a function");
-  }
-}
-
-/***/ }),
-
-/***/ "GRId":
-/***/ (function(module, exports) {
-
-(function() { module.exports = window["wp"]["element"]; }());
-
-/***/ }),
-
-/***/ "JX7q":
-/***/ (function(module, __webpack_exports__, __webpack_require__) {
-=======
 /***/ "4eJC":
 /***/ (function(module, exports, __webpack_require__) {
 
@@ -133,7 +109,6 @@
  *                                               entry.
  * @property {*}                          val    Function result.
  */
->>>>>>> 3c2c27c6
 
 /**
  * Properties of the enhanced function for controlling cache.
@@ -275,31 +250,6 @@
 	return memoized;
 }
 
-<<<<<<< HEAD
-/***/ }),
-
-/***/ "Ji7U":
-/***/ (function(module, __webpack_exports__, __webpack_require__) {
-
-"use strict";
-/* harmony export (binding) */ __webpack_require__.d(__webpack_exports__, "a", function() { return _inherits; });
-/* harmony import */ var _babel_runtime_helpers_esm_setPrototypeOf__WEBPACK_IMPORTED_MODULE_0__ = __webpack_require__("s4An");
-
-function _inherits(subClass, superClass) {
-  if (typeof superClass !== "function" && superClass !== null) {
-    throw new TypeError("Super expression must either be null or a function");
-  }
-
-  subClass.prototype = Object.create(superClass && superClass.prototype, {
-    constructor: {
-      value: subClass,
-      writable: true,
-      configurable: true
-    }
-  });
-  if (superClass) Object(_babel_runtime_helpers_esm_setPrototypeOf__WEBPACK_IMPORTED_MODULE_0__[/* default */ "a"])(subClass, superClass);
-}
-=======
 module.exports = memize;
 
 
@@ -309,7 +259,6 @@
 /***/ (function(module, exports) {
 
 (function() { module.exports = window["wp"]["element"]; }());
->>>>>>> 3c2c27c6
 
 /***/ }),
 
@@ -327,43 +276,13 @@
 
 /***/ }),
 
-<<<<<<< HEAD
-/***/ "U8pU":
-/***/ (function(module, __webpack_exports__, __webpack_require__) {
-
-"use strict";
-/* harmony export (binding) */ __webpack_require__.d(__webpack_exports__, "a", function() { return _typeof; });
-function _typeof(obj) {
-  "@babel/helpers - typeof";
-
-  if (typeof Symbol === "function" && typeof Symbol.iterator === "symbol") {
-    _typeof = function _typeof(obj) {
-      return typeof obj;
-    };
-  } else {
-    _typeof = function _typeof(obj) {
-      return obj && typeof Symbol === "function" && obj.constructor === Symbol && obj !== Symbol.prototype ? "symbol" : typeof obj;
-    };
-  }
-=======
 /***/ "YLtl":
 /***/ (function(module, exports) {
->>>>>>> 3c2c27c6
 
 (function() { module.exports = window["lodash"]; }());
 
 /***/ }),
 
-<<<<<<< HEAD
-/***/ "YLtl":
-/***/ (function(module, exports) {
-
-(function() { module.exports = window["lodash"]; }());
-
-/***/ }),
-
-=======
->>>>>>> 3c2c27c6
 /***/ "ey5A":
 /***/ (function(module, __webpack_exports__, __webpack_require__) {
 
@@ -379,39 +298,15 @@
 __webpack_require__.d(__webpack_exports__, "getPlugin", function() { return /* reexport */ getPlugin; });
 __webpack_require__.d(__webpack_exports__, "getPlugins", function() { return /* reexport */ getPlugins; });
 
-<<<<<<< HEAD
-// EXTERNAL MODULE: ./node_modules/@babel/runtime/helpers/esm/classCallCheck.js
-var classCallCheck = __webpack_require__("1OyB");
-
-// EXTERNAL MODULE: ./node_modules/@babel/runtime/helpers/esm/createClass.js
-var createClass = __webpack_require__("vuIU");
-
-// EXTERNAL MODULE: ./node_modules/@babel/runtime/helpers/esm/assertThisInitialized.js
-var assertThisInitialized = __webpack_require__("JX7q");
-
-// EXTERNAL MODULE: ./node_modules/@babel/runtime/helpers/esm/inherits.js
-var inherits = __webpack_require__("Ji7U");
-
-// EXTERNAL MODULE: ./node_modules/@babel/runtime/helpers/esm/possibleConstructorReturn.js
-var possibleConstructorReturn = __webpack_require__("md7G");
-
-// EXTERNAL MODULE: ./node_modules/@babel/runtime/helpers/esm/getPrototypeOf.js
-var getPrototypeOf = __webpack_require__("foSv");
-
-=======
->>>>>>> 3c2c27c6
 // EXTERNAL MODULE: external ["wp","element"]
 var external_wp_element_ = __webpack_require__("GRId");
 
 // EXTERNAL MODULE: external "lodash"
 var external_lodash_ = __webpack_require__("YLtl");
-<<<<<<< HEAD
-=======
 
 // EXTERNAL MODULE: ./node_modules/memize/index.js
 var memize = __webpack_require__("4eJC");
 var memize_default = /*#__PURE__*/__webpack_require__.n(memize);
->>>>>>> 3c2c27c6
 
 // EXTERNAL MODULE: external ["wp","hooks"]
 var external_wp_hooks_ = __webpack_require__("g56x");
@@ -450,27 +345,9 @@
  * @return {WPComponent} Enhanced component with injected context as props.
  */
 
-<<<<<<< HEAD
-var plugin_context_withPluginContext = function withPluginContext(mapContextToProps) {
-  return Object(external_wp_compose_["createHigherOrderComponent"])(function (OriginalComponent) {
-    return function (props) {
-      return Object(external_wp_element_["createElement"])(Consumer, null, function (context) {
-        return Object(external_wp_element_["createElement"])(OriginalComponent, Object(esm_extends["a" /* default */])({}, props, mapContextToProps(context, props)));
-      });
-    };
-  }, 'withPluginContext');
-};
-
-// EXTERNAL MODULE: ./node_modules/@babel/runtime/helpers/esm/defineProperty.js
-var defineProperty = __webpack_require__("rePB");
-
-// EXTERNAL MODULE: ./node_modules/@babel/runtime/helpers/esm/typeof.js
-var esm_typeof = __webpack_require__("U8pU");
-=======
 const withPluginContext = mapContextToProps => Object(external_wp_compose_["createHigherOrderComponent"])(OriginalComponent => {
   return props => Object(external_wp_element_["createElement"])(Consumer, null, context => Object(external_wp_element_["createElement"])(OriginalComponent, Object(esm_extends["a" /* default */])({}, props, mapContextToProps(context, props))));
 }, 'withPluginContext');
->>>>>>> 3c2c27c6
 
 // EXTERNAL MODULE: external ["wp","primitives"]
 var external_wp_primitives_ = __webpack_require__("Tqx9");
@@ -842,111 +719,10 @@
 
 /***/ }),
 
-<<<<<<< HEAD
-/***/ "foSv":
-/***/ (function(module, __webpack_exports__, __webpack_require__) {
-
-"use strict";
-/* harmony export (binding) */ __webpack_require__.d(__webpack_exports__, "a", function() { return _getPrototypeOf; });
-function _getPrototypeOf(o) {
-  _getPrototypeOf = Object.setPrototypeOf ? Object.getPrototypeOf : function _getPrototypeOf(o) {
-    return o.__proto__ || Object.getPrototypeOf(o);
-  };
-  return _getPrototypeOf(o);
-}
-
-/***/ }),
-
 /***/ "g56x":
 /***/ (function(module, exports) {
 
 (function() { module.exports = window["wp"]["hooks"]; }());
-
-/***/ }),
-
-/***/ "md7G":
-/***/ (function(module, __webpack_exports__, __webpack_require__) {
-
-"use strict";
-/* harmony export (binding) */ __webpack_require__.d(__webpack_exports__, "a", function() { return _possibleConstructorReturn; });
-/* harmony import */ var _babel_runtime_helpers_esm_typeof__WEBPACK_IMPORTED_MODULE_0__ = __webpack_require__("U8pU");
-/* harmony import */ var _babel_runtime_helpers_esm_assertThisInitialized__WEBPACK_IMPORTED_MODULE_1__ = __webpack_require__("JX7q");
-
-
-function _possibleConstructorReturn(self, call) {
-  if (call && (Object(_babel_runtime_helpers_esm_typeof__WEBPACK_IMPORTED_MODULE_0__[/* default */ "a"])(call) === "object" || typeof call === "function")) {
-    return call;
-  }
-
-  return Object(_babel_runtime_helpers_esm_assertThisInitialized__WEBPACK_IMPORTED_MODULE_1__[/* default */ "a"])(self);
-}
-
-/***/ }),
-
-/***/ "rePB":
-/***/ (function(module, __webpack_exports__, __webpack_require__) {
-
-"use strict";
-/* harmony export (binding) */ __webpack_require__.d(__webpack_exports__, "a", function() { return _defineProperty; });
-function _defineProperty(obj, key, value) {
-  if (key in obj) {
-    Object.defineProperty(obj, key, {
-      value: value,
-      enumerable: true,
-      configurable: true,
-      writable: true
-    });
-  } else {
-    obj[key] = value;
-  }
-
-  return obj;
-}
-
-/***/ }),
-
-/***/ "s4An":
-/***/ (function(module, __webpack_exports__, __webpack_require__) {
-
-"use strict";
-/* harmony export (binding) */ __webpack_require__.d(__webpack_exports__, "a", function() { return _setPrototypeOf; });
-function _setPrototypeOf(o, p) {
-  _setPrototypeOf = Object.setPrototypeOf || function _setPrototypeOf(o, p) {
-    o.__proto__ = p;
-    return o;
-  };
-
-  return _setPrototypeOf(o, p);
-}
-
-/***/ }),
-
-/***/ "vuIU":
-/***/ (function(module, __webpack_exports__, __webpack_require__) {
-
-"use strict";
-/* harmony export (binding) */ __webpack_require__.d(__webpack_exports__, "a", function() { return _createClass; });
-function _defineProperties(target, props) {
-  for (var i = 0; i < props.length; i++) {
-    var descriptor = props[i];
-    descriptor.enumerable = descriptor.enumerable || false;
-    descriptor.configurable = true;
-    if ("value" in descriptor) descriptor.writable = true;
-    Object.defineProperty(target, descriptor.key, descriptor);
-  }
-}
-
-function _createClass(Constructor, protoProps, staticProps) {
-  if (protoProps) _defineProperties(Constructor.prototype, protoProps);
-  if (staticProps) _defineProperties(Constructor, staticProps);
-  return Constructor;
-}
-=======
-/***/ "g56x":
-/***/ (function(module, exports) {
-
-(function() { module.exports = window["wp"]["hooks"]; }());
->>>>>>> 3c2c27c6
 
 /***/ }),
 
