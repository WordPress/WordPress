<?php
/**
 * WordPress scripts and styles default loader.
 *
 * Several constants are used to manage the loading, concatenating and compression of scripts and CSS:
 * define('SCRIPT_DEBUG', true); loads the development (non-minified) versions of all scripts and CSS, and disables compression and concatenation,
 * define('CONCATENATE_SCRIPTS', false); disables compression and concatenation of scripts and CSS,
 * define('COMPRESS_SCRIPTS', false); disables compression of scripts,
 * define('COMPRESS_CSS', false); disables compression of CSS,
 * define('ENFORCE_GZIP', true); forces gzip for compression (default is deflate).
 *
 * The globals $concatenate_scripts, $compress_scripts and $compress_css can be set by plugins
 * to temporarily override the above settings. Also a compression test is run once and the result is saved
 * as option 'can_compress_scripts' (0/1). The test will run again if that option is deleted.
 *
 * @package WordPress
 */

/** WordPress Dependency Class */
require ABSPATH . WPINC . '/class-wp-dependency.php';

/** WordPress Dependencies Class */
require ABSPATH . WPINC . '/class-wp-dependencies.php';

/** WordPress Scripts Class */
require ABSPATH . WPINC . '/class-wp-scripts.php';

/** WordPress Scripts Functions */
require ABSPATH . WPINC . '/functions.wp-scripts.php';

/** WordPress Styles Class */
require ABSPATH . WPINC . '/class-wp-styles.php';

/** WordPress Styles Functions */
require ABSPATH . WPINC . '/functions.wp-styles.php';

/**
 * Registers TinyMCE scripts.
 *
 * @since 5.0.0
 *
 * @global string $tinymce_version
 * @global bool   $concatenate_scripts
 * @global bool   $compress_scripts
 *
 * @param WP_Scripts $scripts            WP_Scripts object.
 * @param bool       $force_uncompressed Whether to forcibly prevent gzip compression. Default false.
 */
function wp_register_tinymce_scripts( $scripts, $force_uncompressed = false ) {
	global $tinymce_version, $concatenate_scripts, $compress_scripts;

	$suffix     = wp_scripts_get_suffix();
	$dev_suffix = wp_scripts_get_suffix( 'dev' );

	script_concat_settings();

	$compressed = $compress_scripts && $concatenate_scripts && ! $force_uncompressed;

	/*
	 * Load tinymce.js when running from /src, otherwise load wp-tinymce.js (in production)
	 * or tinymce.min.js (when SCRIPT_DEBUG is true).
	 */
	if ( $compressed ) {
		$scripts->add( 'wp-tinymce', includes_url( 'js/tinymce/' ) . 'wp-tinymce.js', array(), $tinymce_version );
	} else {
		$scripts->add( 'wp-tinymce-root', includes_url( 'js/tinymce/' ) . "tinymce$dev_suffix.js", array(), $tinymce_version );
		$scripts->add( 'wp-tinymce', includes_url( 'js/tinymce/' ) . "plugins/compat3x/plugin$dev_suffix.js", array( 'wp-tinymce-root' ), $tinymce_version );
	}

	$scripts->add( 'wp-tinymce-lists', includes_url( "js/tinymce/plugins/lists/plugin$suffix.js" ), array( 'wp-tinymce' ), $tinymce_version );
}

/**
 * Registers all the WordPress vendor scripts that are in the standardized
 * `js/dist/vendor/` location.
 *
 * For the order of `$scripts->add` see `wp_default_scripts`.
 *
 * @since 5.0.0
 *
 * @global WP_Locale $wp_locale WordPress date and time locale object.
 *
 * @param WP_Scripts $scripts WP_Scripts object.
 */
function wp_default_packages_vendor( $scripts ) {
	global $wp_locale;

	$suffix = wp_scripts_get_suffix();

	$vendor_scripts = array(
		'react',
		'react-dom'         => array( 'react' ),
		'react-jsx-runtime' => array( 'react' ),
		'regenerator-runtime',
		'moment',
		'lodash',
		'wp-polyfill-fetch',
		'wp-polyfill-formdata',
		'wp-polyfill-node-contains',
		'wp-polyfill-url',
		'wp-polyfill-dom-rect',
		'wp-polyfill-element-closest',
		'wp-polyfill-object-fit',
		'wp-polyfill-inert',
		'wp-polyfill',
	);

	$vendor_scripts_versions = array(
		'react'                       => '18.3.1.1', // Final .1 due to switch to UMD build, can be removed in the next update.
		'react-dom'                   => '18.3.1.1', // Final .1 due to switch to UMD build, can be removed in the next update.
		'react-jsx-runtime'           => '18.3.1',
		'regenerator-runtime'         => '0.14.1',
		'moment'                      => '2.30.1',
		'lodash'                      => '4.17.21',
		'wp-polyfill-fetch'           => '3.6.20',
		'wp-polyfill-formdata'        => '4.0.10',
		'wp-polyfill-node-contains'   => '4.8.0',
		'wp-polyfill-url'             => '3.6.4',
		'wp-polyfill-dom-rect'        => '4.8.0',
		'wp-polyfill-element-closest' => '3.0.2',
		'wp-polyfill-object-fit'      => '2.3.5',
		'wp-polyfill-inert'           => '3.1.3',
		'wp-polyfill'                 => '3.15.0',
	);

	foreach ( $vendor_scripts as $handle => $dependencies ) {
		if ( is_string( $dependencies ) ) {
			$handle       = $dependencies;
			$dependencies = array();
		}

		$path    = "/wp-includes/js/dist/vendor/$handle$suffix.js";
		$version = $vendor_scripts_versions[ $handle ];

		$scripts->add( $handle, $path, $dependencies, $version, 1 );
	}

	did_action( 'init' ) && $scripts->add_inline_script( 'lodash', 'window.lodash = _.noConflict();' );

	did_action( 'init' ) && $scripts->add_inline_script(
		'moment',
		sprintf(
			"moment.updateLocale( '%s', %s );",
			esc_js( get_user_locale() ),
			wp_json_encode(
				array(
					'months'         => array_values( $wp_locale->month ),
					'monthsShort'    => array_values( $wp_locale->month_abbrev ),
					'weekdays'       => array_values( $wp_locale->weekday ),
					'weekdaysShort'  => array_values( $wp_locale->weekday_abbrev ),
					'week'           => array(
						'dow' => (int) get_option( 'start_of_week', 0 ),
					),
					'longDateFormat' => array(
						'LT'   => get_option( 'time_format', __( 'g:i a' ) ),
						'LTS'  => null,
						'L'    => null,
						'LL'   => get_option( 'date_format', __( 'F j, Y' ) ),
						'LLL'  => __( 'F j, Y g:i a' ),
						'LLLL' => null,
					),
				),
				JSON_HEX_TAG | JSON_UNESCAPED_SLASHES
			)
		),
		'after'
	);
}

/**
 * Returns contents of an inline script used in appending polyfill scripts for
 * browsers which fail the provided tests. The provided array is a mapping from
 * a condition to verify feature support to its polyfill script handle.
 *
 * @since 5.0.0
 *
 * @param WP_Scripts $scripts WP_Scripts object.
 * @param string[]   $tests   Features to detect.
 * @return string Conditional polyfill inline script.
 */
function wp_get_script_polyfill( $scripts, $tests ) {
	$polyfill = '';
	foreach ( $tests as $test => $handle ) {
		if ( ! array_key_exists( $handle, $scripts->registered ) ) {
			continue;
		}

		$src = $scripts->registered[ $handle ]->src;
		$ver = $scripts->registered[ $handle ]->ver;

		if ( ! preg_match( '|^(https?:)?//|', $src ) && ! ( $scripts->content_url && str_starts_with( $src, $scripts->content_url ) ) ) {
			$src = $scripts->base_url . $src;
		}

		if ( ! empty( $ver ) ) {
			$src = add_query_arg( 'ver', $ver, $src );
		}

		/** This filter is documented in wp-includes/class-wp-scripts.php */
		$src = esc_url( apply_filters( 'script_loader_src', $src, $handle ) );

		if ( ! $src ) {
			continue;
		}

		$polyfill .= (
			// Test presence of feature...
			'( ' . $test . ' ) || ' .
			/*
			 * ...appending polyfill on any failures. Cautious viewers may balk
			 * at the `document.write`. Its caveat of synchronous mid-stream
			 * blocking write is exactly the behavior we need though.
			 */
			'document.write( \'<script src="' .
			$src .
			'"></scr\' + \'ipt>\' );'
		);
	}

	return $polyfill;
}

/**
 * Registers development scripts that integrate with `@wordpress/scripts`.
 *
 * @see https://github.com/WordPress/gutenberg/tree/trunk/packages/scripts#start
 *
 * @since 6.0.0
 *
 * @param WP_Scripts $scripts WP_Scripts object.
 */
function wp_register_development_scripts( $scripts ) {
	if (
		! defined( 'SCRIPT_DEBUG' ) || ! SCRIPT_DEBUG
		|| empty( $scripts->registered['react'] )
		|| defined( 'WP_RUN_CORE_TESTS' )
	) {
		return;
	}

	$development_scripts = array(
		'react-refresh-entry',
		'react-refresh-runtime',
	);

	foreach ( $development_scripts as $script_name ) {
		$assets = include ABSPATH . WPINC . '/assets/script-loader-' . $script_name . '.php';
		if ( ! is_array( $assets ) ) {
			return;
		}
		$scripts->add(
			'wp-' . $script_name,
			'/wp-includes/js/dist/development/' . $script_name . '.js',
			$assets['dependencies'],
			$assets['version']
		);
	}

	// See https://github.com/pmmmwh/react-refresh-webpack-plugin/blob/main/docs/TROUBLESHOOTING.md#externalising-react.
	$scripts->registered['react']->deps[] = 'wp-react-refresh-entry';
}

/**
 * Registers all the WordPress packages scripts that are in the standardized
 * `js/dist/` location.
 *
 * For the order of `$scripts->add` see `wp_default_scripts`.
 *
 * @since 5.0.0
 *
 * @param WP_Scripts $scripts WP_Scripts object.
 */
function wp_default_packages_scripts( $scripts ) {
	$suffix = defined( 'WP_RUN_CORE_TESTS' ) ? '.min' : wp_scripts_get_suffix();
	/*
	 * Expects multidimensional array like:
	 *
	 *     'a11y.js' => array('dependencies' => array(...), 'version' => '...'),
	 *     'annotations.js' => array('dependencies' => array(...), 'version' => '...'),
	 *     'api-fetch.js' => array(...
	 */
	$assets = include ABSPATH . WPINC . "/assets/script-loader-packages{$suffix}.php";

	foreach ( $assets as $file_name => $package_data ) {
		$basename = str_replace( $suffix . '.js', '', basename( $file_name ) );
		$handle   = 'wp-' . $basename;
		$path     = "/wp-includes/js/dist/{$basename}{$suffix}.js";

		if ( ! empty( $package_data['dependencies'] ) ) {
			$dependencies = $package_data['dependencies'];
		} else {
			$dependencies = array();
		}

		// Add dependencies that cannot be detected and generated by build tools.
		switch ( $handle ) {
			case 'wp-block-library':
				array_push( $dependencies, 'editor' );
				break;
			case 'wp-edit-post':
				array_push( $dependencies, 'media-models', 'media-views', 'postbox', 'wp-dom-ready' );
				break;
			case 'wp-preferences':
				array_push( $dependencies, 'wp-preferences-persistence' );
				break;
		}

		$scripts->add( $handle, $path, $dependencies, $package_data['version'], 1 );

		if ( in_array( 'wp-i18n', $dependencies, true ) ) {
			$scripts->set_translations( $handle );
		}

		/*
		 * Manually set the text direction localization after wp-i18n is printed.
		 * This ensures that wp.i18n.isRTL() returns true in RTL languages.
		 * We cannot use $scripts->set_translations( 'wp-i18n' ) to do this
		 * because WordPress prints a script's translations *before* the script,
		 * which means, in the case of wp-i18n, that wp.i18n.setLocaleData()
		 * is called before wp.i18n is defined.
		 */
		if ( 'wp-i18n' === $handle ) {
			$ltr    = _x( 'ltr', 'text direction' );
			$script = sprintf( "wp.i18n.setLocaleData( { 'text direction\u0004ltr': [ '%s' ] } );", $ltr );
			$scripts->add_inline_script( $handle, $script, 'after' );
		}
	}
}

/**
 * Adds inline scripts required for the WordPress JavaScript packages.
 *
 * @since 5.0.0
 * @since 6.4.0 Added relative time strings for the `wp-date` inline script output.
 *
 * @global WP_Locale $wp_locale WordPress date and time locale object.
 * @global wpdb      $wpdb      WordPress database abstraction object.
 *
 * @param WP_Scripts $scripts WP_Scripts object.
 */
function wp_default_packages_inline_scripts( $scripts ) {
	global $wp_locale, $wpdb;

	if ( isset( $scripts->registered['wp-api-fetch'] ) ) {
		$scripts->registered['wp-api-fetch']->deps[] = 'wp-hooks';
	}
	$scripts->add_inline_script(
		'wp-api-fetch',
		sprintf(
			'wp.apiFetch.use( wp.apiFetch.createRootURLMiddleware( "%s" ) );',
			sanitize_url( get_rest_url() )
		),
		'after'
	);
	$scripts->add_inline_script(
		'wp-api-fetch',
		implode(
			"\n",
			array(
				sprintf(
					'wp.apiFetch.nonceMiddleware = wp.apiFetch.createNonceMiddleware( "%s" );',
					wp_installing() ? '' : wp_create_nonce( 'wp_rest' )
				),
				'wp.apiFetch.use( wp.apiFetch.nonceMiddleware );',
				'wp.apiFetch.use( wp.apiFetch.mediaUploadMiddleware );',
				sprintf(
					'wp.apiFetch.nonceEndpoint = "%s";',
					admin_url( 'admin-ajax.php?action=rest-nonce' )
				),
			)
		),
		'after'
	);

	$meta_key     = $wpdb->get_blog_prefix() . 'persisted_preferences';
	$user_id      = get_current_user_id();
	$preload_data = get_user_meta( $user_id, $meta_key, true );
	$scripts->add_inline_script(
		'wp-preferences',
		sprintf(
			'( function() {
				var serverData = %s;
				var userId = "%d";
				var persistenceLayer = wp.preferencesPersistence.__unstableCreatePersistenceLayer( serverData, userId );
				var preferencesStore = wp.preferences.store;
				wp.data.dispatch( preferencesStore ).setPersistenceLayer( persistenceLayer );
			} ) ();',
			wp_json_encode( $preload_data, JSON_HEX_TAG | JSON_UNESCAPED_SLASHES ),
			$user_id
		)
	);

	// Backwards compatibility - configure the old wp-data persistence system.
	$scripts->add_inline_script(
		'wp-data',
		implode(
			"\n",
			array(
				'( function() {',
				'	var userId = ' . get_current_user_id() . ';',
				'	var storageKey = "WP_DATA_USER_" + userId;',
				'	wp.data',
				'		.use( wp.data.plugins.persistence, { storageKey: storageKey } );',
				'} )();',
			)
		)
	);

	// Calculate the timezone abbr (EDT, PST) if possible.
	$timezone_string = get_option( 'timezone_string', 'UTC' );
	$timezone_abbr   = '';

	if ( ! empty( $timezone_string ) ) {
		$timezone_date = new DateTime( 'now', new DateTimeZone( $timezone_string ) );
		$timezone_abbr = $timezone_date->format( 'T' );
	}

	$gmt_offset = get_option( 'gmt_offset', 0 );

	$scripts->add_inline_script(
		'wp-date',
		sprintf(
			'wp.date.setSettings( %s );',
			wp_json_encode(
				array(
					'l10n'     => array(
						'locale'        => get_user_locale(),
						'months'        => array_values( $wp_locale->month ),
						'monthsShort'   => array_values( $wp_locale->month_abbrev ),
						'weekdays'      => array_values( $wp_locale->weekday ),
						'weekdaysShort' => array_values( $wp_locale->weekday_abbrev ),
						'meridiem'      => (object) $wp_locale->meridiem,
						'relative'      => array(
							/* translators: %s: Duration. */
							'future' => __( '%s from now' ),
							/* translators: %s: Duration. */
							'past'   => __( '%s ago' ),
							/* translators: One second from or to a particular datetime, e.g., "a second ago" or "a second from now". */
							's'      => __( 'a second' ),
							/* translators: %d: Duration in seconds from or to a particular datetime, e.g., "4 seconds ago" or "4 seconds from now". */
							'ss'     => __( '%d seconds' ),
							/* translators: One minute from or to a particular datetime, e.g., "a minute ago" or "a minute from now". */
							'm'      => __( 'a minute' ),
							/* translators: %d: Duration in minutes from or to a particular datetime, e.g., "4 minutes ago" or "4 minutes from now". */
							'mm'     => __( '%d minutes' ),
							/* translators: One hour from or to a particular datetime, e.g., "an hour ago" or "an hour from now". */
							'h'      => __( 'an hour' ),
							/* translators: %d: Duration in hours from or to a particular datetime, e.g., "4 hours ago" or "4 hours from now". */
							'hh'     => __( '%d hours' ),
							/* translators: One day from or to a particular datetime, e.g., "a day ago" or "a day from now". */
							'd'      => __( 'a day' ),
							/* translators: %d: Duration in days from or to a particular datetime, e.g., "4 days ago" or "4 days from now". */
							'dd'     => __( '%d days' ),
							/* translators: One month from or to a particular datetime, e.g., "a month ago" or "a month from now". */
							'M'      => __( 'a month' ),
							/* translators: %d: Duration in months from or to a particular datetime, e.g., "4 months ago" or "4 months from now". */
							'MM'     => __( '%d months' ),
							/* translators: One year from or to a particular datetime, e.g., "a year ago" or "a year from now". */
							'y'      => __( 'a year' ),
							/* translators: %d: Duration in years from or to a particular datetime, e.g., "4 years ago" or "4 years from now". */
							'yy'     => __( '%d years' ),
						),
						'startOfWeek'   => (int) get_option( 'start_of_week', 0 ),
					),
					'formats'  => array(
						/* translators: Time format, see https://www.php.net/manual/datetime.format.php */
						'time'                => get_option( 'time_format', __( 'g:i a' ) ),
						/* translators: Date format, see https://www.php.net/manual/datetime.format.php */
						'date'                => get_option( 'date_format', __( 'F j, Y' ) ),
						/* translators: Date/Time format, see https://www.php.net/manual/datetime.format.php */
						'datetime'            => __( 'F j, Y g:i a' ),
						/* translators: Abbreviated date/time format, see https://www.php.net/manual/datetime.format.php */
						'datetimeAbbreviated' => __( 'M j, Y g:i a' ),
					),
					'timezone' => array(
						'offset'          => (float) $gmt_offset,
						'offsetFormatted' => str_replace( array( '.25', '.5', '.75' ), array( ':15', ':30', ':45' ), (string) $gmt_offset ),
						'string'          => $timezone_string,
						'abbr'            => $timezone_abbr,
					),
				),
				JSON_HEX_TAG | JSON_UNESCAPED_SLASHES
			)
		),
		'after'
	);

	// Loading the old editor and its config to ensure the classic block works as expected.
	$scripts->add_inline_script(
		'editor',
		'window.wp.oldEditor = window.wp.editor;',
		'after'
	);

	/*
	 * wp-editor module is exposed as window.wp.editor.
	 * Problem: there is quite some code expecting window.wp.oldEditor object available under window.wp.editor.
	 * Solution: fuse the two objects together to maintain backward compatibility.
	 * For more context, see https://github.com/WordPress/gutenberg/issues/33203.
	 */
	$scripts->add_inline_script(
		'wp-editor',
		'Object.assign( window.wp.editor, window.wp.oldEditor );',
		'after'
	);
}

/**
 * Adds inline scripts required for the TinyMCE in the block editor.
 *
 * These TinyMCE init settings are used to extend and override the default settings
 * from `_WP_Editors::default_settings()` for the Classic block.
 *
 * @since 5.0.0
 *
 * @global WP_Scripts $wp_scripts
 */
function wp_tinymce_inline_scripts() {
	global $wp_scripts;

	/** This filter is documented in wp-includes/class-wp-editor.php */
	$editor_settings = apply_filters( 'wp_editor_settings', array( 'tinymce' => true ), 'classic-block' );

	$tinymce_plugins = array(
		'charmap',
		'colorpicker',
		'hr',
		'lists',
		'media',
		'paste',
		'tabfocus',
		'textcolor',
		'fullscreen',
		'wordpress',
		'wpautoresize',
		'wpeditimage',
		'wpemoji',
		'wpgallery',
		'wplink',
		'wpdialogs',
		'wptextpattern',
		'wpview',
	);

	/** This filter is documented in wp-includes/class-wp-editor.php */
	$tinymce_plugins = apply_filters( 'tiny_mce_plugins', $tinymce_plugins, 'classic-block' );
	$tinymce_plugins = array_unique( $tinymce_plugins );

	$disable_captions = false;
	// Runs after `tiny_mce_plugins` but before `mce_buttons`.
	/** This filter is documented in wp-admin/includes/media.php */
	if ( apply_filters( 'disable_captions', '' ) ) {
		$disable_captions = true;
	}

	$toolbar1 = array(
		'formatselect',
		'bold',
		'italic',
		'bullist',
		'numlist',
		'blockquote',
		'alignleft',
		'aligncenter',
		'alignright',
		'link',
		'unlink',
		'wp_more',
		'spellchecker',
		'wp_add_media',
		'wp_adv',
	);

	/** This filter is documented in wp-includes/class-wp-editor.php */
	$toolbar1 = apply_filters( 'mce_buttons', $toolbar1, 'classic-block' );

	$toolbar2 = array(
		'strikethrough',
		'hr',
		'forecolor',
		'pastetext',
		'removeformat',
		'charmap',
		'outdent',
		'indent',
		'undo',
		'redo',
		'wp_help',
	);

	/** This filter is documented in wp-includes/class-wp-editor.php */
	$toolbar2 = apply_filters( 'mce_buttons_2', $toolbar2, 'classic-block' );
	/** This filter is documented in wp-includes/class-wp-editor.php */
	$toolbar3 = apply_filters( 'mce_buttons_3', array(), 'classic-block' );
	/** This filter is documented in wp-includes/class-wp-editor.php */
	$toolbar4 = apply_filters( 'mce_buttons_4', array(), 'classic-block' );
	/** This filter is documented in wp-includes/class-wp-editor.php */
	$external_plugins = apply_filters( 'mce_external_plugins', array(), 'classic-block' );

	$tinymce_settings = array(
		'plugins'              => implode( ',', $tinymce_plugins ),
		'toolbar1'             => implode( ',', $toolbar1 ),
		'toolbar2'             => implode( ',', $toolbar2 ),
		'toolbar3'             => implode( ',', $toolbar3 ),
		'toolbar4'             => implode( ',', $toolbar4 ),
		'external_plugins'     => wp_json_encode( $external_plugins ),
		'classic_block_editor' => true,
	);

	if ( $disable_captions ) {
		$tinymce_settings['wpeditimage_disable_captions'] = true;
	}

	if ( ! empty( $editor_settings['tinymce'] ) && is_array( $editor_settings['tinymce'] ) ) {
		$tinymce_settings = array_merge( $tinymce_settings, $editor_settings['tinymce'] );
	}

	/** This filter is documented in wp-includes/class-wp-editor.php */
	$tinymce_settings = apply_filters( 'tiny_mce_before_init', $tinymce_settings, 'classic-block' );

	/*
	 * Do "by hand" translation from PHP array to js object.
	 * Prevents breakage in some custom settings.
	 */
	$init_obj = '';
	foreach ( $tinymce_settings as $key => $value ) {
		if ( is_bool( $value ) ) {
			$val       = $value ? 'true' : 'false';
			$init_obj .= $key . ':' . $val . ',';
			continue;
		} elseif ( ! empty( $value ) && is_string( $value ) && (
			( '{' === $value[0] && '}' === $value[ strlen( $value ) - 1 ] ) ||
			( '[' === $value[0] && ']' === $value[ strlen( $value ) - 1 ] ) ||
			preg_match( '/^\(?function ?\(/', $value ) ) ) {
			$init_obj .= $key . ':' . $value . ',';
			continue;
		}
		$init_obj .= $key . ':"' . $value . '",';
	}

	$init_obj = '{' . trim( $init_obj, ' ,' ) . '}';

	$script = 'window.wpEditorL10n = {
		tinymce: {
			baseURL: ' . wp_json_encode( includes_url( 'js/tinymce' ), JSON_HEX_TAG | JSON_UNESCAPED_SLASHES ) . ',
			suffix: ' . ( SCRIPT_DEBUG ? '""' : '".min"' ) . ',
			settings: ' . $init_obj . ',
		}
	}';

	$wp_scripts->add_inline_script( 'wp-block-library', $script, 'before' );
}

/**
 * Registers all the WordPress packages scripts.
 *
 * @since 5.0.0
 *
 * @param WP_Scripts $scripts WP_Scripts object.
 */
function wp_default_packages( $scripts ) {
	wp_default_packages_vendor( $scripts );
	wp_register_development_scripts( $scripts );
	wp_register_tinymce_scripts( $scripts );
	wp_default_packages_scripts( $scripts );

	if ( did_action( 'init' ) ) {
		wp_default_packages_inline_scripts( $scripts );
	}
}

/**
 * Returns the suffix that can be used for the scripts.
 *
 * There are two suffix types, the normal one and the dev suffix.
 *
 * @since 5.0.0
 *
 * @param string $type The type of suffix to retrieve.
 * @return string The script suffix.
 */
function wp_scripts_get_suffix( $type = '' ) {
	static $suffixes;

	if ( null === $suffixes ) {
		/*
		 * Include an unmodified $wp_version.
		 *
		 * Note: wp_get_wp_version() is not used here, as this file can be included
		 * via wp-admin/load-scripts.php or wp-admin/load-styles.php, in which case
		 * wp-includes/functions.php is not loaded.
		 */
		require ABSPATH . WPINC . '/version.php';

		/*
		 * Note: str_contains() is not used here, as this file can be included
		 * via wp-admin/load-scripts.php or wp-admin/load-styles.php, in which case
		 * the polyfills from wp-includes/compat.php are not loaded.
		 */
		$develop_src = false !== strpos( $wp_version, '-src' );

		if ( ! defined( 'SCRIPT_DEBUG' ) ) {
			define( 'SCRIPT_DEBUG', $develop_src );
		}
		$suffix     = SCRIPT_DEBUG ? '' : '.min';
		$dev_suffix = $develop_src ? '' : '.min';

		$suffixes = array(
			'suffix'     => $suffix,
			'dev_suffix' => $dev_suffix,
		);
	}

	if ( 'dev' === $type ) {
		return $suffixes['dev_suffix'];
	}

	return $suffixes['suffix'];
}

/**
 * Registers all WordPress scripts.
 *
 * Localizes some of them.
 * args order: `$scripts->add( 'handle', 'url', 'dependencies', 'query-string', 1 );`
 * when last arg === 1 queues the script for the footer
 *
 * @since 2.6.0
 *
 * @param WP_Scripts $scripts WP_Scripts object.
 */
function wp_default_scripts( $scripts ) {
	$suffix     = wp_scripts_get_suffix();
	$dev_suffix = wp_scripts_get_suffix( 'dev' );
	$guessurl   = site_url();

	if ( ! $guessurl ) {
		$guessed_url = true;
		$guessurl    = wp_guess_url();
	}

	$scripts->base_url        = $guessurl;
	$scripts->content_url     = defined( 'WP_CONTENT_URL' ) ? WP_CONTENT_URL : '';
	$scripts->default_version = get_bloginfo( 'version' );
	$scripts->default_dirs    = array( '/wp-admin/js/', '/wp-includes/js/' );

	$scripts->add( 'utils', "/wp-includes/js/utils$suffix.js" );
	did_action( 'init' ) && $scripts->localize(
		'utils',
		'userSettings',
		array(
			'url'    => (string) SITECOOKIEPATH,
			'uid'    => (string) get_current_user_id(),
			'time'   => (string) time(),
			'secure' => (string) ( 'https' === parse_url( site_url(), PHP_URL_SCHEME ) ),
		)
	);

	$scripts->add( 'common', "/wp-admin/js/common$suffix.js", array( 'jquery', 'hoverIntent', 'utils', 'wp-a11y' ), false, 1 );
	$scripts->set_translations( 'common' );

	$bulk_action_observer_ids = array(
		'bulk_action' => 'action',
		'changeit'    => 'new_role',
	);
	did_action( 'init' ) && $scripts->localize(
		'common',
		'bulkActionObserverIds',
		/**
		 * Filters the array of field name attributes for bulk actions.
		 *
		 * @since 6.8.1
		 *
		 * @param array $bulk_action_observer_ids {
		 *      An array of field name attributes for bulk actions.
		 *
		 *      @type string $bulk_action The bulk action field name. Default 'action'.
		 *      @type string $changeit    The new role field name. Default 'new_role'.
		 * }
		 */
		apply_filters( 'bulk_action_observer_ids', $bulk_action_observer_ids )
	);

	$scripts->add( 'wp-sanitize', "/wp-includes/js/wp-sanitize$suffix.js", array(), false, 1 );

	$scripts->add( 'sack', "/wp-includes/js/tw-sack$suffix.js", array(), '1.6.1', 1 );

	$scripts->add( 'quicktags', "/wp-includes/js/quicktags$suffix.js", array(), false, 1 );
	did_action( 'init' ) && $scripts->localize(
		'quicktags',
		'quicktagsL10n',
		array(
			'closeAllOpenTags'      => __( 'Close all open tags' ),
			'closeTags'             => __( 'close tags' ),
			'enterURL'              => __( 'Enter the URL' ),
			'enterImageURL'         => __( 'Enter the URL of the image' ),
			'enterImageDescription' => __( 'Enter a description of the image' ),
			'textdirection'         => __( 'text direction' ),
			'toggleTextdirection'   => __( 'Toggle Editor Text Direction' ),
			'dfw'                   => __( 'Distraction-free writing mode' ),
			'strong'                => __( 'Bold' ),
			'strongClose'           => __( 'Close bold tag' ),
			'em'                    => __( 'Italic' ),
			'emClose'               => __( 'Close italic tag' ),
			'link'                  => __( 'Insert link' ),
			'blockquote'            => __( 'Blockquote' ),
			'blockquoteClose'       => __( 'Close blockquote tag' ),
			'del'                   => __( 'Deleted text (strikethrough)' ),
			'delClose'              => __( 'Close deleted text tag' ),
			'ins'                   => __( 'Inserted text' ),
			'insClose'              => __( 'Close inserted text tag' ),
			'image'                 => __( 'Insert image' ),
			'ul'                    => __( 'Bulleted list' ),
			'ulClose'               => __( 'Close bulleted list tag' ),
			'ol'                    => __( 'Numbered list' ),
			'olClose'               => __( 'Close numbered list tag' ),
			'li'                    => __( 'List item' ),
			'liClose'               => __( 'Close list item tag' ),
			'code'                  => __( 'Code' ),
			'codeClose'             => __( 'Close code tag' ),
			'more'                  => __( 'Insert Read More tag' ),
		)
	);

	$scripts->add( 'colorpicker', "/wp-includes/js/colorpicker$suffix.js", array( 'prototype' ), '3517m' );

	$scripts->add( 'editor', "/wp-admin/js/editor$suffix.js", array( 'utils', 'jquery' ), false, 1 );

	$scripts->add( 'clipboard', "/wp-includes/js/clipboard$suffix.js", array(), '2.0.11', 1 );

	$scripts->add( 'wp-ajax-response', "/wp-includes/js/wp-ajax-response$suffix.js", array( 'jquery', 'wp-a11y' ), false, 1 );
	did_action( 'init' ) && $scripts->localize(
		'wp-ajax-response',
		'wpAjax',
		array(
			'noPerm' => __( 'Sorry, you are not allowed to do that.' ),
			'broken' => __( 'An error occurred while processing your request. Please try again later.' ),
		)
	);

	$scripts->add( 'wp-api-request', "/wp-includes/js/api-request$suffix.js", array( 'jquery' ), false, 1 );
	// `wpApiSettings` is also used by `wp-api`, which depends on this script.
	did_action( 'init' ) && $scripts->localize(
		'wp-api-request',
		'wpApiSettings',
		array(
			'root'          => sanitize_url( get_rest_url() ),
			'nonce'         => wp_installing() ? '' : wp_create_nonce( 'wp_rest' ),
			'versionString' => 'wp/v2/',
		)
	);

	$scripts->add( 'wp-pointer', "/wp-includes/js/wp-pointer$suffix.js", array( 'jquery-ui-core' ), false, 1 );
	$scripts->set_translations( 'wp-pointer' );

	$scripts->add( 'autosave', "/wp-includes/js/autosave$suffix.js", array( 'heartbeat' ), false, 1 );

	$scripts->add( 'heartbeat', "/wp-includes/js/heartbeat$suffix.js", array( 'jquery', 'wp-hooks' ), false, 1 );
	did_action( 'init' ) && $scripts->localize(
		'heartbeat',
		'heartbeatSettings',
		/**
		 * Filters the Heartbeat settings.
		 *
		 * @since 3.6.0
		 *
		 * @param array $settings Heartbeat settings array.
		 */
		apply_filters( 'heartbeat_settings', array() )
	);

	$scripts->add( 'wp-auth-check', "/wp-includes/js/wp-auth-check$suffix.js", array( 'heartbeat' ), false, 1 );
	$scripts->set_translations( 'wp-auth-check' );

	$scripts->add( 'wp-lists', "/wp-includes/js/wp-lists$suffix.js", array( 'wp-ajax-response', 'jquery-color' ), false, 1 );

	$scripts->add( 'site-icon', '/wp-admin/js/site-icon.js', array( 'jquery' ), false, 1 );
	$scripts->set_translations( 'site-icon' );

	// WordPress no longer uses or bundles Prototype or script.aculo.us. These are now pulled from an external source.
	$scripts->add( 'prototype', 'https://ajax.googleapis.com/ajax/libs/prototype/1.7.1.0/prototype.js', array(), '1.7.1' );
	$scripts->add( 'scriptaculous-root', 'https://ajax.googleapis.com/ajax/libs/scriptaculous/1.9.0/scriptaculous.js', array( 'prototype' ), '1.9.0' );
	$scripts->add( 'scriptaculous-builder', 'https://ajax.googleapis.com/ajax/libs/scriptaculous/1.9.0/builder.js', array( 'scriptaculous-root' ), '1.9.0' );
	$scripts->add( 'scriptaculous-dragdrop', 'https://ajax.googleapis.com/ajax/libs/scriptaculous/1.9.0/dragdrop.js', array( 'scriptaculous-builder', 'scriptaculous-effects' ), '1.9.0' );
	$scripts->add( 'scriptaculous-effects', 'https://ajax.googleapis.com/ajax/libs/scriptaculous/1.9.0/effects.js', array( 'scriptaculous-root' ), '1.9.0' );
	$scripts->add( 'scriptaculous-slider', 'https://ajax.googleapis.com/ajax/libs/scriptaculous/1.9.0/slider.js', array( 'scriptaculous-effects' ), '1.9.0' );
	$scripts->add( 'scriptaculous-sound', 'https://ajax.googleapis.com/ajax/libs/scriptaculous/1.9.0/sound.js', array( 'scriptaculous-root' ), '1.9.0' );
	$scripts->add( 'scriptaculous-controls', 'https://ajax.googleapis.com/ajax/libs/scriptaculous/1.9.0/controls.js', array( 'scriptaculous-root' ), '1.9.0' );
	$scripts->add( 'scriptaculous', false, array( 'scriptaculous-dragdrop', 'scriptaculous-slider', 'scriptaculous-controls' ) );

	// Not used in core, replaced by Jcrop.js.
	$scripts->add( 'cropper', '/wp-includes/js/crop/cropper.js', array( 'scriptaculous-dragdrop' ) );

	/*
	 * jQuery.
	 * The unminified jquery.js and jquery-migrate.js are included to facilitate debugging.
	 */
	$scripts->add( 'jquery', false, array( 'jquery-core', 'jquery-migrate' ), '3.7.1' );
	$scripts->add( 'jquery-core', "/wp-includes/js/jquery/jquery$suffix.js", array(), '3.7.1' );
	$scripts->add( 'jquery-migrate', "/wp-includes/js/jquery/jquery-migrate$suffix.js", array(), '3.4.1' );

	/*
	 * Full jQuery UI.
	 * The build process in 1.12.1 has changed significantly.
	 * In order to keep backwards compatibility, and to keep the optimized loading,
	 * the source files were flattened and included with some modifications for AMD loading.
	 * A notable change is that 'jquery-ui-core' now contains 'jquery-ui-position' and 'jquery-ui-widget'.
	 */
	$scripts->add( 'jquery-ui-core', "/wp-includes/js/jquery/ui/core$suffix.js", array( 'jquery' ), '1.13.3', 1 );
	$scripts->add( 'jquery-effects-core', "/wp-includes/js/jquery/ui/effect$suffix.js", array( 'jquery' ), '1.13.3', 1 );

	$scripts->add( 'jquery-effects-blind', "/wp-includes/js/jquery/ui/effect-blind$suffix.js", array( 'jquery-effects-core' ), '1.13.3', 1 );
	$scripts->add( 'jquery-effects-bounce', "/wp-includes/js/jquery/ui/effect-bounce$suffix.js", array( 'jquery-effects-core' ), '1.13.3', 1 );
	$scripts->add( 'jquery-effects-clip', "/wp-includes/js/jquery/ui/effect-clip$suffix.js", array( 'jquery-effects-core' ), '1.13.3', 1 );
	$scripts->add( 'jquery-effects-drop', "/wp-includes/js/jquery/ui/effect-drop$suffix.js", array( 'jquery-effects-core' ), '1.13.3', 1 );
	$scripts->add( 'jquery-effects-explode', "/wp-includes/js/jquery/ui/effect-explode$suffix.js", array( 'jquery-effects-core' ), '1.13.3', 1 );
	$scripts->add( 'jquery-effects-fade', "/wp-includes/js/jquery/ui/effect-fade$suffix.js", array( 'jquery-effects-core' ), '1.13.3', 1 );
	$scripts->add( 'jquery-effects-fold', "/wp-includes/js/jquery/ui/effect-fold$suffix.js", array( 'jquery-effects-core' ), '1.13.3', 1 );
	$scripts->add( 'jquery-effects-highlight', "/wp-includes/js/jquery/ui/effect-highlight$suffix.js", array( 'jquery-effects-core' ), '1.13.3', 1 );
	$scripts->add( 'jquery-effects-puff', "/wp-includes/js/jquery/ui/effect-puff$suffix.js", array( 'jquery-effects-core', 'jquery-effects-scale' ), '1.13.3', 1 );
	$scripts->add( 'jquery-effects-pulsate', "/wp-includes/js/jquery/ui/effect-pulsate$suffix.js", array( 'jquery-effects-core' ), '1.13.3', 1 );
	$scripts->add( 'jquery-effects-scale', "/wp-includes/js/jquery/ui/effect-scale$suffix.js", array( 'jquery-effects-core', 'jquery-effects-size' ), '1.13.3', 1 );
	$scripts->add( 'jquery-effects-shake', "/wp-includes/js/jquery/ui/effect-shake$suffix.js", array( 'jquery-effects-core' ), '1.13.3', 1 );
	$scripts->add( 'jquery-effects-size', "/wp-includes/js/jquery/ui/effect-size$suffix.js", array( 'jquery-effects-core' ), '1.13.3', 1 );
	$scripts->add( 'jquery-effects-slide', "/wp-includes/js/jquery/ui/effect-slide$suffix.js", array( 'jquery-effects-core' ), '1.13.3', 1 );
	$scripts->add( 'jquery-effects-transfer', "/wp-includes/js/jquery/ui/effect-transfer$suffix.js", array( 'jquery-effects-core' ), '1.13.3', 1 );

	// Widgets
	$scripts->add( 'jquery-ui-accordion', "/wp-includes/js/jquery/ui/accordion$suffix.js", array( 'jquery-ui-core' ), '1.13.3', 1 );
	$scripts->add( 'jquery-ui-autocomplete', "/wp-includes/js/jquery/ui/autocomplete$suffix.js", array( 'jquery-ui-menu', 'wp-a11y' ), '1.13.3', 1 );
	$scripts->add( 'jquery-ui-button', "/wp-includes/js/jquery/ui/button$suffix.js", array( 'jquery-ui-core', 'jquery-ui-controlgroup', 'jquery-ui-checkboxradio' ), '1.13.3', 1 );
	$scripts->add( 'jquery-ui-datepicker', "/wp-includes/js/jquery/ui/datepicker$suffix.js", array( 'jquery-ui-core' ), '1.13.3', 1 );
	$scripts->add( 'jquery-ui-dialog', "/wp-includes/js/jquery/ui/dialog$suffix.js", array( 'jquery-ui-resizable', 'jquery-ui-draggable', 'jquery-ui-button' ), '1.13.3', 1 );
	$scripts->add( 'jquery-ui-menu', "/wp-includes/js/jquery/ui/menu$suffix.js", array( 'jquery-ui-core' ), '1.13.3', 1 );
	$scripts->add( 'jquery-ui-mouse', "/wp-includes/js/jquery/ui/mouse$suffix.js", array( 'jquery-ui-core' ), '1.13.3', 1 );
	$scripts->add( 'jquery-ui-progressbar', "/wp-includes/js/jquery/ui/progressbar$suffix.js", array( 'jquery-ui-core' ), '1.13.3', 1 );
	$scripts->add( 'jquery-ui-selectmenu', "/wp-includes/js/jquery/ui/selectmenu$suffix.js", array( 'jquery-ui-menu' ), '1.13.3', 1 );
	$scripts->add( 'jquery-ui-slider', "/wp-includes/js/jquery/ui/slider$suffix.js", array( 'jquery-ui-mouse' ), '1.13.3', 1 );
	$scripts->add( 'jquery-ui-spinner', "/wp-includes/js/jquery/ui/spinner$suffix.js", array( 'jquery-ui-button' ), '1.13.3', 1 );
	$scripts->add( 'jquery-ui-tabs', "/wp-includes/js/jquery/ui/tabs$suffix.js", array( 'jquery-ui-core' ), '1.13.3', 1 );
	$scripts->add( 'jquery-ui-tooltip', "/wp-includes/js/jquery/ui/tooltip$suffix.js", array( 'jquery-ui-core' ), '1.13.3', 1 );

	// New in 1.12.1
	$scripts->add( 'jquery-ui-checkboxradio', "/wp-includes/js/jquery/ui/checkboxradio$suffix.js", array( 'jquery-ui-core' ), '1.13.3', 1 );
	$scripts->add( 'jquery-ui-controlgroup', "/wp-includes/js/jquery/ui/controlgroup$suffix.js", array( 'jquery-ui-core' ), '1.13.3', 1 );

	// Interactions
	$scripts->add( 'jquery-ui-draggable', "/wp-includes/js/jquery/ui/draggable$suffix.js", array( 'jquery-ui-mouse' ), '1.13.3', 1 );
	$scripts->add( 'jquery-ui-droppable', "/wp-includes/js/jquery/ui/droppable$suffix.js", array( 'jquery-ui-draggable' ), '1.13.3', 1 );
	$scripts->add( 'jquery-ui-resizable', "/wp-includes/js/jquery/ui/resizable$suffix.js", array( 'jquery-ui-mouse' ), '1.13.3', 1 );
	$scripts->add( 'jquery-ui-selectable', "/wp-includes/js/jquery/ui/selectable$suffix.js", array( 'jquery-ui-mouse' ), '1.13.3', 1 );
	$scripts->add( 'jquery-ui-sortable', "/wp-includes/js/jquery/ui/sortable$suffix.js", array( 'jquery-ui-mouse' ), '1.13.3', 1 );

	/*
	 * As of 1.12.1 `jquery-ui-position` and `jquery-ui-widget` are part of `jquery-ui-core`.
	 * Listed here for back-compat.
	 */
	$scripts->add( 'jquery-ui-position', false, array( 'jquery-ui-core' ), '1.13.3', 1 );
	$scripts->add( 'jquery-ui-widget', false, array( 'jquery-ui-core' ), '1.13.3', 1 );

	// Deprecated, not used in core, most functionality is included in jQuery 1.3.
	$scripts->add( 'jquery-form', "/wp-includes/js/jquery/jquery.form$suffix.js", array( 'jquery' ), '4.3.0', 1 );

	// jQuery plugins.
	$scripts->add( 'jquery-color', '/wp-includes/js/jquery/jquery.color.min.js', array( 'jquery' ), '3.0.0', 1 );
	$scripts->add( 'schedule', '/wp-includes/js/jquery/jquery.schedule.js', array( 'jquery' ), '20m', 1 );
	$scripts->add( 'jquery-query', '/wp-includes/js/jquery/jquery.query.js', array( 'jquery' ), '2.2.3', 1 );
	$scripts->add( 'jquery-serialize-object', '/wp-includes/js/jquery/jquery.serialize-object.js', array( 'jquery' ), '0.2-wp', 1 );
	$scripts->add( 'jquery-hotkeys', "/wp-includes/js/jquery/jquery.hotkeys$suffix.js", array( 'jquery' ), '0.0.2m', 1 );
	$scripts->add( 'jquery-table-hotkeys', "/wp-includes/js/jquery/jquery.table-hotkeys$suffix.js", array( 'jquery', 'jquery-hotkeys' ), false, 1 );
	$scripts->add( 'jquery-touch-punch', '/wp-includes/js/jquery/jquery.ui.touch-punch.js', array( 'jquery-ui-core', 'jquery-ui-mouse' ), '0.2.2', 1 );

	// Not used any more, registered for backward compatibility.
	$scripts->add( 'suggest', "/wp-includes/js/jquery/suggest$suffix.js", array( 'jquery' ), '1.1-20110113', 1 );

	/*
	 * Masonry v2 depended on jQuery. v3 does not. The older jquery-masonry handle is a shiv.
	 * It sets jQuery as a dependency, as the theme may have been implicitly loading it this way.
	 */
	$scripts->add( 'imagesloaded', '/wp-includes/js/imagesloaded.min.js', array(), '5.0.0', 1 );
	$scripts->add( 'masonry', '/wp-includes/js/masonry.min.js', array( 'imagesloaded' ), '4.2.2', 1 );
	$scripts->add( 'jquery-masonry', '/wp-includes/js/jquery/jquery.masonry.min.js', array( 'jquery', 'masonry' ), '3.1.2b', 1 );

	$scripts->add( 'thickbox', '/wp-includes/js/thickbox/thickbox.js', array( 'jquery' ), '3.1-20121105', 1 );
	did_action( 'init' ) && $scripts->localize(
		'thickbox',
		'thickboxL10n',
		array(
			'next'             => __( 'Next &gt;' ),
			'prev'             => __( '&lt; Prev' ),
			'image'            => __( 'Image' ),
			'of'               => __( 'of' ),
			'close'            => __( 'Close' ),
			'noiframes'        => __( 'This feature requires inline frames. You have iframes disabled or your browser does not support them.' ),
			'loadingAnimation' => includes_url( 'js/thickbox/loadingAnimation.gif' ),
		)
	);

	// Not used in core, replaced by imgAreaSelect.
	$scripts->add( 'jcrop', '/wp-includes/js/jcrop/jquery.Jcrop.min.js', array( 'jquery' ), '0.9.15' );

	// Error messages for Plupload.
	$uploader_l10n = array(
		'queue_limit_exceeded'      => __( 'You have attempted to queue too many files.' ),
		/* translators: %s: File name. */
		'file_exceeds_size_limit'   => __( '%s exceeds the maximum upload size for this site.' ),
		'zero_byte_file'            => __( 'This file is empty. Please try another.' ),
		'invalid_filetype'          => __( 'This file cannot be processed by the web server.' ),
		'not_an_image'              => __( 'This file is not an image. Please try another.' ),
		'image_memory_exceeded'     => __( 'Memory exceeded. Please try another smaller file.' ),
		'image_dimensions_exceeded' => __( 'This is larger than the maximum size. Please try another.' ),
		'default_error'             => __( 'An error occurred in the upload. Please try again later.' ),
		'missing_upload_url'        => __( 'There was a configuration error. Please contact the server administrator.' ),
		'upload_limit_exceeded'     => __( 'You may only upload 1 file.' ),
		'http_error'                => __( 'Unexpected response from the server. The file may have been uploaded successfully. Check in the Media Library or reload the page.' ),
		'http_error_image'          => __( 'The server cannot process the image. This can happen if the server is busy or does not have enough resources to complete the task. Uploading a smaller image may help. Suggested maximum size is 2560 pixels.' ),
		'upload_failed'             => __( 'Upload failed.' ),
		/* translators: 1: Opening link tag, 2: Closing link tag. */
		'big_upload_failed'         => __( 'Please try uploading this file with the %1$sbrowser uploader%2$s.' ),
		/* translators: %s: File name. */
		'big_upload_queued'         => __( '%s exceeds the maximum upload size for the multi-file uploader when used in your browser.' ),
		'io_error'                  => __( 'IO error.' ),
		'security_error'            => __( 'Security error.' ),
		'file_cancelled'            => __( 'File canceled.' ),
		'upload_stopped'            => __( 'Upload stopped.' ),
		'dismiss'                   => __( 'Dismiss' ),
		'crunching'                 => __( 'Crunching&hellip;' ),
		'deleted'                   => __( 'moved to the Trash.' ),
		/* translators: %s: File name. */
		'error_uploading'           => __( '&#8220;%s&#8221; has failed to upload.' ),
		'unsupported_image'         => __( 'This image cannot be displayed in a web browser. For best results convert it to JPEG before uploading.' ),
		'noneditable_image'         => __( 'The web server cannot generate responsive image sizes for this image. Convert it to JPEG or PNG before uploading.' ),
		'file_url_copied'           => __( 'The file URL has been copied to your clipboard' ),
	);

	$scripts->add( 'moxiejs', "/wp-includes/js/plupload/moxie$suffix.js", array(), '1.3.5.1' );
	$scripts->add( 'plupload', "/wp-includes/js/plupload/plupload$suffix.js", array( 'moxiejs' ), '2.1.9' );
	// Back compat handles:
	foreach ( array( 'all', 'html5', 'flash', 'silverlight', 'html4' ) as $handle ) {
		$scripts->add( "plupload-$handle", false, array( 'plupload' ), '2.1.1' );
	}

	$scripts->add( 'plupload-handlers', "/wp-includes/js/plupload/handlers$suffix.js", array( 'clipboard', 'jquery', 'plupload', 'underscore', 'wp-a11y', 'wp-i18n' ) );
	did_action( 'init' ) && $scripts->localize( 'plupload-handlers', 'pluploadL10n', $uploader_l10n );

	$scripts->add( 'wp-plupload', "/wp-includes/js/plupload/wp-plupload$suffix.js", array( 'plupload', 'jquery', 'media-models' ), false, 1 );
	did_action( 'init' ) && $scripts->localize( 'wp-plupload', 'pluploadL10n', $uploader_l10n );

	$scripts->add( 'comment-reply', "/wp-includes/js/comment-reply$suffix.js", array(), false, 1 );
	if ( did_action( 'init' ) ) {
		$scripts->add_data( 'comment-reply', 'strategy', 'async' );
		$scripts->add_data( 'comment-reply', 'fetchpriority', 'low' ); // In Chrome this is automatically low due to the async strategy, but in Firefox and Safari the priority is normal/medium.
	}

	// Not used in core, obsolete. Registered for backward compatibility.
	$scripts->add( 'json2', "/wp-includes/js/json2$suffix.js", array(), '2015-05-03' );
	did_action( 'init' ) && $scripts->add_data( 'json2', 'conditional', '_required-conditional-dependency_' );

	$scripts->add( 'underscore', "/wp-includes/js/underscore$dev_suffix.js", array(), '1.13.7', 1 );
	$scripts->add( 'backbone', "/wp-includes/js/backbone$dev_suffix.js", array( 'underscore', 'jquery' ), '1.6.0', 1 );

	$scripts->add( 'wp-util', "/wp-includes/js/wp-util$suffix.js", array( 'underscore', 'jquery' ), false, 1 );
	did_action( 'init' ) && $scripts->localize(
		'wp-util',
		'_wpUtilSettings',
		array(
			'ajax' => array(
				'url' => admin_url( 'admin-ajax.php', 'relative' ),
			),
		)
	);

	$scripts->add( 'wp-backbone', "/wp-includes/js/wp-backbone$suffix.js", array( 'backbone', 'wp-util' ), false, 1 );

	$scripts->add( 'revisions', "/wp-admin/js/revisions$suffix.js", array( 'wp-backbone', 'jquery-ui-slider', 'hoverIntent' ), false, 1 );

	$scripts->add( 'imgareaselect', "/wp-includes/js/imgareaselect/jquery.imgareaselect$suffix.js", array( 'jquery' ), false, 1 );

	$scripts->add( 'mediaelement', false, array( 'jquery', 'mediaelement-core', 'mediaelement-migrate' ), '4.2.17', 1 );
	$scripts->add( 'mediaelement-core', "/wp-includes/js/mediaelement/mediaelement-and-player$suffix.js", array(), '4.2.17', 1 );
	$scripts->add( 'mediaelement-migrate', "/wp-includes/js/mediaelement/mediaelement-migrate$suffix.js", array(), false, 1 );

	did_action( 'init' ) && $scripts->add_inline_script(
		'mediaelement-core',
		sprintf(
			'var mejsL10n = %s;',
			wp_json_encode(
				array(
					'language' => strtolower( strtok( determine_locale(), '_-' ) ),
					'strings'  => array(
						'mejs.download-file'       => __( 'Download File' ),
						'mejs.install-flash'       => __( 'You are using a browser that does not have Flash player enabled or installed. Please turn on your Flash player plugin or download the latest version from https://get.adobe.com/flashplayer/' ),
						'mejs.fullscreen'          => __( 'Fullscreen' ),
						'mejs.play'                => __( 'Play' ),
						'mejs.pause'               => __( 'Pause' ),
						'mejs.time-slider'         => __( 'Time Slider' ),
						'mejs.time-help-text'      => __( 'Use Left/Right Arrow keys to advance one second, Up/Down arrows to advance ten seconds.' ),
						'mejs.live-broadcast'      => __( 'Live Broadcast' ),
						'mejs.volume-help-text'    => __( 'Use Up/Down Arrow keys to increase or decrease volume.' ),
						'mejs.unmute'              => __( 'Unmute' ),
						'mejs.mute'                => __( 'Mute' ),
						'mejs.volume-slider'       => __( 'Volume Slider' ),
						'mejs.video-player'        => __( 'Video Player' ),
						'mejs.audio-player'        => __( 'Audio Player' ),
						'mejs.captions-subtitles'  => __( 'Captions/Subtitles' ),
						'mejs.captions-chapters'   => __( 'Chapters' ),
						'mejs.none'                => __( 'None' ),
						'mejs.afrikaans'           => __( 'Afrikaans' ),
						'mejs.albanian'            => __( 'Albanian' ),
						'mejs.arabic'              => __( 'Arabic' ),
						'mejs.belarusian'          => __( 'Belarusian' ),
						'mejs.bulgarian'           => __( 'Bulgarian' ),
						'mejs.catalan'             => __( 'Catalan' ),
						'mejs.chinese'             => __( 'Chinese' ),
						'mejs.chinese-simplified'  => __( 'Chinese (Simplified)' ),
						'mejs.chinese-traditional' => __( 'Chinese (Traditional)' ),
						'mejs.croatian'            => __( 'Croatian' ),
						'mejs.czech'               => __( 'Czech' ),
						'mejs.danish'              => __( 'Danish' ),
						'mejs.dutch'               => __( 'Dutch' ),
						'mejs.english'             => __( 'English' ),
						'mejs.estonian'            => __( 'Estonian' ),
						'mejs.filipino'            => __( 'Filipino' ),
						'mejs.finnish'             => __( 'Finnish' ),
						'mejs.french'              => __( 'French' ),
						'mejs.galician'            => __( 'Galician' ),
						'mejs.german'              => __( 'German' ),
						'mejs.greek'               => __( 'Greek' ),
						'mejs.haitian-creole'      => __( 'Haitian Creole' ),
						'mejs.hebrew'              => __( 'Hebrew' ),
						'mejs.hindi'               => __( 'Hindi' ),
						'mejs.hungarian'           => __( 'Hungarian' ),
						'mejs.icelandic'           => __( 'Icelandic' ),
						'mejs.indonesian'          => __( 'Indonesian' ),
						'mejs.irish'               => __( 'Irish' ),
						'mejs.italian'             => __( 'Italian' ),
						'mejs.japanese'            => __( 'Japanese' ),
						'mejs.korean'              => __( 'Korean' ),
						'mejs.latvian'             => __( 'Latvian' ),
						'mejs.lithuanian'          => __( 'Lithuanian' ),
						'mejs.macedonian'          => __( 'Macedonian' ),
						'mejs.malay'               => __( 'Malay' ),
						'mejs.maltese'             => __( 'Maltese' ),
						'mejs.norwegian'           => __( 'Norwegian' ),
						'mejs.persian'             => __( 'Persian' ),
						'mejs.polish'              => __( 'Polish' ),
						'mejs.portuguese'          => __( 'Portuguese' ),
						'mejs.romanian'            => __( 'Romanian' ),
						'mejs.russian'             => __( 'Russian' ),
						'mejs.serbian'             => __( 'Serbian' ),
						'mejs.slovak'              => __( 'Slovak' ),
						'mejs.slovenian'           => __( 'Slovenian' ),
						'mejs.spanish'             => __( 'Spanish' ),
						'mejs.swahili'             => __( 'Swahili' ),
						'mejs.swedish'             => __( 'Swedish' ),
						'mejs.tagalog'             => __( 'Tagalog' ),
						'mejs.thai'                => __( 'Thai' ),
						'mejs.turkish'             => __( 'Turkish' ),
						'mejs.ukrainian'           => __( 'Ukrainian' ),
						'mejs.vietnamese'          => __( 'Vietnamese' ),
						'mejs.welsh'               => __( 'Welsh' ),
						'mejs.yiddish'             => __( 'Yiddish' ),
					),
				),
				JSON_HEX_TAG | JSON_UNESCAPED_SLASHES
			)
		),
		'before'
	);

	$scripts->add( 'mediaelement-vimeo', '/wp-includes/js/mediaelement/renderers/vimeo.min.js', array( 'mediaelement' ), '4.2.17', 1 );
	$scripts->add( 'wp-mediaelement', "/wp-includes/js/mediaelement/wp-mediaelement$suffix.js", array( 'mediaelement' ), false, 1 );
	$mejs_settings = array(
		'pluginPath'            => includes_url( 'js/mediaelement/', 'relative' ),
		'classPrefix'           => 'mejs-',
		'stretching'            => 'responsive',
		/** This filter is documented in wp-includes/media.php */
		'audioShortcodeLibrary' => apply_filters( 'wp_audio_shortcode_library', 'mediaelement' ),
		/** This filter is documented in wp-includes/media.php */
		'videoShortcodeLibrary' => apply_filters( 'wp_video_shortcode_library', 'mediaelement' ),
	);
	did_action( 'init' ) && $scripts->localize(
		'mediaelement',
		'_wpmejsSettings',
		/**
		 * Filters the MediaElement configuration settings.
		 *
		 * @since 4.4.0
		 *
		 * @param array $mejs_settings MediaElement settings array.
		 */
		apply_filters( 'mejs_settings', $mejs_settings )
	);

	$scripts->add( 'wp-codemirror', '/wp-includes/js/codemirror/codemirror.min.js', array(), '5.29.1-alpha-ee20357' );
	$scripts->add( 'csslint', '/wp-includes/js/codemirror/csslint.js', array(), '1.0.5' );
	$scripts->add( 'esprima', '/wp-includes/js/codemirror/esprima.js', array(), '4.0.0' );
	$scripts->add( 'jshint', '/wp-includes/js/codemirror/fakejshint.js', array( 'esprima' ), '2.9.5' );
	$scripts->add( 'jsonlint', '/wp-includes/js/codemirror/jsonlint.js', array(), '1.6.2' );
	$scripts->add( 'htmlhint', '/wp-includes/js/codemirror/htmlhint.js', array(), '0.9.14-xwp' );
	$scripts->add( 'htmlhint-kses', '/wp-includes/js/codemirror/htmlhint-kses.js', array( 'htmlhint' ) );
	$scripts->add( 'code-editor', "/wp-admin/js/code-editor$suffix.js", array( 'jquery', 'wp-codemirror', 'underscore' ) );
	$scripts->add( 'wp-theme-plugin-editor', "/wp-admin/js/theme-plugin-editor$suffix.js", array( 'common', 'wp-util', 'wp-sanitize', 'jquery', 'jquery-ui-core', 'wp-a11y', 'underscore' ), false, 1 );
	$scripts->set_translations( 'wp-theme-plugin-editor' );

	$scripts->add( 'wp-playlist', "/wp-includes/js/mediaelement/wp-playlist$suffix.js", array( 'wp-util', 'backbone', 'mediaelement' ), false, 1 );

	$scripts->add( 'zxcvbn-async', "/wp-includes/js/zxcvbn-async$suffix.js", array(), '1.0' );
	did_action( 'init' ) && $scripts->localize(
		'zxcvbn-async',
		'_zxcvbnSettings',
		array(
			'src' => empty( $guessed_url ) ? includes_url( '/js/zxcvbn.min.js' ) : $scripts->base_url . '/wp-includes/js/zxcvbn.min.js',
		)
	);

	$scripts->add( 'password-strength-meter', "/wp-admin/js/password-strength-meter$suffix.js", array( 'jquery', 'zxcvbn-async' ), false, 1 );
	did_action( 'init' ) && $scripts->localize(
		'password-strength-meter',
		'pwsL10n',
		array(
			'unknown'  => _x( 'Password strength unknown', 'password strength' ),
			'short'    => _x( 'Very weak', 'password strength' ),
			'bad'      => _x( 'Weak', 'password strength' ),
			'good'     => _x( 'Medium', 'password strength' ),
			'strong'   => _x( 'Strong', 'password strength' ),
			'mismatch' => _x( 'Mismatch', 'password mismatch' ),
		)
	);
	$scripts->set_translations( 'password-strength-meter' );

	$scripts->add( 'password-toggle', "/wp-admin/js/password-toggle$suffix.js", array(), false, 1 );
	$scripts->set_translations( 'password-toggle' );

	$scripts->add( 'application-passwords', "/wp-admin/js/application-passwords$suffix.js", array( 'jquery', 'wp-util', 'wp-api-request', 'wp-date', 'wp-i18n', 'wp-hooks' ), false, 1 );
	$scripts->set_translations( 'application-passwords' );

	$scripts->add( 'auth-app', "/wp-admin/js/auth-app$suffix.js", array( 'jquery', 'wp-api-request', 'wp-i18n', 'wp-hooks' ), false, 1 );
	$scripts->set_translations( 'auth-app' );

	$scripts->add( 'user-profile', "/wp-admin/js/user-profile$suffix.js", array( 'clipboard', 'jquery', 'password-strength-meter', 'wp-util', 'wp-a11y' ), false, 1 );
	$scripts->set_translations( 'user-profile' );
	$user_id = isset( $_GET['user_id'] ) ? (int) $_GET['user_id'] : 0;
	did_action( 'init' ) && $scripts->localize(
		'user-profile',
		'userProfileL10n',
		array(
			'user_id' => $user_id,
			'nonce'   => wp_installing() ? '' : wp_create_nonce( 'reset-password-for-' . $user_id ),
		)
	);

	$scripts->add( 'language-chooser', "/wp-admin/js/language-chooser$suffix.js", array( 'jquery' ), false, 1 );

	$scripts->add( 'user-suggest', "/wp-admin/js/user-suggest$suffix.js", array( 'jquery-ui-autocomplete' ), false, 1 );

	$scripts->add( 'admin-bar', "/wp-includes/js/admin-bar$suffix.js", array( 'hoverintent-js' ), false, 1 );

	$scripts->add( 'wplink', "/wp-includes/js/wplink$suffix.js", array( 'common', 'jquery', 'wp-a11y', 'wp-i18n' ), false, 1 );
	$scripts->set_translations( 'wplink' );
	did_action( 'init' ) && $scripts->localize(
		'wplink',
		'wpLinkL10n',
		array(
			'title'          => __( 'Insert/edit link' ),
			'update'         => __( 'Update' ),
			'save'           => __( 'Add Link' ),
			'noTitle'        => __( '(no title)' ),
			'noMatchesFound' => __( 'No results found.' ),
			'linkSelected'   => __( 'Link selected.' ),
			'linkInserted'   => __( 'Link inserted.' ),
			/* translators: Minimum input length in characters to start searching posts in the "Insert/edit link" modal. */
			'minInputLength' => (int) _x( '3', 'minimum input length for searching post links' ),
		)
	);

	$scripts->add( 'wpdialogs', "/wp-includes/js/wpdialog$suffix.js", array( 'jquery-ui-dialog' ), false, 1 );

	$scripts->add( 'word-count', "/wp-admin/js/word-count$suffix.js", array(), false, 1 );

	$scripts->add( 'media-upload', "/wp-admin/js/media-upload$suffix.js", array( 'thickbox', 'shortcode' ), false, 1 );

	$scripts->add( 'hoverIntent', "/wp-includes/js/hoverIntent$suffix.js", array( 'jquery' ), '1.10.2', 1 );

	// JS-only version of hoverintent (no dependencies).
	$scripts->add( 'hoverintent-js', '/wp-includes/js/hoverintent-js.min.js', array(), '2.2.1', 1 );

	$scripts->add( 'customize-base', "/wp-includes/js/customize-base$suffix.js", array( 'jquery', 'underscore' ), false, 1 );
	$scripts->add( 'customize-loader', "/wp-includes/js/customize-loader$suffix.js", array( 'customize-base' ), false, 1 );
	$scripts->add( 'customize-preview', "/wp-includes/js/customize-preview$suffix.js", array( 'wp-a11y', 'customize-base' ), false, 1 );
	$scripts->add( 'customize-models', '/wp-includes/js/customize-models.js', array( 'underscore', 'backbone' ), false, 1 );
	$scripts->add( 'customize-views', '/wp-includes/js/customize-views.js', array( 'jquery', 'underscore', 'imgareaselect', 'customize-models', 'media-editor', 'media-views' ), false, 1 );
	$scripts->add( 'customize-controls', "/wp-admin/js/customize-controls$suffix.js", array( 'customize-base', 'wp-a11y', 'wp-util', 'jquery-ui-core' ), false, 1 );
	did_action( 'init' ) && $scripts->localize(
		'customize-controls',
		'_wpCustomizeControlsL10n',
		array(
			'activate'                => __( 'Activate &amp; Publish' ),
			'save'                    => __( 'Save &amp; Publish' ), // @todo Remove as not required.
			'publish'                 => __( 'Publish' ),
			'published'               => __( 'Published' ),
			'saveDraft'               => __( 'Save Draft' ),
			'draftSaved'              => __( 'Draft Saved' ),
			'updating'                => __( 'Updating' ),
			'schedule'                => _x( 'Schedule', 'customizer changeset action/button label' ),
			'scheduled'               => _x( 'Scheduled', 'customizer changeset status' ),
			'invalid'                 => __( 'Invalid' ),
			'saveBeforeShare'         => __( 'Please save your changes in order to share the preview.' ),
			'futureDateError'         => __( 'You must supply a future date to schedule.' ),
			'saveAlert'               => __( 'The changes you made will be lost if you navigate away from this page.' ),
			'saved'                   => __( 'Saved' ),
			'cancel'                  => __( 'Cancel' ),
			'close'                   => __( 'Close' ),
			'action'                  => __( 'Action' ),
			'discardChanges'          => __( 'Discard changes' ),
			'cheatin'                 => __( 'An error occurred. Please try again later.' ),
			'notAllowedHeading'       => __( 'You need a higher level of permission.' ),
			'notAllowed'              => __( 'Sorry, you are not allowed to customize this site.' ),
			'previewIframeTitle'      => __( 'Site Preview' ),
			'loginIframeTitle'        => __( 'Session expired' ),
			'collapseSidebar'         => _x( 'Hide Controls', 'label for hide controls button without length constraints' ),
			'expandSidebar'           => _x( 'Show Controls', 'label for hide controls button without length constraints' ),
			'untitledBlogName'        => __( '(Untitled)' ),
			'unknownRequestFail'      => __( 'Looks like something&#8217;s gone wrong. Wait a couple seconds, and then try again.' ),
			'themeDownloading'        => __( 'Downloading your new theme&hellip;' ),
			'themePreviewWait'        => __( 'Setting up your live preview. This may take a bit.' ),
			'revertingChanges'        => __( 'Reverting unpublished changes&hellip;' ),
			'trashConfirm'            => __( 'Are you sure you want to discard your unpublished changes?' ),
			/* translators: %s: Display name of the user who has taken over the changeset in customizer. */
			'takenOverMessage'        => __( '%s has taken over and is currently customizing.' ),
			/* translators: %s: URL to the Customizer to load the autosaved version. */
			'autosaveNotice'          => __( 'There is a more recent autosave of your changes than the one you are previewing. <a href="%s">Restore the autosave</a>' ),
			'videoHeaderNotice'       => __( 'This theme does not support video headers on this page. Navigate to the front page or another page that supports video headers.' ),
			// Used for overriding the file types allowed in Plupload.
			'allowedFiles'            => __( 'Allowed Files' ),
			'customCssError'          => array(
				/* translators: %d: Error count. */
				'singular' => _n( 'There is %d error which must be fixed before you can save.', 'There are %d errors which must be fixed before you can save.', 1 ),
				/* translators: %d: Error count. */
				'plural'   => _n( 'There is %d error which must be fixed before you can save.', 'There are %d errors which must be fixed before you can save.', 2 ),
				// @todo This is lacking, as some languages have a dedicated dual form. For proper handling of plurals in JS, see #20491.
			),
			'pageOnFrontError'        => __( 'Homepage and posts page must be different.' ),
			'saveBlockedError'        => array(
				/* translators: %s: Number of invalid settings. */
				'singular' => _n( 'Unable to save due to %s invalid setting.', 'Unable to save due to %s invalid settings.', 1 ),
				/* translators: %s: Number of invalid settings. */
				'plural'   => _n( 'Unable to save due to %s invalid setting.', 'Unable to save due to %s invalid settings.', 2 ),
				// @todo This is lacking, as some languages have a dedicated dual form. For proper handling of plurals in JS, see #20491.
			),
			'scheduleDescription'     => __( 'Schedule your customization changes to publish ("go live") at a future date.' ),
			'themePreviewUnavailable' => __( 'Sorry, you cannot preview new themes when you have changes scheduled or saved as a draft. Please publish your changes, or wait until they publish to preview new themes.' ),
			'themeInstallUnavailable' => sprintf(
				/* translators: %s: URL to Add Themes admin screen. */
				__( 'You will not be able to install new themes from here yet since your install requires SFTP credentials. For now, please <a href="%s">add themes in the admin</a>.' ),
				esc_url( admin_url( 'theme-install.php' ) )
			),
			'publishSettings'         => __( 'Publish Settings' ),
			'invalidDate'             => __( 'Invalid date.' ),
			'invalidValue'            => __( 'Invalid value.' ),
			'blockThemeNotification'  => sprintf(
				/* translators: 1: Link to Site Editor documentation on HelpHub, 2: HTML button. */
				__( 'Hurray! Your theme supports site editing with blocks. <a href="%1$s">Tell me more</a>. %2$s' ),
				__( 'https://wordpress.org/documentation/article/site-editor/' ),
				sprintf(
					'<button type="button" data-action="%1$s" class="button switch-to-editor">%2$s</button>',
					esc_url( admin_url( 'site-editor.php' ) ),
					__( 'Use Site Editor' )
				)
			),
		)
	);
	$scripts->add( 'customize-selective-refresh', "/wp-includes/js/customize-selective-refresh$suffix.js", array( 'jquery', 'wp-util', 'customize-preview' ), false, 1 );

	$scripts->add( 'customize-widgets', "/wp-admin/js/customize-widgets$suffix.js", array( 'jquery', 'jquery-ui-sortable', 'jquery-ui-droppable', 'wp-backbone', 'customize-controls' ), false, 1 );
	$scripts->add( 'customize-preview-widgets', "/wp-includes/js/customize-preview-widgets$suffix.js", array( 'jquery', 'wp-util', 'customize-preview', 'customize-selective-refresh' ), false, 1 );

	$scripts->add( 'customize-nav-menus', "/wp-admin/js/customize-nav-menus$suffix.js", array( 'jquery', 'wp-backbone', 'customize-controls', 'accordion', 'nav-menu', 'wp-sanitize' ), false, 1 );
	$scripts->add( 'customize-preview-nav-menus', "/wp-includes/js/customize-preview-nav-menus$suffix.js", array( 'jquery', 'wp-util', 'customize-preview', 'customize-selective-refresh' ), false, 1 );

	$scripts->add( 'wp-custom-header', "/wp-includes/js/wp-custom-header$suffix.js", array( 'wp-a11y' ), false, 1 );

	$scripts->add( 'accordion', "/wp-admin/js/accordion$suffix.js", array( 'jquery' ), false, 1 );

	$scripts->add( 'shortcode', "/wp-includes/js/shortcode$suffix.js", array( 'underscore' ), false, 1 );
	$scripts->add( 'media-models', "/wp-includes/js/media-models$suffix.js", array( 'wp-backbone' ), false, 1 );
	did_action( 'init' ) && $scripts->localize(
		'media-models',
		'_wpMediaModelsL10n',
		array(
			'settings' => array(
				'ajaxurl' => admin_url( 'admin-ajax.php', 'relative' ),
				'post'    => array( 'id' => 0 ),
			),
		)
	);

	$scripts->add( 'wp-embed', "/wp-includes/js/wp-embed$suffix.js" );
	did_action( 'init' ) && $scripts->add_data( 'wp-embed', 'strategy', 'defer' );

	/*
	 * To enqueue media-views or media-editor, call wp_enqueue_media().
	 * Both rely on numerous settings, styles, and templates to operate correctly.
	 */
	$scripts->add( 'media-views', "/wp-includes/js/media-views$suffix.js", array( 'utils', 'media-models', 'wp-plupload', 'jquery-ui-sortable', 'wp-mediaelement', 'wp-api-request', 'wp-a11y', 'clipboard' ), false, 1 );
	$scripts->set_translations( 'media-views' );

	$scripts->add( 'media-editor', "/wp-includes/js/media-editor$suffix.js", array( 'shortcode', 'media-views' ), false, 1 );
	$scripts->set_translations( 'media-editor' );
	$scripts->add( 'media-audiovideo', "/wp-includes/js/media-audiovideo$suffix.js", array( 'media-editor' ), false, 1 );
	$scripts->add( 'mce-view', "/wp-includes/js/mce-view$suffix.js", array( 'shortcode', 'jquery', 'media-views', 'media-audiovideo' ), false, 1 );

	$scripts->add( 'wp-api', "/wp-includes/js/wp-api$suffix.js", array( 'jquery', 'backbone', 'underscore', 'wp-api-request' ), false, 1 );

	if ( is_admin() ) {
		$scripts->add( 'admin-tags', "/wp-admin/js/tags$suffix.js", array( 'jquery', 'wp-ajax-response' ), false, 1 );
		$scripts->set_translations( 'admin-tags' );

		$scripts->add( 'admin-comments', "/wp-admin/js/edit-comments$suffix.js", array( 'wp-lists', 'quicktags', 'jquery-query', 'wp-a11y' ), false, 1 );
		$scripts->set_translations( 'admin-comments' );
		did_action( 'init' ) && $scripts->localize(
			'admin-comments',
			'adminCommentsSettings',
			array(
				'hotkeys_highlight_first' => isset( $_GET['hotkeys_highlight_first'] ),
				'hotkeys_highlight_last'  => isset( $_GET['hotkeys_highlight_last'] ),
			)
		);

		$scripts->add( 'xfn', "/wp-admin/js/xfn$suffix.js", array( 'jquery' ), false, 1 );

		$scripts->add( 'postbox', "/wp-admin/js/postbox$suffix.js", array( 'jquery-ui-sortable', 'wp-a11y' ), false, 1 );
		$scripts->set_translations( 'postbox' );

		$scripts->add( 'tags-box', "/wp-admin/js/tags-box$suffix.js", array( 'jquery', 'tags-suggest' ), false, 1 );
		$scripts->set_translations( 'tags-box' );

		$scripts->add( 'tags-suggest', "/wp-admin/js/tags-suggest$suffix.js", array( 'common', 'jquery-ui-autocomplete', 'wp-a11y', 'wp-i18n' ), false, 1 );
		$scripts->set_translations( 'tags-suggest' );

		$scripts->add( 'post', "/wp-admin/js/post$suffix.js", array( 'suggest', 'wp-lists', 'postbox', 'tags-box', 'underscore', 'word-count', 'wp-a11y', 'wp-sanitize', 'clipboard' ), false, 1 );
		$scripts->set_translations( 'post' );

		$scripts->add( 'editor-expand', "/wp-admin/js/editor-expand$suffix.js", array( 'jquery', 'underscore' ), false, 1 );

		$scripts->add( 'link', "/wp-admin/js/link$suffix.js", array( 'wp-lists', 'postbox' ), false, 1 );

		$scripts->add( 'comment', "/wp-admin/js/comment$suffix.js", array( 'jquery', 'postbox' ), false, 1 );
		$scripts->set_translations( 'comment' );

		$scripts->add( 'admin-gallery', "/wp-admin/js/gallery$suffix.js", array( 'jquery-ui-sortable' ) );

		$scripts->add( 'admin-widgets', "/wp-admin/js/widgets$suffix.js", array( 'jquery-ui-sortable', 'jquery-ui-draggable', 'jquery-ui-droppable', 'wp-a11y' ), false, 1 );
		$scripts->set_translations( 'admin-widgets' );

                $scripts->add( 'media-widgets', "/wp-admin/js/widgets/media-widgets$suffix.js", array( 'jquery', 'media-models', 'media-views', 'wp-api-request' ) );
                $scripts->add_inline_script( 'media-widgets', 'wp.mediaWidgets.init();', 'after' );

                $scripts->add( 'wp-media-organization', "/wp-admin/js/media-organization$suffix.js", array( 'jquery', 'media-views', 'wp-api-request' ), false, 1 );
                $scripts->set_translations( 'wp-media-organization' );

		$scripts->add( 'media-audio-widget', "/wp-admin/js/widgets/media-audio-widget$suffix.js", array( 'media-widgets', 'media-audiovideo' ) );
		$scripts->add( 'media-image-widget', "/wp-admin/js/widgets/media-image-widget$suffix.js", array( 'media-widgets' ) );
		$scripts->add( 'media-gallery-widget', "/wp-admin/js/widgets/media-gallery-widget$suffix.js", array( 'media-widgets' ) );
		$scripts->add( 'media-video-widget', "/wp-admin/js/widgets/media-video-widget$suffix.js", array( 'media-widgets', 'media-audiovideo', 'wp-api-request' ) );
		$scripts->add( 'text-widgets', "/wp-admin/js/widgets/text-widgets$suffix.js", array( 'jquery', 'backbone', 'editor', 'wp-util', 'wp-a11y' ) );
		$scripts->add( 'custom-html-widgets', "/wp-admin/js/widgets/custom-html-widgets$suffix.js", array( 'jquery', 'backbone', 'wp-util', 'jquery-ui-core', 'wp-a11y' ) );

		$scripts->add( 'theme', "/wp-admin/js/theme$suffix.js", array( 'wp-backbone', 'wp-a11y', 'customize-base' ), false, 1 );

		$scripts->add( 'inline-edit-post', "/wp-admin/js/inline-edit-post$suffix.js", array( 'jquery', 'tags-suggest', 'wp-a11y' ), false, 1 );
		$scripts->set_translations( 'inline-edit-post' );

		$scripts->add( 'inline-edit-tax', "/wp-admin/js/inline-edit-tax$suffix.js", array( 'jquery', 'wp-a11y' ), false, 1 );
		$scripts->set_translations( 'inline-edit-tax' );

		$scripts->add( 'plugin-install', "/wp-admin/js/plugin-install$suffix.js", array( 'jquery', 'jquery-ui-core', 'thickbox' ), false, 1 );
		$scripts->set_translations( 'plugin-install' );

		$scripts->add( 'site-health', "/wp-admin/js/site-health$suffix.js", array( 'clipboard', 'jquery', 'wp-util', 'wp-a11y', 'wp-api-request', 'wp-url', 'wp-i18n', 'wp-hooks' ), false, 1 );
		$scripts->set_translations( 'site-health' );

		$scripts->add( 'privacy-tools', "/wp-admin/js/privacy-tools$suffix.js", array( 'jquery', 'wp-a11y' ), false, 1 );
		$scripts->set_translations( 'privacy-tools' );

		$scripts->add( 'updates', "/wp-admin/js/updates$suffix.js", array( 'common', 'jquery', 'wp-util', 'wp-a11y', 'wp-sanitize', 'wp-i18n' ), false, 1 );
		$scripts->set_translations( 'updates' );
		did_action( 'init' ) && $scripts->localize(
			'updates',
			'_wpUpdatesSettings',
			array(
				'ajax_nonce' => wp_installing() ? '' : wp_create_nonce( 'updates' ),
			)
		);

		$scripts->add( 'farbtastic', '/wp-admin/js/farbtastic.js', array( 'jquery' ), '1.2' );

		$scripts->add( 'iris', '/wp-admin/js/iris.min.js', array( 'jquery-ui-draggable', 'jquery-ui-slider', 'jquery-touch-punch' ), '1.1.1', 1 );
		$scripts->add( 'wp-color-picker', "/wp-admin/js/color-picker$suffix.js", array( 'iris' ), false, 1 );
		$scripts->set_translations( 'wp-color-picker' );

		$scripts->add( 'dashboard', "/wp-admin/js/dashboard$suffix.js", array( 'common', 'jquery', 'admin-comments', 'postbox', 'wp-util', 'wp-a11y', 'wp-date' ), false, 1 );
		$scripts->set_translations( 'dashboard' );

		$scripts->add( 'list-revisions', "/wp-includes/js/wp-list-revisions$suffix.js" );

		$scripts->add( 'media-grid', "/wp-includes/js/media-grid$suffix.js", array( 'media-editor' ), false, 1 );
		$scripts->add( 'media', "/wp-admin/js/media$suffix.js", array( 'jquery', 'clipboard', 'wp-i18n', 'wp-a11y' ), false, 1 );
		$scripts->set_translations( 'media' );

		$scripts->add( 'image-edit', "/wp-admin/js/image-edit$suffix.js", array( 'jquery', 'jquery-ui-core', 'imgareaselect', 'wp-a11y' ), false, 1 );
		$scripts->set_translations( 'image-edit' );

		$scripts->add( 'set-post-thumbnail', "/wp-admin/js/set-post-thumbnail$suffix.js", array( 'jquery' ), false, 1 );
		$scripts->set_translations( 'set-post-thumbnail' );

		/*
		 * Navigation Menus: Adding underscore as a dependency to utilize _.debounce
		 * see https://core.trac.wordpress.org/ticket/42321
		 */
		$scripts->add( 'nav-menu', "/wp-admin/js/nav-menu$suffix.js", array( 'jquery-ui-sortable', 'jquery-ui-draggable', 'jquery-ui-droppable', 'wp-lists', 'postbox', 'underscore' ) );
		$scripts->set_translations( 'nav-menu' );

		$scripts->add( 'custom-header', '/wp-admin/js/custom-header.js', array( 'jquery-masonry' ), false, 1 );
		$scripts->add( 'custom-background', "/wp-admin/js/custom-background$suffix.js", array( 'wp-color-picker', 'media-views' ), false, 1 );
		$scripts->add( 'media-gallery', "/wp-admin/js/media-gallery$suffix.js", array( 'jquery' ), false, 1 );

		$scripts->add( 'svg-painter', '/wp-admin/js/svg-painter.js', array( 'jquery' ), false, 1 );
	}
}

/**
 * Assigns default styles to $styles object.
 *
 * Nothing is returned, because the $styles parameter is passed by reference.
 * Meaning that whatever object is passed will be updated without having to
 * reassign the variable that was passed back to the same value. This saves
 * memory.
 *
 * Adding default styles is not the only task, it also assigns the base_url
 * property, the default version, and text direction for the object.
 *
 * @since 2.6.0
 *
 * @global array $editor_styles
 *
 * @param WP_Styles $styles
 */
function wp_default_styles( $styles ) {
	global $editor_styles;

	/*
	 * Include an unmodified $wp_version.
	 *
	 * Note: wp_get_wp_version() is not used here, as this file can be included
	 * via wp-admin/load-scripts.php or wp-admin/load-styles.php, in which case
	 * wp-includes/functions.php is not loaded.
	 */
	require ABSPATH . WPINC . '/version.php';

	if ( ! defined( 'SCRIPT_DEBUG' ) ) {
		/*
		 * Note: str_contains() is not used here, as this file can be included
		 * via wp-admin/load-scripts.php or wp-admin/load-styles.php, in which case
		 * the polyfills from wp-includes/compat.php are not loaded.
		 */
		define( 'SCRIPT_DEBUG', false !== strpos( $wp_version, '-src' ) );
	}

	$guessurl = site_url();

	if ( ! $guessurl ) {
		$guessurl = wp_guess_url();
	}

	$styles->base_url        = $guessurl;
	$styles->content_url     = defined( 'WP_CONTENT_URL' ) ? WP_CONTENT_URL : '';
	$styles->default_version = get_bloginfo( 'version' );
	$styles->text_direction  = function_exists( 'is_rtl' ) && is_rtl() ? 'rtl' : 'ltr';
	$styles->default_dirs    = array( '/wp-admin/', '/wp-includes/css/' );

	// Open Sans is no longer used by core, but may be relied upon by themes and plugins.
	$open_sans_font_url = '';

	/*
	 * translators: If there are characters in your language that are not supported
	 * by Open Sans, translate this to 'off'. Do not translate into your own language.
	 */
	if ( 'off' !== _x( 'on', 'Open Sans font: on or off' ) ) {
		$subsets = 'latin,latin-ext';

		/*
		 * translators: To add an additional Open Sans character subset specific to your language,
		 * translate this to 'greek', 'cyrillic' or 'vietnamese'. Do not translate into your own language.
		 */
		$subset = _x( 'no-subset', 'Open Sans font: add new subset (greek, cyrillic, vietnamese)' );

		if ( 'cyrillic' === $subset ) {
			$subsets .= ',cyrillic,cyrillic-ext';
		} elseif ( 'greek' === $subset ) {
			$subsets .= ',greek,greek-ext';
		} elseif ( 'vietnamese' === $subset ) {
			$subsets .= ',vietnamese';
		}

		// Hotlink Open Sans, for now.
		$open_sans_font_url = "https://fonts.googleapis.com/css?family=Open+Sans:300italic,400italic,600italic,300,400,600&subset=$subsets&display=fallback";
	}

	// Register a stylesheet for the selected admin color scheme.
	$styles->add( 'colors', true, array( 'wp-admin', 'buttons' ) );

	$suffix = SCRIPT_DEBUG ? '' : '.min';

	// Admin CSS.
        $styles->add( 'common', "/wp-admin/css/common$suffix.css" );
        $styles->add( 'forms', "/wp-admin/css/forms$suffix.css" );
        $styles->add( 'admin-menu', "/wp-admin/css/admin-menu$suffix.css" );
        $styles->add( 'dashboard', "/wp-admin/css/dashboard$suffix.css" );
        $styles->add( 'list-tables', "/wp-admin/css/list-tables$suffix.css" );
        $styles->add( 'edit', "/wp-admin/css/edit$suffix.css" );
	$styles->add( 'revisions', "/wp-admin/css/revisions$suffix.css" );
	$styles->add( 'media', "/wp-admin/css/media$suffix.css" );
	$styles->add( 'themes', "/wp-admin/css/themes$suffix.css" );
	$styles->add( 'about', "/wp-admin/css/about$suffix.css" );
	$styles->add( 'nav-menus', "/wp-admin/css/nav-menus$suffix.css" );
	$styles->add( 'widgets', "/wp-admin/css/widgets$suffix.css", array( 'wp-pointer' ) );
	$styles->add( 'site-icon', "/wp-admin/css/site-icon$suffix.css" );
	$styles->add( 'l10n', "/wp-admin/css/l10n$suffix.css" );
	$styles->add( 'code-editor', "/wp-admin/css/code-editor$suffix.css", array( 'wp-codemirror' ) );
	$styles->add( 'site-health', "/wp-admin/css/site-health$suffix.css" );

	$styles->add( 'wp-admin', false, array( 'dashicons', 'common', 'forms', 'admin-menu', 'dashboard', 'list-tables', 'edit', 'revisions', 'media', 'themes', 'about', 'nav-menus', 'widgets', 'site-icon', 'l10n' ) );

	$styles->add( 'login', "/wp-admin/css/login$suffix.css", array( 'dashicons', 'buttons', 'forms', 'l10n' ) );
	$styles->add( 'install', "/wp-admin/css/install$suffix.css", array( 'dashicons', 'buttons', 'forms', 'l10n' ) );
	$styles->add( 'wp-color-picker', "/wp-admin/css/color-picker$suffix.css" );
	$styles->add( 'customize-controls', "/wp-admin/css/customize-controls$suffix.css", array( 'wp-admin', 'colors', 'imgareaselect' ) );
	$styles->add( 'customize-widgets', "/wp-admin/css/customize-widgets$suffix.css", array( 'wp-admin', 'colors' ) );
        $styles->add( 'customize-nav-menus', "/wp-admin/css/customize-nav-menus$suffix.css", array( 'wp-admin', 'colors' ) );
        $styles->add( 'wp-admin-dark-mode', "/wp-admin/css/dark-mode$suffix.css", array( 'wp-admin' ) );

        // Common dependencies.
        $styles->add( 'buttons', "/wp-includes/css/buttons$suffix.css" );
        $styles->add( 'dashicons', "/wp-includes/css/dashicons$suffix.css" );
        $styles->add( 'wp-dark-mode', "/wp-includes/css/dark-mode$suffix.css" );

        // Includes CSS.
        $styles->add( 'admin-bar', "/wp-includes/css/admin-bar$suffix.css", array( 'dashicons' ) );
	$styles->add( 'wp-auth-check', "/wp-includes/css/wp-auth-check$suffix.css", array( 'dashicons' ) );
	$styles->add( 'editor-buttons', "/wp-includes/css/editor$suffix.css", array( 'dashicons' ) );
	$styles->add( 'media-views', "/wp-includes/css/media-views$suffix.css", array( 'buttons', 'dashicons', 'wp-mediaelement' ) );
	$styles->add( 'wp-pointer', "/wp-includes/css/wp-pointer$suffix.css", array( 'dashicons' ) );
	$styles->add( 'customize-preview', "/wp-includes/css/customize-preview$suffix.css", array( 'dashicons' ) );
	$styles->add( 'wp-empty-template-alert', "/wp-includes/css/wp-empty-template-alert$suffix.css" );

	// External libraries and friends.
	$styles->add( 'imgareaselect', '/wp-includes/js/imgareaselect/imgareaselect.css', array(), '0.9.8' );
	$styles->add( 'wp-jquery-ui-dialog', "/wp-includes/css/jquery-ui-dialog$suffix.css", array( 'dashicons' ) );
	$styles->add( 'mediaelement', '/wp-includes/js/mediaelement/mediaelementplayer-legacy.min.css', array(), '4.2.17' );
	$styles->add( 'wp-mediaelement', "/wp-includes/js/mediaelement/wp-mediaelement$suffix.css", array( 'mediaelement' ) );
	$styles->add( 'thickbox', '/wp-includes/js/thickbox/thickbox.css', array( 'dashicons' ) );
	$styles->add( 'wp-codemirror', '/wp-includes/js/codemirror/codemirror.min.css', array(), '5.29.1-alpha-ee20357' );

        // Deprecated CSS.
        $styles->add( 'deprecated-media', "/wp-admin/css/deprecated-media$suffix.css" );

        if ( ! is_admin() && 'off' !== wp_get_dark_mode_preference( 'frontend' ) ) {
                $styles->enqueue( 'wp-dark-mode' );

                $frontend_dark_mode_css = wp_get_theme_dark_mode_stylesheet( 'frontend' );
                if ( $frontend_dark_mode_css ) {
                        wp_add_inline_style( 'wp-dark-mode', $frontend_dark_mode_css );
                }
        }

        if ( 'off' !== wp_get_dark_mode_preference( 'admin' ) ) {
                $styles->enqueue( 'wp-admin-dark-mode' );

                $admin_dark_mode_css = wp_get_theme_dark_mode_stylesheet( 'admin' );
                if ( $admin_dark_mode_css ) {
                        wp_add_inline_style( 'wp-admin-dark-mode', $admin_dark_mode_css );
                }
        }
	$styles->add( 'farbtastic', "/wp-admin/css/farbtastic$suffix.css", array(), '1.3u1' );
	$styles->add( 'jcrop', '/wp-includes/js/jcrop/jquery.Jcrop.min.css', array(), '0.9.15' );
	$styles->add( 'colors-fresh', false, array( 'wp-admin', 'buttons' ) ); // Old handle.
	$styles->add( 'open-sans', $open_sans_font_url ); // No longer used in core as of 4.6.
	$styles->add( 'wp-embed-template-ie', false );
	$styles->add_data( 'wp-embed-template-ie', 'conditional', '_required-conditional-dependency_' );

	// Noto Serif is no longer used by core, but may be relied upon by themes and plugins.
	$fonts_url = '';

	/*
	 * translators: Use this to specify the proper Google Font name and variants
	 * to load that is supported by your language. Do not translate.
	 * Set to 'off' to disable loading.
	 */
	$font_family = _x( 'Noto Serif:400,400i,700,700i', 'Google Font Name and Variants' );
	if ( 'off' !== $font_family ) {
		$fonts_url = 'https://fonts.googleapis.com/css?family=' . urlencode( $font_family );
	}
	$styles->add( 'wp-editor-font', $fonts_url ); // No longer used in core as of 5.7.
	$block_library_theme_path = WPINC . "/css/dist/block-library/theme$suffix.css";
	$styles->add( 'wp-block-library-theme', "/$block_library_theme_path" );
	$styles->add_data( 'wp-block-library-theme', 'path', ABSPATH . $block_library_theme_path );

	$classic_theme_styles_path = WPINC . "/css/classic-themes$suffix.css";
	$styles->add( 'classic-theme-styles', "/$classic_theme_styles_path" );
	$styles->add_data( 'classic-theme-styles', 'path', ABSPATH . $classic_theme_styles_path );

	$styles->add(
		'wp-reset-editor-styles',
		"/wp-includes/css/dist/block-library/reset$suffix.css",
		array( 'common', 'forms' ) // Make sure the reset is loaded after the default WP Admin styles.
	);

	$styles->add(
		'wp-editor-classic-layout-styles',
		"/wp-includes/css/dist/edit-post/classic$suffix.css",
		array()
	);

	$styles->add(
		'wp-block-editor-content',
		"/wp-includes/css/dist/block-editor/content$suffix.css",
		array( 'wp-components' )
	);

	// Only add CONTENT styles here that should be enqueued in the iframe!
	$wp_edit_blocks_dependencies = array(
		'wp-components',
		/*
		 * This needs to be added before the block library styles,
		 * The block library styles override the "reset" styles.
		 */
		'wp-reset-editor-styles',
		'wp-block-library',
		'wp-block-editor-content',
	);

	// Only load the default layout and margin styles for themes without theme.json file.
	if ( ! wp_theme_has_theme_json() ) {
		$wp_edit_blocks_dependencies[] = 'wp-editor-classic-layout-styles';
	}

	if (
		current_theme_supports( 'wp-block-styles' ) &&
		( ! is_array( $editor_styles ) || count( $editor_styles ) === 0 )
	) {
		/*
		 * Include opinionated block styles if the theme supports block styles and
		 * no $editor_styles are declared, so the editor never appears broken.
		 */
		$wp_edit_blocks_dependencies[] = 'wp-block-library-theme';
	}

	$styles->add(
		'wp-edit-blocks',
		"/wp-includes/css/dist/block-library/editor$suffix.css",
		$wp_edit_blocks_dependencies
	);

	$package_styles = array(
		'block-editor'         => array( 'wp-components', 'wp-preferences' ),
		'block-library'        => array(),
		'block-directory'      => array(),
		'components'           => array(),
		'commands'             => array( 'wp-components' ),
		'edit-post'            => array(
			'wp-components',
			'wp-block-editor',
			'wp-editor',
			'wp-edit-blocks',
			'wp-block-library',
			'wp-commands',
			'wp-preferences',
		),
		'editor'               => array(
			'wp-components',
			'wp-block-editor',
			'wp-reusable-blocks',
			'wp-patterns',
			'wp-preferences',
		),
		'format-library'       => array(),
		'list-reusable-blocks' => array( 'wp-components' ),
		'reusable-blocks'      => array( 'wp-components' ),
		'patterns'             => array( 'wp-components' ),
		'preferences'          => array( 'wp-components' ),
		'nux'                  => array( 'wp-components' ),
		'widgets'              => array(
			'wp-components',
		),
		'edit-widgets'         => array(
			'wp-widgets',
			'wp-block-editor',
			'wp-editor',
			'wp-edit-blocks',
			'wp-block-library',
			'wp-patterns',
			'wp-preferences',
		),
		'customize-widgets'    => array(
			'wp-widgets',
			'wp-block-editor',
			'wp-editor',
			'wp-edit-blocks',
			'wp-block-library',
			'wp-patterns',
			'wp-preferences',
		),
		'edit-site'            => array(
			'wp-components',
			'wp-block-editor',
			'wp-editor',
			'wp-edit-blocks',
			'wp-commands',
			'wp-preferences',
		),
	);

	foreach ( $package_styles as $package => $dependencies ) {
		$handle = 'wp-' . $package;
		$path   = "/wp-includes/css/dist/$package/style$suffix.css";

		if ( 'block-library' === $package && wp_should_load_separate_core_block_assets() ) {
			$path = "/wp-includes/css/dist/$package/common$suffix.css";
		}
		$styles->add( $handle, $path, $dependencies );
		$styles->add_data( $handle, 'path', ABSPATH . $path );
	}

	// RTL CSS.
	$rtl_styles = array(
		// Admin CSS.
		'common',
		'forms',
		'admin-menu',
		'dashboard',
		'list-tables',
		'edit',
		'revisions',
		'media',
		'themes',
		'about',
		'nav-menus',
		'widgets',
		'site-icon',
		'l10n',
		'install',
		'wp-color-picker',
		'customize-controls',
		'customize-widgets',
		'customize-nav-menus',
		'customize-preview',
		'login',
		'site-health',
		'wp-empty-template-alert',
		// Includes CSS.
		'buttons',
		'admin-bar',
		'wp-auth-check',
		'editor-buttons',
		'media-views',
		'wp-pointer',
		'wp-jquery-ui-dialog',
		// Package styles.
		'wp-reset-editor-styles',
		'wp-editor-classic-layout-styles',
		'wp-block-library-theme',
		'wp-edit-blocks',
		'wp-block-editor',
		'wp-block-library',
		'wp-block-directory',
		'wp-commands',
		'wp-components',
		'wp-customize-widgets',
		'wp-edit-post',
		'wp-edit-site',
		'wp-edit-widgets',
		'wp-editor',
		'wp-format-library',
		'wp-list-reusable-blocks',
		'wp-reusable-blocks',
		'wp-patterns',
		'wp-nux',
		'wp-widgets',
		// Deprecated CSS.
		'deprecated-media',
		'farbtastic',
	);

	foreach ( $rtl_styles as $rtl_style ) {
		$styles->add_data( $rtl_style, 'rtl', 'replace' );
		if ( $suffix ) {
			$styles->add_data( $rtl_style, 'suffix', $suffix );
		}
	}
}

/**
 * Reorders JavaScript scripts array to place prototype before jQuery.
 *
 * @since 2.3.1
 *
 * @param string[] $js_array JavaScript scripts array
 * @return string[] Reordered array, if needed.
 */
function wp_prototype_before_jquery( $js_array ) {
	$prototype = array_search( 'prototype', $js_array, true );

	if ( false === $prototype ) {
		return $js_array;
	}

	$jquery = array_search( 'jquery', $js_array, true );

	if ( false === $jquery ) {
		return $js_array;
	}

	if ( $prototype < $jquery ) {
		return $js_array;
	}

	unset( $js_array[ $prototype ] );

	array_splice( $js_array, $jquery, 0, 'prototype' );

	return $js_array;
}

/**
 * Loads localized data on print rather than initialization.
 *
 * These localizations require information that may not be loaded even by init.
 *
 * @since 2.5.0
 *
 * @global array $shortcode_tags
 */
function wp_just_in_time_script_localization() {

	wp_localize_script(
		'autosave',
		'autosaveL10n',
		array(
			'autosaveInterval' => AUTOSAVE_INTERVAL,
			'blog_id'          => get_current_blog_id(),
		)
	);

	wp_localize_script(
		'mce-view',
		'mceViewL10n',
		array(
			'shortcodes' => ! empty( $GLOBALS['shortcode_tags'] ) ? array_keys( $GLOBALS['shortcode_tags'] ) : array(),
		)
	);

	wp_localize_script(
		'word-count',
		'wordCountL10n',
		array(
			'type'       => wp_get_word_count_type(),
			'shortcodes' => ! empty( $GLOBALS['shortcode_tags'] ) ? array_keys( $GLOBALS['shortcode_tags'] ) : array(),
		)
	);
}

/**
 * Localizes the jQuery UI datepicker.
 *
 * @since 4.6.0
 *
 * @link https://api.jqueryui.com/datepicker/#options
 *
 * @global WP_Locale $wp_locale WordPress date and time locale object.
 */
function wp_localize_jquery_ui_datepicker() {
	global $wp_locale;

	if ( ! wp_script_is( 'jquery-ui-datepicker', 'enqueued' ) ) {
		return;
	}

	// Convert the PHP date format into jQuery UI's format.
	$datepicker_date_format = str_replace(
		array(
			'd',
			'j',
			'l',
			'z', // Day.
			'F',
			'M',
			'n',
			'm', // Month.
			'Y',
			'y', // Year.
		),
		array(
			'dd',
			'd',
			'DD',
			'o',
			'MM',
			'M',
			'm',
			'mm',
			'yy',
			'y',
		),
		get_option( 'date_format' )
	);

	$datepicker_defaults = wp_json_encode(
		array(
			'closeText'       => __( 'Close' ),
			'currentText'     => __( 'Today' ),
			'monthNames'      => array_values( $wp_locale->month ),
			'monthNamesShort' => array_values( $wp_locale->month_abbrev ),
			'nextText'        => __( 'Next' ),
			'prevText'        => __( 'Previous' ),
			'dayNames'        => array_values( $wp_locale->weekday ),
			'dayNamesShort'   => array_values( $wp_locale->weekday_abbrev ),
			'dayNamesMin'     => array_values( $wp_locale->weekday_initial ),
			'dateFormat'      => $datepicker_date_format,
			'firstDay'        => absint( get_option( 'start_of_week' ) ),
			'isRTL'           => $wp_locale->is_rtl(),
		),
		JSON_HEX_TAG | JSON_UNESCAPED_SLASHES
	);

	wp_add_inline_script( 'jquery-ui-datepicker', "jQuery(function(jQuery){jQuery.datepicker.setDefaults({$datepicker_defaults});});" );
}

/**
 * Localizes community events data that needs to be passed to dashboard.js.
 *
 * @since 4.8.0
 */
function wp_localize_community_events() {
	if ( ! wp_script_is( 'dashboard' ) ) {
		return;
	}

	require_once ABSPATH . 'wp-admin/includes/class-wp-community-events.php';

	$user_id            = get_current_user_id();
	$saved_location     = get_user_option( 'community-events-location', $user_id );
	$saved_ip_address   = isset( $saved_location['ip'] ) ? $saved_location['ip'] : false;
	$current_ip_address = WP_Community_Events::get_unsafe_client_ip();

	/*
	 * If the user's location is based on their IP address, then update their
	 * location when their IP address changes. This allows them to see events
	 * in their current city when travelling. Otherwise, they would always be
	 * shown events in the city where they were when they first loaded the
	 * Dashboard, which could have been months or years ago.
	 */
	if ( $saved_ip_address && $current_ip_address && $current_ip_address !== $saved_ip_address ) {
		$saved_location['ip'] = $current_ip_address;
		update_user_meta( $user_id, 'community-events-location', $saved_location );
	}

	$events_client = new WP_Community_Events( $user_id, $saved_location );

	wp_localize_script(
		'dashboard',
		'communityEventsData',
		array(
			'nonce'       => wp_create_nonce( 'community_events' ),
			'cache'       => $events_client->get_cached_events(),
			'time_format' => get_option( 'time_format' ),
		)
	);
}

/**
 * Administration Screen CSS for changing the styles.
 *
 * If installing the 'wp-admin/' directory will be replaced with './'.
 *
 * The $_wp_admin_css_colors global manages the Administration Screens CSS
 * stylesheet that is loaded. The option that is set is 'admin_color' and is the
 * color and key for the array. The value for the color key is an object with
 * a 'url' parameter that has the URL path to the CSS file.
 *
 * The query from $src parameter will be appended to the URL that is given from
 * the $_wp_admin_css_colors array value URL.
 *
 * @since 2.6.0
 *
 * @global array $_wp_admin_css_colors
 *
 * @param string $src    Source URL.
 * @param string $handle Either 'colors' or 'colors-rtl'.
 * @return string|false URL path to CSS stylesheet for Administration Screens.
 */
function wp_style_loader_src( $src, $handle ) {
	global $_wp_admin_css_colors;

	if ( wp_installing() ) {
		return preg_replace( '#^wp-admin/#', './', $src );
	}

	if ( 'colors' === $handle ) {
		$color = get_user_option( 'admin_color' );

		if ( empty( $color ) || ! isset( $_wp_admin_css_colors[ $color ] ) ) {
			$color = 'fresh';
		}

		$color = $_wp_admin_css_colors[ $color ];
		$url   = $color->url;

		if ( ! $url ) {
			return false;
		}

		$parsed = parse_url( $src );
		if ( isset( $parsed['query'] ) && $parsed['query'] ) {
			wp_parse_str( $parsed['query'], $qv );
			$url = add_query_arg( $qv, $url );
		}

		return $url;
	}

	return $src;
}

/**
 * Prints the script queue in the HTML head on admin pages.
 *
 * Postpones the scripts that were queued for the footer.
 * print_footer_scripts() is called in the footer to print these scripts.
 *
 * @since 2.8.0
 *
 * @see wp_print_scripts()
 *
 * @global bool $concatenate_scripts
 *
 * @return string[] Handles of the scripts that were printed.
 */
function print_head_scripts() {
	global $concatenate_scripts;

	if ( ! did_action( 'wp_print_scripts' ) ) {
		/** This action is documented in wp-includes/functions.wp-scripts.php */
		do_action( 'wp_print_scripts' );
	}

	$wp_scripts = wp_scripts();

	script_concat_settings();
	$wp_scripts->do_concat = $concatenate_scripts;
	$wp_scripts->do_head_items();

	/**
	 * Filters whether to print the head scripts.
	 *
	 * @since 2.8.0
	 *
	 * @param bool $print Whether to print the head scripts. Default true.
	 */
	if ( apply_filters( 'print_head_scripts', true ) ) {
		_print_scripts();
	}

	$wp_scripts->reset();
	return $wp_scripts->done;
}

/**
 * Prints the scripts that were queued for the footer or too late for the HTML head.
 *
 * @since 2.8.0
 *
 * @global WP_Scripts $wp_scripts
 * @global bool       $concatenate_scripts
 *
 * @return string[] Handles of the scripts that were printed.
 */
function print_footer_scripts() {
	global $wp_scripts, $concatenate_scripts;

	if ( ! ( $wp_scripts instanceof WP_Scripts ) ) {
		return array(); // No need to run if not instantiated.
	}
	script_concat_settings();
	$wp_scripts->do_concat = $concatenate_scripts;
	$wp_scripts->do_footer_items();

	/**
	 * Filters whether to print the footer scripts.
	 *
	 * @since 2.8.0
	 *
	 * @param bool $print Whether to print the footer scripts. Default true.
	 */
	if ( apply_filters( 'print_footer_scripts', true ) ) {
		_print_scripts();
	}

	$wp_scripts->reset();
	return $wp_scripts->done;
}

/**
 * Prints scripts (internal use only)
 *
 * @since 2.8.0
 *
 * @ignore
 *
 * @global WP_Scripts $wp_scripts
 * @global bool       $compress_scripts
 */
function _print_scripts() {
	global $wp_scripts, $compress_scripts;

	$zip = $compress_scripts ? 1 : 0;
	if ( $zip && defined( 'ENFORCE_GZIP' ) && ENFORCE_GZIP ) {
		$zip = 'gzip';
	}

	$concat    = trim( $wp_scripts->concat, ', ' );
	$type_attr = current_theme_supports( 'html5', 'script' ) ? '' : " type='text/javascript'";

	if ( $concat ) {
		if ( ! empty( $wp_scripts->print_code ) ) {
			echo "\n<script{$type_attr}>\n";
			echo "/* <![CDATA[ */\n"; // Not needed in HTML 5.
			echo $wp_scripts->print_code;
			echo sprintf( "\n//# sourceURL=%s\n", rawurlencode( 'js-inline-concat-' . $concat ) );
			echo "/* ]]> */\n";
			echo "</script>\n";
		}

		$concat       = str_split( $concat, 128 );
		$concatenated = '';

		foreach ( $concat as $key => $chunk ) {
			$concatenated .= "&load%5Bchunk_{$key}%5D={$chunk}";
		}

		$src = $wp_scripts->base_url . "/wp-admin/load-scripts.php?c={$zip}" . $concatenated . '&ver=' . $wp_scripts->default_version;
		echo "<script{$type_attr} src='" . esc_attr( $src ) . "'></script>\n";
	}

	if ( ! empty( $wp_scripts->print_html ) ) {
		echo $wp_scripts->print_html;
	}
}

/**
 * Prints the script queue in the HTML head on the front end.
 *
 * Postpones the scripts that were queued for the footer.
 * wp_print_footer_scripts() is called in the footer to print these scripts.
 *
 * @since 2.8.0
 *
 * @global WP_Scripts $wp_scripts
 *
 * @return string[] Handles of the scripts that were printed.
 */
function wp_print_head_scripts() {
	global $wp_scripts;

	if ( ! did_action( 'wp_print_scripts' ) ) {
		/** This action is documented in wp-includes/functions.wp-scripts.php */
		do_action( 'wp_print_scripts' );
	}

	if ( ! ( $wp_scripts instanceof WP_Scripts ) ) {
		return array(); // No need to run if nothing is queued.
	}

	return print_head_scripts();
}

/**
 * Private, for use in *_footer_scripts hooks
 *
 * In classic themes, when block styles are loaded on demand via {@see wp_load_classic_theme_block_styles_on_demand()},
 * this function is replaced by a closure in {@see wp_hoist_late_printed_styles()} which will capture the output of
 * {@see print_late_styles()} before printing footer scripts as usual. The captured late-printed styles are then hoisted
 * to the HEAD by means of the template enhancement output buffer.
 *
 * @since 3.3.0
 */
function _wp_footer_scripts() {
	print_late_styles();
	print_footer_scripts();
}

/**
 * Hooks to print the scripts and styles in the footer.
 *
 * @since 2.8.0
 */
function wp_print_footer_scripts() {
	/**
	 * Fires when footer scripts are printed.
	 *
	 * @since 2.8.0
	 */
	do_action( 'wp_print_footer_scripts' );
}

/**
 * Wrapper for do_action( 'wp_enqueue_scripts' ).
 *
 * Allows plugins to queue scripts for the front end using wp_enqueue_script().
 * Runs first in wp_head() where all is_home(), is_page(), etc. functions are available.
 *
 * @since 2.8.0
 */
function wp_enqueue_scripts() {
	/**
	 * Fires when scripts and styles are enqueued.
	 *
	 * @since 2.8.0
	 */
	do_action( 'wp_enqueue_scripts' );
}

/**
 * Prints the styles queue in the HTML head on admin pages.
 *
 * @since 2.8.0
 *
 * @global bool $concatenate_scripts
 *
 * @return string[] Handles of the styles that were printed.
 */
function print_admin_styles() {
	global $concatenate_scripts;

	$wp_styles = wp_styles();

	script_concat_settings();
	$wp_styles->do_concat = $concatenate_scripts;
	$wp_styles->do_items( false );

	/**
	 * Filters whether to print the admin styles.
	 *
	 * @since 2.8.0
	 *
	 * @param bool $print Whether to print the admin styles. Default true.
	 */
	if ( apply_filters( 'print_admin_styles', true ) ) {
		_print_styles();
	}

	$wp_styles->reset();
	return $wp_styles->done;
}

/**
 * Prints the styles that were queued too late for the HTML head.
 *
 * @since 3.3.0
 *
 * @global WP_Styles $wp_styles
 * @global bool      $concatenate_scripts
 *
 * @return array|void
 */
function print_late_styles() {
	global $wp_styles, $concatenate_scripts;

	if ( ! ( $wp_styles instanceof WP_Styles ) ) {
		return;
	}

	script_concat_settings();
	$wp_styles->do_concat = $concatenate_scripts;
	$wp_styles->do_footer_items();

	/**
	 * Filters whether to print the styles queued too late for the HTML head.
	 *
	 * @since 3.3.0
	 *
	 * @param bool $print Whether to print the 'late' styles. Default true.
	 */
	if ( apply_filters( 'print_late_styles', true ) ) {
		_print_styles();
	}

	$wp_styles->reset();
	return $wp_styles->done;
}

/**
 * Prints styles (internal use only).
 *
 * @ignore
 * @since 3.3.0
 *
 * @global bool $compress_css
 */
function _print_styles() {
	global $compress_css;

	$wp_styles = wp_styles();

	$zip = $compress_css ? 1 : 0;
	if ( $zip && defined( 'ENFORCE_GZIP' ) && ENFORCE_GZIP ) {
		$zip = 'gzip';
	}

	$concat    = trim( $wp_styles->concat, ', ' );
	$type_attr = current_theme_supports( 'html5', 'style' ) ? '' : ' type="text/css"';

	if ( $concat ) {
		$dir = $wp_styles->text_direction;
		$ver = $wp_styles->default_version;

		$concat_source_url = 'css-inline-concat-' . $concat;
		$concat            = str_split( $concat, 128 );
		$concatenated      = '';

		foreach ( $concat as $key => $chunk ) {
			$concatenated .= "&load%5Bchunk_{$key}%5D={$chunk}";
		}

		$href = $wp_styles->base_url . "/wp-admin/load-styles.php?c={$zip}&dir={$dir}" . $concatenated . '&ver=' . $ver;
		echo "<link rel='stylesheet' href='" . esc_attr( $href ) . "'{$type_attr} media='all' />\n";

		if ( ! empty( $wp_styles->print_code ) ) {
			echo "<style{$type_attr}>\n";
			echo $wp_styles->print_code;
			echo sprintf( "\n/*# sourceURL=%s */", rawurlencode( $concat_source_url ) );
			echo "\n</style>\n";
		}
	}

	if ( ! empty( $wp_styles->print_html ) ) {
		echo $wp_styles->print_html;
	}
}

/**
 * Determines the concatenation and compression settings for scripts and styles.
 *
 * @since 2.8.0
 *
 * @global bool $concatenate_scripts
 * @global bool $compress_scripts
 * @global bool $compress_css
 */
function script_concat_settings() {
	global $concatenate_scripts, $compress_scripts, $compress_css;

	$compressed_output = ( ini_get( 'zlib.output_compression' ) || 'ob_gzhandler' === ini_get( 'output_handler' ) );

	$can_compress_scripts = ! wp_installing() && get_site_option( 'can_compress_scripts' );

	if ( ! isset( $concatenate_scripts ) ) {
		$concatenate_scripts = defined( 'CONCATENATE_SCRIPTS' ) ? CONCATENATE_SCRIPTS : true;
		if ( ( ! is_admin() && ! did_action( 'login_init' ) ) || ( defined( 'SCRIPT_DEBUG' ) && SCRIPT_DEBUG ) ) {
			$concatenate_scripts = false;
		}
	}

	if ( ! isset( $compress_scripts ) ) {
		$compress_scripts = defined( 'COMPRESS_SCRIPTS' ) ? COMPRESS_SCRIPTS : true;
		if ( $compress_scripts && ( ! $can_compress_scripts || $compressed_output ) ) {
			$compress_scripts = false;
		}
	}

	if ( ! isset( $compress_css ) ) {
		$compress_css = defined( 'COMPRESS_CSS' ) ? COMPRESS_CSS : true;
		if ( $compress_css && ( ! $can_compress_scripts || $compressed_output ) ) {
			$compress_css = false;
		}
	}
}

/**
 * Handles the enqueueing of block scripts and styles that are common to both
 * the editor and the front-end.
 *
 * @since 5.0.0
 */
function wp_common_block_scripts_and_styles() {
	if ( is_admin() && ! wp_should_load_block_editor_scripts_and_styles() ) {
		return;
	}

	wp_enqueue_style( 'wp-block-library' );

	if ( current_theme_supports( 'wp-block-styles' ) && ! wp_should_load_separate_core_block_assets() ) {
		wp_enqueue_style( 'wp-block-library-theme' );
	}

	/**
	 * Fires after enqueuing block assets for both editor and front-end.
	 *
	 * Call `add_action` on any hook before 'wp_enqueue_scripts'.
	 *
	 * In the function call you supply, simply use `wp_enqueue_script` and
	 * `wp_enqueue_style` to add your functionality to the Gutenberg editor.
	 *
	 * @since 5.0.0
	 */
	do_action( 'enqueue_block_assets' );
}

/**
 * Applies a filter to the list of style nodes that comes from WP_Theme_JSON::get_style_nodes().
 *
 * This particular filter removes all of the blocks from the array.
 *
 * We want WP_Theme_JSON to be ignorant of the implementation details of how the CSS is being used.
 * This filter allows us to modify the output of WP_Theme_JSON depending on whether or not we are
 * loading separate assets, without making the class aware of that detail.
 *
 * @since 6.1.0
 *
 * @param array $nodes The nodes to filter.
 * @return array A filtered array of style nodes.
 */
function wp_filter_out_block_nodes( $nodes ) {
	return array_filter(
		$nodes,
		static function ( $node ) {
			return ! in_array( 'blocks', $node['path'], true );
		},
		ARRAY_FILTER_USE_BOTH
	);
}

/**
 * Enqueues the global styles defined via theme.json.
 *
 * @since 5.8.0
 */
function wp_enqueue_global_styles() {
	$assets_on_demand = wp_should_load_block_assets_on_demand();
	$is_block_theme   = wp_is_block_theme();
	$is_classic_theme = ! $is_block_theme;

	/*
	 * Global styles should be printed in the head for block themes, or for classic themes when loading assets on
	 * demand is disabled, which is the default.
	 * The footer should only be used for classic themes when loading assets on demand is enabled.
	 *
	 * See https://core.trac.wordpress.org/ticket/53494 and https://core.trac.wordpress.org/ticket/61965.
	 */
	if (
		( $is_block_theme && doing_action( 'wp_footer' ) ) ||
		( $is_classic_theme && doing_action( 'wp_footer' ) && ! $assets_on_demand ) ||
		( $is_classic_theme && doing_action( 'wp_enqueue_scripts' ) && $assets_on_demand )
	) {
		return;
	}

	/*
	 * If loading the CSS for each block separately, then load the theme.json CSS conditionally.
	 * This removes the CSS from the global-styles stylesheet and adds it to the inline CSS for each block.
	 * This filter must be registered before calling wp_get_global_stylesheet();
	 */
	add_filter( 'wp_theme_json_get_style_nodes', 'wp_filter_out_block_nodes' );

	$stylesheet = wp_get_global_stylesheet();

	if ( $is_block_theme ) {
		/*
		 * Dequeue the Customizer's custom CSS
		 * and add it before the global styles custom CSS.
		 */
		remove_action( 'wp_head', 'wp_custom_css_cb', 101 );

		/*
		 * Get the custom CSS from the Customizer and add it to the global stylesheet.
		 * Always do this in Customizer preview for the sake of live preview since it be empty.
		 */
		$custom_css = trim( wp_get_custom_css() );
		if ( $custom_css || is_customize_preview() ) {
			if ( is_customize_preview() ) {
				/*
				 * When in the Customizer preview, wrap the Custom CSS in milestone comments to allow customize-preview.js
				 * to locate the CSS to replace for live previewing. Make sure that the milestone comments are omitted from
				 * the stored Custom CSS if by chance someone tried to add them, which would be highly unlikely, but it
				 * would break live previewing.
				 */
				$before_milestone = '/*BEGIN_CUSTOMIZER_CUSTOM_CSS*/';
				$after_milestone  = '/*END_CUSTOMIZER_CUSTOM_CSS*/';
				$custom_css       = str_replace( array( $before_milestone, $after_milestone ), '', $custom_css );
				$custom_css       = $before_milestone . "\n" . $custom_css . "\n" . $after_milestone;
			}
			$custom_css = "\n" . $custom_css;
		}
		$stylesheet .= $custom_css;

		// Add the global styles custom CSS at the end.
		$stylesheet .= wp_get_global_stylesheet( array( 'custom-css' ) );
	}

	if ( empty( $stylesheet ) ) {
		return;
	}

	wp_register_style( 'global-styles', false );
	wp_add_inline_style( 'global-styles', $stylesheet );
	wp_enqueue_style( 'global-styles' );

	// Add each block as an inline css.
	wp_add_global_styles_for_blocks();
}

/**
 * Checks if the editor scripts and styles for all registered block types
 * should be enqueued on the current screen.
 *
 * @since 5.6.0
 *
 * @global WP_Screen $current_screen WordPress current screen object.
 *
 * @return bool Whether scripts and styles should be enqueued.
 */
function wp_should_load_block_editor_scripts_and_styles() {
	global $current_screen;

	$is_block_editor_screen = ( $current_screen instanceof WP_Screen ) && $current_screen->is_block_editor();

	/**
	 * Filters the flag that decides whether or not block editor scripts and styles
	 * are going to be enqueued on the current screen.
	 *
	 * @since 5.6.0
	 *
	 * @param bool $is_block_editor_screen Current value of the flag.
	 */
	return apply_filters( 'should_load_block_editor_scripts_and_styles', $is_block_editor_screen );
}

/**
 * Checks whether separate styles should be loaded for core blocks.
 *
 * When this function returns true, other functions ensure that core blocks use their own separate stylesheets.
 * When this function returns false, all core blocks will use the single combined 'wp-block-library' stylesheet.
 *
 * As a side effect, the return value will by default result in block assets to be loaded on demand, via the
 * {@see wp_should_load_block_assets_on_demand()} function. This behavior can be separately altered via that function.
 *
 * This only affects front end and not the block editor screens.
 *
 * @since 5.8.0
 * @see @see wp_should_load_block_assets_on_demand()
 * @see wp_enqueue_registered_block_scripts_and_styles()
 * @see register_block_style_handle()
 *
 * @return bool Whether separate core block assets will be loaded.
 */
function wp_should_load_separate_core_block_assets() {
	if ( is_admin() || is_feed() || wp_is_rest_endpoint() ) {
		return false;
	}

	/**
	 * Filters whether block styles should be loaded separately.
	 *
	 * Returning false loads all core block assets, regardless of whether they are rendered
	 * in a page or not. Returning true loads core block assets only when they are rendered.
	 *
	 * @since 5.8.0
	 *
	 * @param bool $load_separate_assets Whether separate assets will be loaded.
	 *                                   Default false (all block assets are loaded, even when not used).
	 */
	return apply_filters( 'should_load_separate_core_block_assets', false );
}

/**
 * Checks whether block styles should be loaded only on-render.
 *
 * When this function returns true, other functions ensure that blocks only load their assets on-render.
 * When this function returns false, all block assets are loaded regardless of whether they are rendered in a page.
 *
 * The default return value depends on the result of {@see wp_should_load_separate_core_block_assets()}, which controls
 * whether Core block stylesheets should be loaded separately or via a combined 'wp-block-library' stylesheet.
 *
 * This only affects front end and not the block editor screens.
 *
 * @since 6.8.0
 * @see wp_should_load_separate_core_block_assets()
 *
 * @return bool Whether to load block assets only when they are rendered.
 */
function wp_should_load_block_assets_on_demand() {
	if ( is_admin() || is_feed() || wp_is_rest_endpoint() ) {
		return false;
	}

	/*
	 * For backward compatibility, the default return value for this function is based on the return value of
	 * `wp_should_load_separate_core_block_assets()`. Initially, this function used to control both of these concerns.
	 */
	$load_assets_on_demand = wp_should_load_separate_core_block_assets();

	/**
	 * Filters whether block styles should be loaded on demand.
	 *
	 * Returning false loads all block assets, regardless of whether they are rendered in a page or not.
	 * Returning true loads block assets only when they are rendered.
	 *
	 * The default value of the filter depends on the result of {@see wp_should_load_separate_core_block_assets()},
	 * which controls whether Core block stylesheets should be loaded separately or via a combined 'wp-block-library'
	 * stylesheet.
	 *
	 * @since 6.8.0
	 *
	 * @param bool $load_assets_on_demand Whether to load block assets only when they are rendered.
	 */
	return apply_filters( 'should_load_block_assets_on_demand', $load_assets_on_demand );
}

/**
 * Enqueues registered block scripts and styles, depending on current rendered
 * context (only enqueuing editor scripts while in context of the editor).
 *
 * @since 5.0.0
 */
function wp_enqueue_registered_block_scripts_and_styles() {
	if ( wp_should_load_block_assets_on_demand() ) {
		return;
	}

	$load_editor_scripts_and_styles = is_admin() && wp_should_load_block_editor_scripts_and_styles();

	$block_registry = WP_Block_Type_Registry::get_instance();

	/*
	 * Block styles are only enqueued if they're registered. For core blocks, this is only the case if
	 * `wp_should_load_separate_core_block_assets()` returns true. Otherwise they use the single combined
	 * 'wp-block-library` stylesheet. See also `register_core_block_style_handles()`.
	 * Since `wp_enqueue_style()` does not trigger warnings if the style is not registered, it is okay to not cater for
	 * this behavior here and simply call `wp_enqueue_style()` unconditionally.
	 */
	foreach ( $block_registry->get_all_registered() as $block_name => $block_type ) {
		// Front-end and editor styles.
		foreach ( $block_type->style_handles as $style_handle ) {
			wp_enqueue_style( $style_handle );
		}

		// Front-end and editor scripts.
		foreach ( $block_type->script_handles as $script_handle ) {
			wp_enqueue_script( $script_handle );
		}

		if ( $load_editor_scripts_and_styles ) {
			// Editor styles.
			foreach ( $block_type->editor_style_handles as $editor_style_handle ) {
				wp_enqueue_style( $editor_style_handle );
			}

			// Editor scripts.
			foreach ( $block_type->editor_script_handles as $editor_script_handle ) {
				wp_enqueue_script( $editor_script_handle );
			}
		}
	}
}

/**
 * Function responsible for enqueuing the styles required for block styles functionality on the editor and on the frontend.
 *
 * @since 5.3.0
 *
 * @global WP_Styles $wp_styles
 */
function enqueue_block_styles_assets() {
	global $wp_styles;

	$block_styles = WP_Block_Styles_Registry::get_instance()->get_all_registered();

	foreach ( $block_styles as $block_name => $styles ) {
		foreach ( $styles as $style_properties ) {
			if ( isset( $style_properties['style_handle'] ) ) {

				// If the site loads block styles on demand, enqueue the stylesheet on render.
				if ( wp_should_load_block_assets_on_demand() ) {
					add_filter(
						'render_block',
						static function ( $html, $block ) use ( $block_name, $style_properties ) {
							if ( $block['blockName'] === $block_name ) {
								wp_enqueue_style( $style_properties['style_handle'] );
							}
							return $html;
						},
						10,
						2
					);
				} else {
					wp_enqueue_style( $style_properties['style_handle'] );
				}
			}
			if ( isset( $style_properties['inline_style'] ) ) {

				// Default to "wp-block-library".
				$handle = 'wp-block-library';

				// If the site loads block styles on demand, check if the block has a stylesheet registered.
				if ( wp_should_load_block_assets_on_demand() ) {
					$block_stylesheet_handle = generate_block_asset_handle( $block_name, 'style' );

					if ( isset( $wp_styles->registered[ $block_stylesheet_handle ] ) ) {
						$handle = $block_stylesheet_handle;
					}
				}

				// Add inline styles to the calculated handle.
				wp_add_inline_style( $handle, $style_properties['inline_style'] );
			}
		}
	}
}

/**
 * Function responsible for enqueuing the assets required for block styles functionality on the editor.
 *
 * @since 5.3.0
 */
function enqueue_editor_block_styles_assets() {
	$block_styles = WP_Block_Styles_Registry::get_instance()->get_all_registered();

	$register_script_lines = array( '( function() {' );
	foreach ( $block_styles as $block_name => $styles ) {
		foreach ( $styles as $style_properties ) {
			$block_style = array(
				'name'  => $style_properties['name'],
				'label' => $style_properties['label'],
			);
			if ( isset( $style_properties['is_default'] ) ) {
				$block_style['isDefault'] = $style_properties['is_default'];
			}
			$register_script_lines[] = sprintf(
				'	wp.blocks.registerBlockStyle( \'%s\', %s );',
				$block_name,
				wp_json_encode( $block_style, JSON_HEX_TAG | JSON_UNESCAPED_SLASHES )
			);
		}
	}
	$register_script_lines[] = '} )();';
	$inline_script           = implode( "\n", $register_script_lines );

	wp_register_script( 'wp-block-styles', false, array( 'wp-blocks' ), true, array( 'in_footer' => true ) );
	wp_add_inline_script( 'wp-block-styles', $inline_script );
	wp_enqueue_script( 'wp-block-styles' );
}

/**
 * Enqueues the assets required for the block directory within the block editor.
 *
 * @since 5.5.0
 */
function wp_enqueue_editor_block_directory_assets() {
	wp_enqueue_script( 'wp-block-directory' );
	wp_enqueue_style( 'wp-block-directory' );
}

/**
 * Enqueues the assets required for the format library within the block editor.
 *
 * @since 5.8.0
 */
function wp_enqueue_editor_format_library_assets() {
	wp_enqueue_script( 'wp-format-library' );
	wp_enqueue_style( 'wp-format-library' );
}

/**
 * Sanitizes an attributes array into an attributes string to be placed inside a `<script>` tag.
 *
 * Automatically injects type attribute if needed.
 * Used by {@see wp_get_script_tag()} and {@see wp_get_inline_script_tag()}.
 *
 * @since 5.7.0
 *
 * @param array $attributes Key-value pairs representing `<script>` tag attributes.
 * @return string String made of sanitized `<script>` tag attributes.
 */
function wp_sanitize_script_attributes( $attributes ) {
	$html5_script_support = is_admin() || current_theme_supports( 'html5', 'script' );
	$attributes_string    = '';

	/*
	 * If HTML5 script tag is supported, only the attribute name is added
	 * to $attributes_string for entries with a boolean value, and that are true.
	 */
	foreach ( $attributes as $attribute_name => $attribute_value ) {
		if ( is_bool( $attribute_value ) ) {
			if ( $attribute_value ) {
				$attributes_string .= $html5_script_support ? ' ' . esc_attr( $attribute_name ) : sprintf( ' %1$s="%2$s"', esc_attr( $attribute_name ), esc_attr( $attribute_name ) );
			}
		} else {
			$attributes_string .= sprintf( ' %1$s="%2$s"', esc_attr( $attribute_name ), esc_attr( $attribute_value ) );
		}
	}

	return $attributes_string;
}

/**
 * Formats `<script>` loader tags.
 *
 * It is possible to inject attributes in the `<script>` tag via the {@see 'wp_script_attributes'} filter.
 * Automatically injects type attribute if needed.
 *
 * @since 5.7.0
 *
 * @param array $attributes Key-value pairs representing `<script>` tag attributes.
 * @return string String containing `<script>` opening and closing tags.
 */
function wp_get_script_tag( $attributes ) {
	if ( ! isset( $attributes['type'] ) && ! is_admin() && ! current_theme_supports( 'html5', 'script' ) ) {
		// Keep the type attribute as the first for legacy reasons (it has always been this way in core).
		$attributes = array_merge(
			array( 'type' => 'text/javascript' ),
			$attributes
		);
	}
	/**
	 * Filters attributes to be added to a script tag.
	 *
	 * @since 5.7.0
	 *
	 * @param array $attributes Key-value pairs representing `<script>` tag attributes.
	 *                          Only the attribute name is added to the `<script>` tag for
	 *                          entries with a boolean value, and that are true.
	 */
	$attributes = apply_filters( 'wp_script_attributes', $attributes );

	return sprintf( "<script%s></script>\n", wp_sanitize_script_attributes( $attributes ) );
}

/**
 * Prints formatted `<script>` loader tag.
 *
 * It is possible to inject attributes in the `<script>` tag via the {@see 'wp_script_attributes'} filter.
 * Automatically injects type attribute if needed.
 *
 * @since 5.7.0
 *
 * @param array $attributes Key-value pairs representing `<script>` tag attributes.
 */
function wp_print_script_tag( $attributes ) {
	echo wp_get_script_tag( $attributes );
}

/**
 * Constructs an inline script tag.
 *
 * It is possible to inject attributes in the `<script>` tag via the {@see 'wp_inline_script_attributes'} filter.
 * Automatically injects type attribute if needed.
 *
 * @since 5.7.0
 *
 * @param string $data       Data for script tag: JavaScript, importmap, speculationrules, etc.
 * @param array  $attributes Optional. Key-value pairs representing `<script>` tag attributes.
 * @return string String containing inline JavaScript code wrapped around `<script>` tag.
 */
function wp_get_inline_script_tag( $data, $attributes = array() ) {
	$is_html5 = current_theme_supports( 'html5', 'script' ) || is_admin();
	if ( ! isset( $attributes['type'] ) && ! $is_html5 ) {
		// Keep the type attribute as the first for legacy reasons (it has always been this way in core).
		$attributes = array_merge(
			array( 'type' => 'text/javascript' ),
			$attributes
		);
	}

	/*
	 * XHTML extracts the contents of the SCRIPT element and then the XML parser
	 * decodes character references and other syntax elements. This can lead to
	 * misinterpretation of the script contents or invalid XHTML documents.
	 *
	 * Wrapping the contents in a CDATA section instructs the XML parser not to
	 * transform the contents of the SCRIPT element before passing them to the
	 * JavaScript engine.
	 *
	 * Example:
	 *
	 *     <script>console.log('&hellip;');</script>
	 *
	 *     In an HTML document this would print "&hellip;" to the console,
	 *     but in an XHTML document it would print "…" to the console.
	 *
	 *     <script>console.log('An image is <img> in HTML');</script>
	 *
	 *     In an HTML document this would print "An image is <img> in HTML",
	 *     but it's an invalid XHTML document because it interprets the `<img>`
	 *     as an empty tag missing its closing `/`.
	 *
	 * @see https://www.w3.org/TR/xhtml1/#h-4.8
	 */
	if (
		! $is_html5 &&
		(
			! isset( $attributes['type'] ) ||
			'module' === $attributes['type'] ||
			str_contains( $attributes['type'], 'javascript' ) ||
			str_contains( $attributes['type'], 'ecmascript' ) ||
			str_contains( $attributes['type'], 'jscript' ) ||
			str_contains( $attributes['type'], 'livescript' )
		)
	) {
		/*
		 * If the string `]]>` exists within the JavaScript it would break
		 * out of any wrapping CDATA section added here, so to start, it's
		 * necessary to escape that sequence which requires splitting the
		 * content into two CDATA sections wherever it's found.
		 *
		 * Note: it's only necessary to escape the closing `]]>` because
		 * an additional `<![CDATA[` leaves the contents unchanged.
		 */
		$data = str_replace( ']]>', ']]]]><![CDATA[>', $data );

		// Wrap the entire escaped script inside a CDATA section.
		$data = sprintf( "/* <![CDATA[ */\n%s\n/* ]]> */", $data );
	}

	$data = "\n" . trim( $data, "\n\r " ) . "\n";

	/**
	 * Filters attributes to be added to a script tag.
	 *
	 * @since 5.7.0
	 *
	 * @param array  $attributes Key-value pairs representing `<script>` tag attributes.
	 *                           Only the attribute name is added to the `<script>` tag for
	 *                           entries with a boolean value, and that are true.
	 * @param string $data       Inline data.
	 */
	$attributes = apply_filters( 'wp_inline_script_attributes', $attributes, $data );

	return sprintf( "<script%s>%s</script>\n", wp_sanitize_script_attributes( $attributes ), $data );
}

/**
 * Prints an inline script tag.
 *
 * It is possible to inject attributes in the `<script>` tag via the {@see 'wp_inline_script_attributes'} filter.
 * Automatically injects type attribute if needed.
 *
 * @since 5.7.0
 *
 * @param string $data       Data for script tag: JavaScript, importmap, speculationrules, etc.
 * @param array  $attributes Optional. Key-value pairs representing `<script>` tag attributes.
 */
function wp_print_inline_script_tag( $data, $attributes = array() ) {
	echo wp_get_inline_script_tag( $data, $attributes );
}

/**
 * Allows small styles to be inlined.
 *
 * This improves performance and sustainability, and is opt-in. Stylesheets can opt in
 * by adding `path` data using `wp_style_add_data`, and defining the file's absolute path:
 *
 *     wp_style_add_data( $style_handle, 'path', $file_path );
 *
 * @since 5.8.0
 *
 * @global WP_Styles $wp_styles
 */
function wp_maybe_inline_styles() {
	global $wp_styles;

	$total_inline_limit = 50000;
	/**
	 * The maximum size of inlined styles in bytes.
	 *
	 * @since 5.8.0
	 * @since 6.9.0 The default limit increased from 20K to 50K.
	 *
	 * @param int $total_inline_limit The file-size threshold, in bytes. Default 50000.
	 */
	$total_inline_limit = apply_filters( 'styles_inline_size_limit', $total_inline_limit );

	$styles = array();

	// Build an array of styles that have a path defined.
	foreach ( $wp_styles->queue as $handle ) {
		if ( ! isset( $wp_styles->registered[ $handle ] ) ) {
			continue;
		}
		$src  = $wp_styles->registered[ $handle ]->src;
		$path = $wp_styles->get_data( $handle, 'path' );
		if ( $path && $src ) {
			$size = wp_filesize( $path );
			if ( ! $size ) {
				continue;
			}
			$styles[] = array(
				'handle' => $handle,
				'src'    => $src,
				'path'   => $path,
				'size'   => $size,
			);
		}
	}

	if ( ! empty( $styles ) ) {
		// Reorder styles array based on size.
		usort(
			$styles,
			static function ( $a, $b ) {
				return ( $a['size'] <= $b['size'] ) ? -1 : 1;
			}
		);

		/*
		 * The total inlined size.
		 *
		 * On each iteration of the loop, if a style gets added inline the value of this var increases
		 * to reflect the total size of inlined styles.
		 */
		$total_inline_size = 0;

		// Loop styles.
		foreach ( $styles as $style ) {

			// Size check. Since styles are ordered by size, we can break the loop.
			if ( $total_inline_size + $style['size'] > $total_inline_limit ) {
				break;
			}

			// Get the styles if we don't already have them.
			$style['css'] = file_get_contents( $style['path'] );

			/*
			 * Check if the style contains relative URLs that need to be modified.
			 * URLs relative to the stylesheet's path should be converted to relative to the site's root.
			 */
			$style['css'] = _wp_normalize_relative_css_links( $style['css'], $style['src'] );

			// Keep track of the original `src` for the style that was inlined so that the `sourceURL` comment can be added.
			$wp_styles->add_data( $style['handle'], 'inlined_src', $style['src'] );

			// Set `src` to `false` and add styles inline.
			$wp_styles->registered[ $style['handle'] ]->src = false;
			if ( empty( $wp_styles->registered[ $style['handle'] ]->extra['after'] ) ) {
				$wp_styles->registered[ $style['handle'] ]->extra['after'] = array();
			}
			array_unshift( $wp_styles->registered[ $style['handle'] ]->extra['after'], $style['css'] );

			// Add the styles size to the $total_inline_size var.
			$total_inline_size += (int) $style['size'];
		}
	}
}

/**
 * Makes URLs relative to the WordPress installation.
 *
 * @since 5.9.0
 * @access private
 *
 * @param string $css            The CSS to make URLs relative to the WordPress installation.
 * @param string $stylesheet_url The URL to the stylesheet.
 *
 * @return string The CSS with URLs made relative to the WordPress installation.
 */
function _wp_normalize_relative_css_links( $css, $stylesheet_url ) {
	return preg_replace_callback(
		'#(url\s*\(\s*[\'"]?\s*)([^\'"\)]+)#',
		static function ( $matches ) use ( $stylesheet_url ) {
			list( , $prefix, $url ) = $matches;

			// Short-circuit if the URL does not require normalization.
			if (
				str_starts_with( $url, 'http:' ) ||
				str_starts_with( $url, 'https:' ) ||
				str_starts_with( $url, '/' ) ||
				str_starts_with( $url, '#' ) ||
				str_starts_with( $url, 'data:' )
			) {
				return $matches[0];
			}

			// Build the absolute URL.
			$absolute_url = dirname( $stylesheet_url ) . '/' . $url;
			$absolute_url = str_replace( '/./', '/', $absolute_url );

			// Convert to URL related to the site root.
			$url = wp_make_link_relative( $absolute_url );

			return $prefix . $url;
		},
		$css
	);
}

/**
 * Function that enqueues the CSS Custom Properties coming from theme.json.
 *
 * @since 5.9.0
 */
function wp_enqueue_global_styles_css_custom_properties() {
	wp_register_style( 'global-styles-css-custom-properties', false );
	wp_add_inline_style( 'global-styles-css-custom-properties', wp_get_global_stylesheet( array( 'variables' ) ) );
	wp_enqueue_style( 'global-styles-css-custom-properties' );
}

/**
 * Hooks inline styles in the proper place, depending on the active theme.
 *
 * @since 5.9.1
 * @since 6.1.0 Added the `$priority` parameter.
 *
 * For block themes, styles are loaded in the head.
 * For classic ones, styles are loaded in the body because the wp_head action happens before render_block.
 *
 * @link https://core.trac.wordpress.org/ticket/53494.
 *
 * @param string $style    String containing the CSS styles to be added.
 * @param int    $priority To set the priority for the add_action.
 */
function wp_enqueue_block_support_styles( $style, $priority = 10 ) {
	$action_hook_name = 'wp_footer';
	if ( wp_is_block_theme() ) {
		$action_hook_name = 'wp_head';
	}
	add_action(
		$action_hook_name,
		static function () use ( $style ) {
			echo "<style>$style</style>\n";
		},
		$priority
	);
}

/**
 * Fetches, processes and compiles stored core styles, then combines and renders them to the page.
 * Styles are stored via the style engine API.
 *
 * @link https://developer.wordpress.org/block-editor/reference-guides/packages/packages-style-engine/
 *
 * @since 6.1.0
 *
 * @param array $options {
 *     Optional. An array of options to pass to wp_style_engine_get_stylesheet_from_context().
 *     Default empty array.
 *
 *     @type bool $optimize Whether to optimize the CSS output, e.g., combine rules.
 *                          Default false.
 *     @type bool $prettify Whether to add new lines and indents to output.
 *                          Default to whether the `SCRIPT_DEBUG` constant is defined.
 * }
 */
function wp_enqueue_stored_styles( $options = array() ) {
	// Note: Styles printed at wp_footer for classic themes may still end up in the head due to wp_load_classic_theme_block_styles_on_demand().
	$is_block_theme   = wp_is_block_theme();
	$is_classic_theme = ! $is_block_theme;

	/*
	 * For block themes, this function prints stored styles in the header.
	 * For classic themes, in the footer.
	 */
	if (
		( $is_block_theme && doing_action( 'wp_footer' ) ) ||
		( $is_classic_theme && doing_action( 'wp_enqueue_scripts' ) )
	) {
		return;
	}

	$core_styles_keys         = array( 'block-supports' );
	$compiled_core_stylesheet = '';
	$style_tag_id             = 'core';
	// Adds comment if code is prettified to identify core styles sections in debugging.
	$should_prettify = isset( $options['prettify'] ) ? true === $options['prettify'] : defined( 'SCRIPT_DEBUG' ) && SCRIPT_DEBUG;
	foreach ( $core_styles_keys as $style_key ) {
		if ( $should_prettify ) {
			$compiled_core_stylesheet .= "/**\n * Core styles: $style_key\n */\n";
		}
		// Chains core store ids to signify what the styles contain.
		$style_tag_id             .= '-' . $style_key;
		$compiled_core_stylesheet .= wp_style_engine_get_stylesheet_from_context( $style_key, $options );
	}

	// Combines Core styles.
	if ( ! empty( $compiled_core_stylesheet ) ) {
		wp_register_style( $style_tag_id, false );
		wp_add_inline_style( $style_tag_id, $compiled_core_stylesheet );
		wp_enqueue_style( $style_tag_id );
	}

	// Prints out any other stores registered by themes or otherwise.
	$additional_stores = WP_Style_Engine_CSS_Rules_Store::get_stores();
	foreach ( array_keys( $additional_stores ) as $store_name ) {
		if ( in_array( $store_name, $core_styles_keys, true ) ) {
			continue;
		}
		$styles = wp_style_engine_get_stylesheet_from_context( $store_name, $options );
		if ( ! empty( $styles ) ) {
			$key = "wp-style-engine-$store_name";
			wp_register_style( $key, false );
			wp_add_inline_style( $key, $styles );
			wp_enqueue_style( $key );
		}
	}
}

/**
 * Enqueues a stylesheet for a specific block.
 *
 * If the theme has opted-in to load block styles on demand,
 * then the stylesheet will be enqueued on-render,
 * otherwise when the block inits.
 *
 * @since 5.9.0
 *
 * @param string $block_name The block-name, including namespace.
 * @param array  $args       {
 *     An array of arguments. See wp_register_style() for full information about each argument.
 *
 *     @type string           $handle The handle for the stylesheet.
 *     @type string|false     $src    The source URL of the stylesheet.
 *     @type string[]         $deps   Array of registered stylesheet handles this stylesheet depends on.
 *     @type string|bool|null $ver    Stylesheet version number.
 *     @type string           $media  The media for which this stylesheet has been defined.
 *     @type string|null      $path   Absolute path to the stylesheet, so that it can potentially be inlined.
 * }
 */
function wp_enqueue_block_style( $block_name, $args ) {
	$args = wp_parse_args(
		$args,
		array(
			'handle' => '',
			'src'    => '',
			'deps'   => array(),
			'ver'    => false,
			'media'  => 'all',
		)
	);

	/**
	 * Callback function to register and enqueue styles.
	 *
	 * @param string $content When the callback is used for the render_block filter,
	 *                        the content needs to be returned so the function parameter
	 *                        is to ensure the content exists.
	 * @return string Block content.
	 */
	$callback = static function ( $content ) use ( $args ) {
		// Register the stylesheet.
		if ( ! empty( $args['src'] ) ) {
			wp_register_style( $args['handle'], $args['src'], $args['deps'], $args['ver'], $args['media'] );
		}

		// Add `path` data if provided.
		if ( isset( $args['path'] ) ) {
			wp_style_add_data( $args['handle'], 'path', $args['path'] );

			// Get the RTL file path.
			$rtl_file_path = str_replace( '.css', '-rtl.css', $args['path'] );

			// Add RTL stylesheet.
			if ( file_exists( $rtl_file_path ) ) {
				wp_style_add_data( $args['handle'], 'rtl', 'replace' );

				if ( is_rtl() ) {
					wp_style_add_data( $args['handle'], 'path', $rtl_file_path );
				}
			}
		}

		// Enqueue the stylesheet.
		wp_enqueue_style( $args['handle'] );

		return $content;
	};

	$hook = did_action( 'wp_enqueue_scripts' ) ? 'wp_footer' : 'wp_enqueue_scripts';
	if ( wp_should_load_block_assets_on_demand() ) {
		/**
		 * Callback function to register and enqueue styles.
		 *
		 * @param string $content The block content.
		 * @param array  $block   The full block, including name and attributes.
		 * @return string Block content.
		 */
		$callback_separate = static function ( $content, $block ) use ( $block_name, $callback ) {
			if ( ! empty( $block['blockName'] ) && $block_name === $block['blockName'] ) {
				return $callback( $content );
			}
			return $content;
		};

		/*
		 * The filter's callback here is an anonymous function because
		 * using a named function in this case is not possible.
		 *
		 * The function cannot be unhooked, however, users are still able
		 * to dequeue the stylesheets registered/enqueued by the callback
		 * which is why in this case, using an anonymous function
		 * was deemed acceptable.
		 */
		add_filter( 'render_block', $callback_separate, 10, 2 );
		return;
	}

	/*
	 * The filter's callback here is an anonymous function because
	 * using a named function in this case is not possible.
	 *
	 * The function cannot be unhooked, however, users are still able
	 * to dequeue the stylesheets registered/enqueued by the callback
	 * which is why in this case, using an anonymous function
	 * was deemed acceptable.
	 */
	add_filter( $hook, $callback );

	// Enqueue assets in the editor.
	add_action( 'enqueue_block_assets', $callback );
}

/**
 * Loads classic theme styles on classic themes in the frontend.
 *
 * This is used for backwards compatibility for Button and File blocks specifically.
 *
 * @since 6.1.0
 * @since 6.2.0 Added File block styles.
 * @since 6.8.0 Moved stylesheet registration outside of this function.
 */
function wp_enqueue_classic_theme_styles() {
	if ( ! wp_theme_has_theme_json() ) {
		wp_enqueue_style( 'classic-theme-styles' );
	}
}

/**
 * Enqueues the assets required for the Command Palette.
 *
 * @since 6.9.0
 *
 * @global array  $menu
 * @global array  $submenu
 */
function wp_enqueue_command_palette_assets() {
	global $menu, $submenu;

	$command_palette_settings = array();

	if ( $menu ) {
		$menu_commands = array();
		foreach ( $menu as $menu_item ) {
			if ( empty( $menu_item[0] ) || ! empty( $menu_item[1] ) && ! current_user_can( $menu_item[1] ) ) {
				continue;
			}

			// Remove all HTML tags and their contents.
			$menu_label = $menu_item[0];
			while ( preg_match( '/<[^>]*>/', $menu_label ) ) {
				$menu_label = preg_replace( '/<[^>]*>.*?<\/[^>]*>|<[^>]*\/>|<[^>]*>/s', '', $menu_label );
			}
			$menu_label = trim( $menu_label );
			$menu_url   = '';
			$menu_slug  = $menu_item[2];

			if ( preg_match( '/\.php($|\?)/', $menu_slug ) || wp_http_validate_url( $menu_slug ) ) {
				$menu_url = $menu_slug;
			} elseif ( ! empty( menu_page_url( $menu_slug, false ) ) ) {
				$menu_url = menu_page_url( $menu_slug, false );
			}

			if ( $menu_url ) {
				$menu_commands[] = array(
					'label' => $menu_label,
					'url'   => $menu_url,
					'name'  => $menu_slug,
				);
			}

			if ( array_key_exists( $menu_slug, $submenu ) ) {
				foreach ( $submenu[ $menu_slug ] as $submenu_item ) {
					if ( empty( $submenu_item[0] ) || ! empty( $submenu_item[1] ) && ! current_user_can( $submenu_item[1] ) ) {
						continue;
					}

					// Remove all HTML tags and their contents.
					$submenu_label = $submenu_item[0];
					while ( preg_match( '/<[^>]*>/', $submenu_label ) ) {
						$submenu_label = preg_replace( '/<[^>]*>.*?<\/[^>]*>|<[^>]*\/>|<[^>]*>/s', '', $submenu_label );
					}
					$submenu_label = trim( $submenu_label );
					$submenu_url   = '';
					$submenu_slug  = $submenu_item[2];

					if ( preg_match( '/\.php($|\?)/', $submenu_slug ) || wp_http_validate_url( $submenu_slug ) ) {
						$submenu_url = $submenu_slug;
					} elseif ( ! empty( menu_page_url( $submenu_slug, false ) ) ) {
						$submenu_url = menu_page_url( $submenu_slug, false );
					}

					if ( $submenu_url ) {
						$menu_commands[] = array(
							'label' => sprintf(
								/* translators: 1: Menu label, 2: Submenu label. */
								__( '%1$s > %2$s' ),
								$menu_label,
								$submenu_label
							),
							'url'   => $submenu_url,
							'name'  => $menu_slug . '-' . $submenu_item[2],
						);
					}
				}
			}
		}
		$command_palette_settings['menu_commands'] = $menu_commands;
	}

	wp_enqueue_script( 'wp-commands' );
	wp_enqueue_style( 'wp-commands' );
	wp_enqueue_script( 'wp-core-commands' );

	wp_add_inline_script(
		'wp-core-commands',
		sprintf(
			'wp.coreCommands.initializeCommandPalette( %s );',
			wp_json_encode( $command_palette_settings, JSON_HEX_TAG | JSON_UNESCAPED_SLASHES )
		)
	);
}

/**
 * Removes leading and trailing _empty_ script tags.
 *
 * This is a helper meant to be used for literal script tag construction
 * within `wp_get_inline_script_tag()` or `wp_print_inline_script_tag()`.
 * It removes the literal values of "<script>" and "</script>" from
 * around an inline script after trimming whitespace. Typically this
 * is used in conjunction with output buffering, where `ob_get_clean()`
 * is passed as the `$contents` argument.
 *
 * Example:
 *
 *     // Strips exact literal empty SCRIPT tags.
 *     $js = '<script>sayHello();</script>;
 *     'sayHello();' === wp_remove_surrounding_empty_script_tags( $js );
 *
 *     // Otherwise if anything is different it warns in the JS console.
 *     $js = '<script type="text/javascript">console.log( "hi" );</script>';
 *     'console.error( ... )' === wp_remove_surrounding_empty_script_tags( $js );
 *
 * @since 6.4.0
 * @access private
 *
 * @see wp_print_inline_script_tag()
 * @see wp_get_inline_script_tag()
 *
 * @param string $contents Script body with manually created SCRIPT tag literals.
 * @return string Script body without surrounding script tag literals, or
 *                original contents if both exact literals aren't present.
 */
function wp_remove_surrounding_empty_script_tags( $contents ) {
        $contents = trim( $contents );
        $opener   = '<SCRIPT>';
        $closer   = '</SCRIPT>';

        if (
                strlen( $contents ) > strlen( $opener ) + strlen( $closer ) &&
                strtoupper( substr( $contents, 0, strlen( $opener ) ) ) === $opener &&
                strtoupper( substr( $contents, -strlen( $closer ) ) ) === $closer
        ) {
                return substr( $contents, strlen( $opener ), -strlen( $closer ) );
        } else {
                $error_message = __( 'Expected string to start with script tag (without attributes) and end with script tag, with optional whitespace.' );
                _doing_it_wrong( __FUNCTION__, $error_message, '6.4' );
                return sprintf(
                        'console.error(%s)',
                        wp_json_encode(
                                sprintf(
                                        /* translators: %s: wp_remove_surrounding_empty_script_tags() */
                                        __( 'Function %s used incorrectly in PHP.' ),
                                        'wp_remove_surrounding_empty_script_tags()'
                                ) . ' ' . $error_message
                        )
                );
        }
}

<<<<<<< HEAD
/**
 * Boots the performance asset optimization pipeline.
 */
function wp_performance_bootstrap_asset_pipeline() {
        if ( ! function_exists( 'wp_performance_get_asset_optimization_settings' ) ) {
                return;
        }

        if ( is_admin() && ! wp_doing_ajax() ) {
                return;
        }

        $settings = wp_performance_get_asset_optimization_settings();

        if ( empty( $settings['enable_pipeline'] ) ) {
                return;
        }

        if ( ! empty( $settings['async_js'] ) || ! empty( $settings['defer_js'] ) || ! empty( $settings['minify_js'] ) ) {
                add_filter( 'script_loader_tag', 'wp_performance_optimize_script_tag', 10, 3 );
        }

        if ( ! empty( $settings['combine_js'] ) ) {
                add_filter( 'print_scripts_array', 'wp_performance_combine_scripts', 99 );
        }

        if ( ! empty( $settings['combine_css'] ) ) {
                add_filter( 'print_styles_array', 'wp_performance_combine_styles', 99 );
        }

        if ( ! empty( $settings['minify_html'] ) ) {
                add_action( 'template_redirect', 'wp_performance_enable_html_minification', 1 );
        }
}
add_action( 'init', 'wp_performance_bootstrap_asset_pipeline', 20 );

/**
 * Adds async/defer attributes and minifies inline scripts.
 *
 * @param string $tag    Script tag.
 * @param string $handle Script handle.
 * @param string $src    Script source URL.
 *
 * @return string
 */
function wp_performance_optimize_script_tag( $tag, $handle, $src ) {
        if ( ! function_exists( 'wp_performance_get_asset_optimization_settings' ) ) {
                return $tag;
        }

        $settings = wp_performance_get_asset_optimization_settings();

        if ( empty( $settings['enable_pipeline'] ) ) {
                return $tag;
        }

        if ( false !== strpos( $tag, ' src=' ) ) {
                if ( ! empty( $settings['async_js'] ) && false === strpos( $tag, ' async' ) ) {
                        $tag = str_replace( '<script ', '<script async ', $tag );
                }

                if ( ! empty( $settings['defer_js'] ) && false === strpos( $tag, ' defer' ) ) {
                        $tag = str_replace( '<script ', '<script defer ', $tag );
                }
        } elseif ( ! empty( $settings['minify_js'] ) ) {
                $tag = preg_replace_callback(
                        '#(<script[^>]*>)(.*?)(</script>)#is',
                        static function ( $matches ) {
                                $minified = wp_performance_minify_js( $matches[2] );
                                return $matches[1] . $minified . $matches[3];
                        },
                        $tag
                );
        }

        return $tag;
}

/**
 * Combines multiple JavaScript files into a single optimized asset.
 *
 * @param array $handles Script handles scheduled for printing.
 *
 * @return array
 */
function wp_performance_combine_scripts( $handles ) {
        static $combined = false;

        if ( $combined || empty( $handles ) ) {
                return $handles;
        }

        if ( ! function_exists( 'wp_performance_get_asset_optimization_settings' ) ) {
                return $handles;
        }

        $settings = wp_performance_get_asset_optimization_settings();

        if ( empty( $settings['enable_pipeline'] ) || empty( $settings['combine_js'] ) ) {
                return $handles;
        }

        global $wp_scripts;

        if ( ! $wp_scripts instanceof WP_Scripts ) {
                return $handles;
        }

        $combine      = array();
        $dependencies = array();
        foreach ( $handles as $index => $handle ) {
                if ( empty( $wp_scripts->registered[ $handle ] ) ) {
                        continue;
                }

                $script = $wp_scripts->registered[ $handle ];

                if ( empty( $script->src ) || ! empty( $script->extra['conditional'] ) ) {
                        continue;
                }

                $path = wp_performance_asset_src_to_path( $wp_scripts->base_url, $script->src );

                if ( ! $path || ! file_exists( $path ) ) {
                        continue;
                }

                $combine[ $handle ] = $path;
                $dependencies       = array_merge( $dependencies, $script->deps );

                unset( $handles[ $index ] );
        }

        if ( empty( $combine ) ) {
                return array_values( $handles );
        }

        $combined_content = '';
        foreach ( $combine as $handle => $path ) {
                $contents = file_get_contents( $path );

                if ( false === $contents ) {
                        continue;
                }

                if ( ! empty( $settings['minify_js'] ) ) {
                        $contents = wp_performance_minify_js( $contents );
                }

                $combined_content .= "\n/* {$handle} */\n" . $contents;

                $after = $wp_scripts->get_data( $handle, 'after' );
                if ( $after ) {
                        $combined_content .= "\n" . implode( "\n", $after );
                }
        }

        if ( '' === trim( $combined_content ) ) {
                return array_values( $handles );
        }

        $hash     = md5( $combined_content );
        $filename = 'combined-' . $hash . '.js';
        $file     = wp_performance_write_cache_file( $filename, $combined_content );

        if ( ! $file ) {
                return array_values( $handles );
        }

        $url = wp_performance_get_cache_url();

        if ( ! $url ) {
                        return array_values( $handles );
        }

        $src   = trailingslashit( $url ) . $filename;
        $ver   = filemtime( $file );
        $deps  = array_diff( array_unique( array_filter( $dependencies ) ), array_keys( $combine ) );
        $group = 0;
        foreach ( array_keys( $combine ) as $handle ) {
                $group = max( $group, (int) $wp_scripts->get_data( $handle, 'group' ) );
        }

        $combined_handle = 'wp-performance-combined-js';
        $wp_scripts->add( $combined_handle, $src, $deps, $ver );
        if ( $group ) {
                $wp_scripts->add_data( $combined_handle, 'group', $group );
        }

        $handles   = array_values( $handles );
        $handles[] = $combined_handle;

        $combined = true;

        return $handles;
}

/**
 * Combines CSS handles into a single stylesheet.
 *
 * @param array $handles Style handles.
 *
 * @return array
 */
function wp_performance_combine_styles( $handles ) {
        static $combined = false;

        if ( $combined || empty( $handles ) ) {
                return $handles;
        }

        if ( ! function_exists( 'wp_performance_get_asset_optimization_settings' ) ) {
                return $handles;
        }

        $settings = wp_performance_get_asset_optimization_settings();

        if ( empty( $settings['enable_pipeline'] ) || empty( $settings['combine_css'] ) ) {
                return $handles;
        }

        global $wp_styles;

        if ( ! $wp_styles instanceof WP_Styles ) {
                return $handles;
        }

        $combine      = array();
        $dependencies = array();
        foreach ( $handles as $index => $handle ) {
                if ( empty( $wp_styles->registered[ $handle ] ) ) {
                        continue;
                }

                $style = $wp_styles->registered[ $handle ];

                if ( empty( $style->src ) || ! empty( $style->extra['conditional'] ) ) {
                        continue;
                }

                if ( ! empty( $style->args ) && 'all' !== $style->args ) {
                        continue;
                }

                $path = wp_performance_asset_src_to_path( $wp_styles->base_url, $style->src );

                if ( ! $path || ! file_exists( $path ) ) {
                        continue;
                }

                $combine[ $handle ] = $path;
                $dependencies       = array_merge( $dependencies, $style->deps );

                unset( $handles[ $index ] );
        }

        if ( empty( $combine ) ) {
                return array_values( $handles );
        }

        $combined_content = '';
        foreach ( $combine as $handle => $path ) {
                $contents = file_get_contents( $path );

                if ( false === $contents ) {
                        continue;
                }

                if ( ! empty( $settings['minify_css'] ) ) {
                        $contents = wp_performance_minify_css( $contents );
                }

                $combined_content .= "\n/* {$handle} */\n" . $contents;

                $after = $wp_styles->get_data( $handle, 'after' );
                if ( $after ) {
                        $combined_content .= "\n" . implode( "\n", $after );
                }
        }

        if ( '' === trim( $combined_content ) ) {
                return array_values( $handles );
        }

        $hash     = md5( $combined_content );
        $filename = 'combined-' . $hash . '.css';
        $file     = wp_performance_write_cache_file( $filename, $combined_content );

        if ( ! $file ) {
                return array_values( $handles );
        }

        $url = wp_performance_get_cache_url();

        if ( ! $url ) {
                return array_values( $handles );
        }

        $src             = trailingslashit( $url ) . $filename;
        $ver             = filemtime( $file );
        $deps            = array_diff( array_unique( array_filter( $dependencies ) ), array_keys( $combine ) );
        $combined_handle = 'wp-performance-combined-css';

        $wp_styles->add( $combined_handle, $src, $deps, $ver );
        $wp_styles->registered[ $combined_handle ]->args = 'all';

        $handles   = array_values( $handles );
        $handles[] = $combined_handle;

        $combined = true;

        return $handles;
}

/**
 * Converts an asset URL into an absolute path when pointing to this installation.
 *
 * @param string $base Base URL for the dependency object.
 * @param string $src  Relative or absolute source.
 *
 * @return string|false Absolute path when available.
 */
function wp_performance_asset_src_to_path( $base, $src ) {
        $src = trim( $src );

        if ( '' === $src ) {
                return false;
        }

        if ( 0 === strpos( $src, 'http://' ) || 0 === strpos( $src, 'https://' ) ) {
                $full = $src;
        } elseif ( 0 === strpos( $src, '//' ) ) {
                $full = wp_parse_url( home_url(), PHP_URL_SCHEME ) . ':' . $src;
        } else {
                $full = $base . $src;
        }

        $full = strtok( $full, '?' );

        $site_url = site_url();
        $content  = content_url();
        $includes = includes_url();

        if ( 0 === strpos( $full, $content ) ) {
                $relative = substr( $full, strlen( $content ) );
                $path     = WP_CONTENT_DIR . $relative;
        } elseif ( 0 === strpos( $full, $includes ) ) {
                $relative = substr( $full, strlen( $includes ) );
                $path     = ABSPATH . WPINC . '/' . ltrim( $relative, '/' );
        } elseif ( 0 === strpos( $full, $site_url ) ) {
                $relative = substr( $full, strlen( untrailingslashit( $site_url ) ) );
                $path     = ABSPATH . ltrim( $relative, '/' );
        } elseif ( 0 === strpos( $full, '/' ) ) {
                $path = ABSPATH . ltrim( $full, '/' );
        } else {
                return false;
        }

        $path = wp_normalize_path( $path );

        return $path;
}

/**
 * Enables HTML minification via output buffering.
 */
function wp_performance_enable_html_minification() {
        if ( ! function_exists( 'wp_performance_minify_html' ) ) {
                return;
        }

        if ( is_admin() || wp_doing_ajax() || is_feed() ) {
                return;
        }

        if ( did_action( 'wp_performance_html_minification_started' ) ) {
                return;
        }

        do_action( 'wp_performance_html_minification_started' );
        ob_start( 'wp_performance_minify_html' );
=======
	if (
		strlen( $contents ) > strlen( $opener ) + strlen( $closer ) &&
		strtoupper( substr( $contents, 0, strlen( $opener ) ) ) === $opener &&
		strtoupper( substr( $contents, -strlen( $closer ) ) ) === $closer
	) {
		return substr( $contents, strlen( $opener ), -strlen( $closer ) );
	} else {
		$error_message = __( 'Expected string to start with script tag (without attributes) and end with script tag, with optional whitespace.' );
		_doing_it_wrong( __FUNCTION__, $error_message, '6.4' );
		return sprintf(
			'console.error(%s)',
			wp_json_encode(
				sprintf(
					/* translators: %s: wp_remove_surrounding_empty_script_tags() */
					__( 'Function %s used incorrectly in PHP.' ),
					'wp_remove_surrounding_empty_script_tags()'
				) . ' ' . $error_message
			)
		);
	}
}

/**
 * Adds hooks to load block styles on demand in classic themes.
 *
 * @since 6.9.0
 */
function wp_load_classic_theme_block_styles_on_demand() {
	if ( wp_is_block_theme() ) {
		return;
	}

	/*
	 * Make sure that wp_should_output_buffer_template_for_enhancement() returns true even if there aren't any
	 * `wp_template_enhancement_output_buffer` filters added, but do so at priority zero so that applications which
	 * wish to stream responses can more easily turn this off.
	 */
	add_filter( 'wp_should_output_buffer_template_for_enhancement', '__return_true', 0 );

	if ( ! wp_should_output_buffer_template_for_enhancement() ) {
		return;
	}

	/*
	 * If the theme supports block styles, add filters to ensure they are loaded separately and on demand. Without this,
	 * if a theme does not want or support block styles, then enabling these filters can result in undesired separate
	 * block-specific styles being enqueued, though a theme may also be trying to nullify the wp-block-library
	 * stylesheet.
	 */
	if ( current_theme_supports( 'wp-block-styles' ) ) {
		/*
		 * Load separate block styles so that the large block-library stylesheet is not enqueued unconditionally,
		 * and so that block-specific styles will only be enqueued when they are used on the page.
		 */
		add_filter( 'should_load_separate_core_block_assets', '__return_true', 0 );

		// Also ensure that block assets are loaded on demand (although the default value is from should_load_separate_core_block_assets).
		add_filter( 'should_load_block_assets_on_demand', '__return_true', 0 );
	}

	// Add hooks which require the presence of the output buffer. Ideally the above two filters could be added here, but they run too early.
	add_action( 'wp_template_enhancement_output_buffer_started', 'wp_hoist_late_printed_styles' );
}

/**
 * Adds the hooks needed for CSS output to be delayed until after the content of the page has been established.
 *
 * @since 6.9.0
 *
 * @see wp_load_classic_theme_block_styles_on_demand()
 * @see _wp_footer_scripts()
 */
function wp_hoist_late_printed_styles() {
	// Skip the embed template on-demand styles aren't relevant, and there is no wp_head action.
	if ( is_embed() ) {
		return;
	}

	/*
	 * While normally late styles are printed, there is a filter to disable prevent this, so this makes sure they are
	 * printed. Note that this filter was intended to control whether to print the styles queued too late for the HTML
	 * head. This filter was introduced in <https://core.trac.wordpress.org/ticket/9346>. However, with the template
	 * enhancement output buffer, essentially no style can be enqueued too late, because an output buffer filter can
	 * always hoist it to the HEAD.
	 */
	add_filter( 'print_late_styles', '__return_true', PHP_INT_MAX );

	/*
	 * Print a placeholder comment where the late styles can be hoisted from the footer to be printed in the header
	 * by means of a filter below on the template enhancement output buffer.
	 */
	$placeholder = sprintf( '/*%s*/', uniqid( 'wp_late_styles_placeholder:' ) );

	wp_add_inline_style( 'wp-block-library', $placeholder );

	// Wrap print_late_styles() with a closure that captures the late-printed styles.
	$printed_late_styles = '';
	$capture_late_styles = static function () use ( &$printed_late_styles ) {
		ob_start();
		print_late_styles();
		$printed_late_styles = ob_get_clean();
	};

	/*
	 * If _wp_footer_scripts() was unhooked from the wp_print_footer_scripts action, or if wp_print_footer_scripts()
	 * was unhooked from running at the wp_footer action, then only add a callback to wp_footer which will capture the
	 * late-printed styles.
	 *
	 * Otherwise, in the normal case where _wp_footer_scripts() will run at the wp_print_footer_scripts action, then
	 * swap out _wp_footer_scripts() with an alternative which captures the printed styles (for hoisting to HEAD) before
	 * proceeding with printing the footer scripts.
	 */
	$wp_print_footer_scripts_priority = has_action( 'wp_print_footer_scripts', '_wp_footer_scripts' );
	if ( false === $wp_print_footer_scripts_priority || false === has_action( 'wp_footer', 'wp_print_footer_scripts' ) ) {
		// The normal priority for wp_print_footer_scripts() is to run at 20.
		add_action( 'wp_footer', $capture_late_styles, 20 );
	} else {
		remove_action( 'wp_print_footer_scripts', '_wp_footer_scripts', $wp_print_footer_scripts_priority );
		add_action(
			'wp_print_footer_scripts',
			static function () use ( $capture_late_styles ) {
				$capture_late_styles();
				print_footer_scripts();
			},
			$wp_print_footer_scripts_priority
		);
	}

	// Replace placeholder with the captured late styles.
	add_filter(
		'wp_template_enhancement_output_buffer',
		function ( $buffer ) use ( $placeholder, &$printed_late_styles ) {

			// Anonymous subclass of WP_HTML_Tag_Processor which exposes underlying bookmark spans.
			$processor = new class( $buffer ) extends WP_HTML_Tag_Processor {
				public function get_span(): WP_HTML_Span {
					$instance = $this; // phpcs:ignore PHPCompatibility.FunctionDeclarations.NewClosure.ThisFoundOutsideClass -- It is inside an anonymous class.
					$instance->set_bookmark( 'here' );
					return $instance->bookmarks['here'];
				}
			};

			// Loop over STYLE tags.
			while ( $processor->next_tag( array( 'tag_closers' => 'visit' ) ) ) {

				// We've encountered the inline style for the 'wp-block-library' stylesheet which probably has the placeholder comment.
				if (
					! $processor->is_tag_closer() &&
					'STYLE' === $processor->get_tag() &&
					'wp-block-library-inline-css' === $processor->get_attribute( 'id' )
				) {
					// If the inline style lacks the placeholder comment, then we have to continue until we get to </HEAD> to append the styles there.
					$css_text = $processor->get_modifiable_text();
					if ( ! str_contains( $css_text, $placeholder ) ) {
						continue;
					}

					// Remove the placeholder now that we've located the inline style.
					$processor->set_modifiable_text( str_replace( $placeholder, '', $css_text ) );
					$buffer = $processor->get_updated_html();

					// Insert the $printed_late_styles immediately after the closing inline STYLE tag. This preserves the CSS cascade.
					$span   = $processor->get_span();
					$buffer = implode(
						'',
						array(
							substr( $buffer, 0, $span->start + $span->length ),
							$printed_late_styles,
							substr( $buffer, $span->start + $span->length ),
						)
					);
					break;
				}

				// As a fallback, append the hoisted late styles to the end of the HEAD.
				if ( $processor->is_tag_closer() && 'HEAD' === $processor->get_tag() ) {
					$span   = $processor->get_span();
					$buffer = implode(
						'',
						array(
							substr( $buffer, 0, $span->start ),
							$printed_late_styles,
							substr( $buffer, $span->start ),
						)
					);
					break;
				}
			}

			return $buffer;
		}
	);
}

/**
 * Return the corresponding JavaScript `dataset` name for an attribute
 * if it represents a custom data attribute, or `null` if not.
 *
 * Custom data attributes appear in an element's `dataset` property in a
 * browser, but there's a specific way the names are translated from HTML
 * into JavaScript. This function indicates how the name would appear in
 * JavaScript if a browser would recognize it as a custom data attribute.
 *
 * Example:
 *
 *     // Dash-letter pairs turn into capital letters.
 *     'postId'       === wp_js_dataset_name( 'data-post-id' );
 *     'Before'       === wp_js_dataset_name( 'data--before' );
 *     '-One--Two---' === wp_js_dataset_name( 'data---one---two---' );
 *
 *     // Not every attribute name will be interpreted as a custom data attribute.
 *     null === wp_js_dataset_name( 'post-id' );
 *     null === wp_js_dataset_name( 'data' );
 *
 *     // Some very surprising names will; for example, a property whose name is the empty string.
 *     '' === wp_js_dataset_name( 'data-' );
 *     0  === strlen( wp_js_dataset_name( 'data-' ) );
 *
 * @since 6.9.0
 *
 * @see https://html.spec.whatwg.org/#concept-domstringmap-pairs
 * @see \wp_html_custom_data_attribute_name()
 *
 * @param string $html_attribute_name Raw attribute name as found in the source HTML.
 * @return string|null Transformed `dataset` name, if interpretable as a custom data attribute, else `null`.
 */
function wp_js_dataset_name( string $html_attribute_name ): ?string {
	if ( 0 !== substr_compare( $html_attribute_name, 'data-', 0, 5, true ) ) {
		return null;
	}

	$end = strlen( $html_attribute_name );

	/*
	 * If it contains characters which would end the attribute name parsing then
	 * something else is wrong and this contains more than just an attribute name.
	 */
	if ( ( $end - 5 ) !== strcspn( $html_attribute_name, "=/> \t\f\r\n", 5 ) ) {
		return null;
	}

	/**
	 * > For each name in list, for each U+002D HYPHEN-MINUS character (-)
	 * > in the name that is followed by an ASCII lower alpha, remove the
	 * > U+002D HYPHEN-MINUS character (-) and replace the character that
	 * > followed it by the same character converted to ASCII uppercase.
	 *
	 * @see https://html.spec.whatwg.org/#concept-domstringmap-pairs
	 */
	$custom_name = '';
	$at          = 5;
	$was_at      = $at;

	while ( $at < $end ) {
		$next_dash_at = strpos( $html_attribute_name, '-', $at );
		if ( false === $next_dash_at || $next_dash_at === $end - 1 ) {
			break;
		}

		// Transform `-a` to `A`, for example.
		$c = $html_attribute_name[ $next_dash_at + 1 ];
		if ( ( $c >= 'A' && $c <= 'Z' ) || ( $c >= 'a' && $c <= 'z' ) ) {
			$prefix       = substr( $html_attribute_name, $was_at, $next_dash_at - $was_at );
			$custom_name .= strtolower( $prefix );
			$custom_name .= strtoupper( $c );
			$at           = $next_dash_at + 2;
			$was_at       = $at;
			continue;
		}

		$at = $next_dash_at + 1;
	}

	// If nothing has been added it means there are no dash-letter pairs; return the name as-is.
	return '' === $custom_name
		? strtolower( substr( $html_attribute_name, 5 ) )
		: ( $custom_name . strtolower( substr( $html_attribute_name, $was_at ) ) );
}

/**
 * Returns a corresponding HTML attribute name for the given name,
 * if that name were found in a JS element’s `dataset` property.
 *
 * Example:
 *
 *     'data-post-id'        === wp_html_custom_data_attribute_name( 'postId' );
 *     'data--before'        === wp_html_custom_data_attribute_name( 'Before' );
 *     'data---one---two---' === wp_html_custom_data_attribute_name( '-One--Two---' );
 *
 *     // Not every attribute name will be interpreted as a custom data attribute.
 *     null === wp_html_custom_data_attribute_name( '/not-an-attribute/' );
 *     null === wp_html_custom_data_attribute_name( 'no spaces' );
 *
 *     // Some very surprising names will; for example, a property whose name is the empty string.
 *     'data-' === wp_html_custom_data_attribute_name( '' );
 *
 * @since 6.9.0
 *
 * @see https://html.spec.whatwg.org/#concept-domstringmap-pairs
 * @see \wp_js_dataset_name()
 *
 * @param string $js_dataset_name Name of JS `dataset` property to transform.
 * @return string|null Corresponding name of an HTML custom data attribute for the given dataset name,
 *                     if possible to represent in HTML, otherwise `null`.
 */
function wp_html_custom_data_attribute_name( string $js_dataset_name ): ?string {
	$end = strlen( $js_dataset_name );
	if ( 0 === $end ) {
		return 'data-';
	}

	/*
	 * If it contains characters which would end the attribute name parsing then
	 * something it’s not possible to represent this in HTML.
	 */
	if ( strcspn( $js_dataset_name, "=/> \t\f\r\n" ) !== $end ) {
		return null;
	}

	$html_name = 'data-';
	$at        = 0;
	$was_at    = $at;

	while ( $at < $end ) {
		$next_upper_after = strcspn( $js_dataset_name, 'ABCDEFGHIJKLMNOPQRSTUVWXYZ', $at );
		$next_upper_at    = $at + $next_upper_after;
		if ( $next_upper_at >= $end ) {
			break;
		}

		$prefix     = substr( $js_dataset_name, $was_at, $next_upper_at - $was_at );
		$html_name .= strtolower( $prefix );
		$html_name .= '-' . strtolower( $js_dataset_name[ $next_upper_at ] );
		$at         = $next_upper_at + 1;
		$was_at     = $at;
	}

	if ( $was_at < $end ) {
		$html_name .= strtolower( substr( $js_dataset_name, $was_at ) );
	}

	return $html_name;
>>>>>>> fabb94e5
}<|MERGE_RESOLUTION|>--- conflicted
+++ resolved
@@ -3594,7 +3594,6 @@
         }
 }
 
-<<<<<<< HEAD
 /**
  * Boots the performance asset optimization pipeline.
  */
@@ -3976,27 +3975,6 @@
 
         do_action( 'wp_performance_html_minification_started' );
         ob_start( 'wp_performance_minify_html' );
-=======
-	if (
-		strlen( $contents ) > strlen( $opener ) + strlen( $closer ) &&
-		strtoupper( substr( $contents, 0, strlen( $opener ) ) ) === $opener &&
-		strtoupper( substr( $contents, -strlen( $closer ) ) ) === $closer
-	) {
-		return substr( $contents, strlen( $opener ), -strlen( $closer ) );
-	} else {
-		$error_message = __( 'Expected string to start with script tag (without attributes) and end with script tag, with optional whitespace.' );
-		_doing_it_wrong( __FUNCTION__, $error_message, '6.4' );
-		return sprintf(
-			'console.error(%s)',
-			wp_json_encode(
-				sprintf(
-					/* translators: %s: wp_remove_surrounding_empty_script_tags() */
-					__( 'Function %s used incorrectly in PHP.' ),
-					'wp_remove_surrounding_empty_script_tags()'
-				) . ' ' . $error_message
-			)
-		);
-	}
 }
 
 /**
@@ -4319,5 +4297,4 @@
 	}
 
 	return $html_name;
->>>>>>> fabb94e5
 }