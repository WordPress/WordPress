<?php
/**
 * REST API functions.
 *
 * @package WordPress
 * @subpackage REST_API
 * @since 4.4.0
 */

/**
 * Bail early when the REST API bootstrap has already run to avoid redeclarations.
 */
if ( defined( 'REST_API_VERSION' ) ) {
        return;
}

/**
 * Version number for our API.
 *
 * @var string
 */
if ( ! defined( 'REST_API_VERSION' ) ) {
	define( 'REST_API_VERSION', '2.0' );
}

if ( ! function_exists( 'register_rest_route' ) ) :
	/**
	 * Registers a REST API route.
	 *
	 * Note: Do not use before the {@see 'rest_api_init'} hook.
	 *
	 * @since 4.4.0
	 * @since 5.1.0 Added a `_doing_it_wrong()` notice when not called on or after the `rest_api_init` hook.
	 * @since 5.5.0 Added a `_doing_it_wrong()` notice when the required `permission_callback` argument is not set.
	 *
	 * @param string $route_namespace The first URL segment after core prefix. Should be unique to your package/plugin.
	 * @param string $route           The base URL for route you are adding.
	 * @param array  $args            Optional. Either an array of options for the endpoint, or an array of arrays for
	 *                                multiple methods. Default empty array.
	 * @param bool   $override        Optional. If the route already exists, should we override it? True overrides,
	 *                                false merges (with newer overriding if duplicate keys exist). Default false.
	 * @return bool True on success, false on error.
	 */
	function register_rest_route( $route_namespace, $route, $args = array(), $override = false ) {
		if ( empty( $route_namespace ) ) {
		/*
		 * Non-namespaced routes are not allowed, with the exception of the main
		 * and namespace indexes. If you really need to register a
		 * non-namespaced route, call `WP_REST_Server::register_route` directly.
		 */
		_doing_it_wrong(
			__FUNCTION__,
			sprintf(
				/* translators: 1: string value of the namespace, 2: string value of the route. */
				__( 'Routes must be namespaced with plugin or theme name and version. Instead there seems to be an empty namespace \'%1$s\' for route \'%2$s\'.' ),
				'<code>' . $route_namespace . '</code>',
				'<code>' . $route . '</code>'
			),
			'4.4.0'
		);
		return false;
		} elseif ( empty( $route ) ) {
		_doing_it_wrong(
			__FUNCTION__,
			sprintf(
				/* translators: 1: string value of the namespace, 2: string value of the route. */
				__( 'Route must be specified. Instead within the namespace \'%1$s\', there seems to be an empty route \'%2$s\'.' ),
				'<code>' . $route_namespace . '</code>',
				'<code>' . $route . '</code>'
			),
			'4.4.0'
		);
		return false;
		}

		$clean_namespace = trim( $route_namespace, '/' );

		if ( $clean_namespace !== $route_namespace ) {
		_doing_it_wrong(
			__FUNCTION__,
			sprintf(
				/* translators: 1: string value of the namespace, 2: string value of the route. */
				__( 'Namespace must not start or end with a slash. Instead namespace \'%1$s\' for route \'%2$s\' seems to contain a slash.' ),
				'<code>' . $route_namespace . '</code>',
				'<code>' . $route . '</code>'
			),
			'5.4.2'
		);
		}

		if ( ! did_action( 'rest_api_init' ) ) {
		_doing_it_wrong(
			__FUNCTION__,
			sprintf(
				/* translators: 1: rest_api_init, 2: string value of the route, 3: string value of the namespace. */
				__( 'REST API routes must be registered on the %1$s action. Instead route \'%2$s\' with namespace \'%3$s\' was not registered on this action.' ),
				'<code>rest_api_init</code>',
				'<code>' . $route . '</code>',
				'<code>' . $route_namespace . '</code>'
			),
			'5.1.0'
		);
		}

		if ( isset( $args['args'] ) ) {
		$common_args = $args['args'];
		unset( $args['args'] );
		} else {
		$common_args = array();
		}

		if ( isset( $args['callback'] ) ) {
		// Upgrade a single set to multiple.
		$args = array( $args );
		}

		$defaults = array(
		'methods'  => 'GET',
		'callback' => null,
		'args'     => array(),
		);

		foreach ( $args as $key => &$arg_group ) {
		if ( ! is_numeric( $key ) ) {
			// Route option, skip here.
			continue;
		}

		$arg_group         = array_merge( $defaults, $arg_group );
		$arg_group['args'] = array_merge( $common_args, $arg_group['args'] );

		if ( ! isset( $arg_group['permission_callback'] ) ) {
			_doing_it_wrong(
				__FUNCTION__,
				sprintf(
					/* translators: 1: The REST API route being registered, 2: The argument name, 3: The suggested function name. */
					__( 'The REST API route definition for %1$s is missing the required %2$s argument. For REST API routes that are intended to be public, use %3$s as the permission callback.' ),
					'<code>' . $clean_namespace . '/' . trim( $route, '/' ) . '</code>',
					'<code>permission_callback</code>',
					'<code>__return_true</code>'
				),
				'5.5.0'
			);
		}

		foreach ( $arg_group['args'] as $arg ) {
			if ( ! is_array( $arg ) ) {
				_doing_it_wrong(
					__FUNCTION__,
					sprintf(
						/* translators: 1: $args, 2: The REST API route being registered. */
						__( 'REST API %1$s should be an array of arrays. Non-array value detected for %2$s.' ),
						'<code>$args</code>',
						'<code>' . $clean_namespace . '/' . trim( $route, '/' ) . '</code>'
					),
					'6.1.0'
				);
				break; // Leave the foreach loop once a non-array argument was found.
			}
		}
		}

		$full_route = '/' . $clean_namespace . '/' . trim( $route, '/' );
		rest_get_server()->register_route( $clean_namespace, $full_route, $args, $override );
		return true;
	}
endif;

/**
 * Registers a new field on an existing WordPress object type.
 *
 * @since 4.7.0
 *
 * @global array $wp_rest_additional_fields Holds registered fields, organized
 *                                          by object type.
 *
 * @param string|array $object_type Object(s) the field is being registered to,
 *                                  "post"|"term"|"comment" etc.
 * @param string       $attribute   The attribute name.
 * @param array        $args {
 *     Optional. An array of arguments used to handle the registered field.
 *
 *     @type callable|null $get_callback    Optional. The callback function used to retrieve the field value. Default is
 *                                          'null', the field will not be returned in the response. The function will
 *                                          be passed the prepared object data.
 *     @type callable|null $update_callback Optional. The callback function used to set and update the field value. Default
 *                                          is 'null', the value cannot be set or updated. The function will be passed
 *                                          the model object, like WP_Post.
 *     @type array|null $schema             Optional. The schema for this field.
 *                                          Default is 'null', no schema entry will be returned.
 * }
 */
if ( ! function_exists( 'register_rest_field' ) ) :
        function register_rest_field( $object_type, $attribute, $args = array() ) {
                global $wp_rest_additional_fields;

                $defaults = array(
                        'get_callback'    => null,
                        'update_callback' => null,
                        'schema'          => null,
                );

                $args = wp_parse_args( $args, $defaults );

                $object_types = (array) $object_type;

                foreach ( $object_types as $object_type ) {
                        $wp_rest_additional_fields[ $object_type ][ $attribute ] = $args;
                }
        }
endif;

/**
 * Registers rewrite rules for the REST API.
 *
 * @since 4.4.0
 *
 * @see rest_api_register_rewrites()
 * @global WP $wp Current WordPress environment instance.
 */
if ( ! function_exists( 'rest_api_init' ) ) :
	function rest_api_init() {
		rest_api_register_rewrites();

		global $wp;
		$wp->add_query_var( 'rest_route' );
	}
endif;

/**
 * Adds REST rewrite rules.
 *
 * @since 4.4.0
 *
 * @see add_rewrite_rule()
 * @global WP_Rewrite $wp_rewrite WordPress rewrite component.
 */
if ( ! function_exists( 'rest_api_register_rewrites' ) ) :
        function rest_api_register_rewrites() {
                global $wp_rewrite;

                add_rewrite_rule( '^' . rest_get_url_prefix() . '/?$', 'index.php?rest_route=/', 'top' );
                add_rewrite_rule( '^' . rest_get_url_prefix() . '/(.*)?', 'index.php?rest_route=/$matches[1]', 'top' );
                add_rewrite_rule( '^' . $wp_rewrite->index . '/' . rest_get_url_prefix() . '/?$', 'index.php?rest_route=/', 'top' );
                add_rewrite_rule( '^' . $wp_rewrite->index . '/' . rest_get_url_prefix() . '/(.*)?', 'index.php?rest_route=/$matches[1]', 'top' );
        }
endif;

/**
 * Registers the default REST API filters.
 *
 * Attached to the {@see 'rest_api_init'} action
 * to make testing and disabling these filters easier.
 *
 * @since 4.4.0
 */
function rest_api_default_filters() {
	if ( wp_is_serving_rest_request() ) {
		// Deprecated reporting.
		add_action( 'deprecated_function_run', 'rest_handle_deprecated_function', 10, 3 );
		add_filter( 'deprecated_function_trigger_error', '__return_false' );
		add_action( 'deprecated_argument_run', 'rest_handle_deprecated_argument', 10, 3 );
		add_filter( 'deprecated_argument_trigger_error', '__return_false' );
		add_action( 'doing_it_wrong_run', 'rest_handle_doing_it_wrong', 10, 3 );
		add_filter( 'doing_it_wrong_trigger_error', '__return_false' );
	}

	// Default serving.
	add_filter( 'rest_pre_serve_request', 'rest_send_cors_headers' );
	add_filter( 'rest_post_dispatch', 'rest_send_allow_header', 10, 3 );
	add_filter( 'rest_post_dispatch', 'rest_filter_response_fields', 10, 3 );

	add_filter( 'rest_pre_dispatch', 'rest_handle_options_request', 10, 3 );
	add_filter( 'rest_index', 'rest_add_application_passwords_to_index' );
}

/**
 * Registers default REST API routes.
 *
 * @since 4.7.0
 */
function create_initial_rest_routes() {
	foreach ( get_post_types( array( 'show_in_rest' => true ), 'objects' ) as $post_type ) {
		$controller = $post_type->get_rest_controller();

		if ( ! $controller ) {
			continue;
		}

		if ( ! $post_type->late_route_registration ) {
			$controller->register_routes();
		}

		$revisions_controller = $post_type->get_revisions_rest_controller();
		if ( $revisions_controller ) {
			$revisions_controller->register_routes();
		}

		$autosaves_controller = $post_type->get_autosave_rest_controller();
		if ( $autosaves_controller ) {
			$autosaves_controller->register_routes();
		}

		if ( $post_type->late_route_registration ) {
			$controller->register_routes();
		}
	}

	global $wp_post_types;

	// Register the old templates endpoints. The WP_REST_Templates_Controller
	// and sub-controllers used linked to the wp_template post type, but are no
	// longer. They still require a post type object when contructing the class.
	// To maintain backward and changes to these controller classes, we make use
	// that the wp_template post type has the right information it needs.
	$current_wp_template_rest_base           = $wp_post_types['wp_template']->rest_base;
	$wp_post_types['wp_template']->rest_base = 'templates';
	// Store the classes so they can be restored.
	$original_rest_controller_class           = $wp_post_types['wp_template']->rest_controller_class;
	$original_autosave_rest_controller_class  = $wp_post_types['wp_template']->autosave_rest_controller_class;
	$original_revisions_rest_controller_class = $wp_post_types['wp_template']->revisions_rest_controller_class;
	// Temporarily set the old classes.
	$wp_post_types['wp_template']->rest_controller_class           = 'WP_REST_Templates_Controller';
	$wp_post_types['wp_template']->autosave_rest_controller_class  = 'WP_REST_Template_Autosaves_Controller';
	$wp_post_types['wp_template']->revisions_rest_controller_class = 'WP_REST_Template_Revisions_Controller';
	// Initialize the controllers. The order is important: the autosave
	// controller needs both the templates and revisions controllers.
	$controller                                    = new WP_REST_Templates_Controller( 'wp_template' );
	$wp_post_types['wp_template']->rest_controller = $controller;
	$revisions_controller                          = new WP_REST_Template_Revisions_Controller( 'wp_template' );
	$wp_post_types['wp_template']->revisions_rest_controller = $revisions_controller;
	$autosaves_controller                                    = new WP_REST_Template_Autosaves_Controller( 'wp_template' );
	// Unset the controller cache, it will be re-initialized when
	// get_rest_controller is called.
	$wp_post_types['wp_template']->rest_controller           = null;
	$wp_post_types['wp_template']->revisions_rest_controller = null;
	// Restore the original classes.
	$wp_post_types['wp_template']->rest_controller_class           = $original_rest_controller_class;
	$wp_post_types['wp_template']->autosave_rest_controller_class  = $original_autosave_rest_controller_class;
	$wp_post_types['wp_template']->revisions_rest_controller_class = $original_revisions_rest_controller_class;
	// Restore the original base.
	$wp_post_types['wp_template']->rest_base = $current_wp_template_rest_base;

	// Register the old routes.
	$autosaves_controller->register_routes();
	$revisions_controller->register_routes();
	$controller->register_routes();

	register_rest_field(
		'wp_template',
		'theme',
		array(
			'get_callback' => function ( $post_arr ) {
				// add_additional_fields_to_object is also called for the old
				// templates controller, so we need to check if the id is an
				// integer to make sure it's the proper post type endpoint.
				if ( ! is_int( $post_arr['id'] ) ) {
					$template = get_block_template( $post_arr['id'], 'wp_template' );
					return $template ? $template->theme : null;
				}
				$terms = get_the_terms( $post_arr['id'], 'wp_theme' );
				if ( is_wp_error( $terms ) || empty( $terms ) ) {
					return null;
				}
				return $terms[0]->slug;
			},
		)
	);

	// Registered templates.
	$controller = new WP_REST_Registered_Templates_Controller();
	$controller->register_routes();

	// Post types.
	$controller = new WP_REST_Post_Types_Controller();
	$controller->register_routes();

	// Post statuses.
	$controller = new WP_REST_Post_Statuses_Controller();
	$controller->register_routes();

	// Taxonomies.
	$controller = new WP_REST_Taxonomies_Controller();
	$controller->register_routes();

	// Terms.
	foreach ( get_taxonomies( array( 'show_in_rest' => true ), 'object' ) as $taxonomy ) {
		$controller = $taxonomy->get_rest_controller();

		if ( ! $controller ) {
			continue;
		}

		$controller->register_routes();
	}

	// Users.
	$controller = new WP_REST_Users_Controller();
	$controller->register_routes();

	// Application Passwords
	$controller = new WP_REST_Application_Passwords_Controller();
	$controller->register_routes();

	// Comments.
	$controller = new WP_REST_Comments_Controller();
	$controller->register_routes();

	$search_handlers = array(
		new WP_REST_Post_Search_Handler(),
		new WP_REST_Term_Search_Handler(),
		new WP_REST_Post_Format_Search_Handler(),
	);

	/**
	 * Filters the search handlers to use in the REST search controller.
	 *
	 * @since 5.0.0
	 *
	 * @param array $search_handlers List of search handlers to use in the controller. Each search
	 *                               handler instance must extend the `WP_REST_Search_Handler` class.
	 *                               Default is only a handler for posts.
	 */
	$search_handlers = apply_filters( 'wp_rest_search_handlers', $search_handlers );

	$controller = new WP_REST_Search_Controller( $search_handlers );
	$controller->register_routes();

	// Block Renderer.
	$controller = new WP_REST_Block_Renderer_Controller();
	$controller->register_routes();

	// Block Types.
	$controller = new WP_REST_Block_Types_Controller();
	$controller->register_routes();

	// Settings.
	$controller = new WP_REST_Settings_Controller();
	$controller->register_routes();

	// Themes.
	$controller = new WP_REST_Themes_Controller();
	$controller->register_routes();

	// Plugins.
	$controller = new WP_REST_Plugins_Controller();
	$controller->register_routes();

	// Sidebars.
	$controller = new WP_REST_Sidebars_Controller();
	$controller->register_routes();

	// Widget Types.
	$controller = new WP_REST_Widget_Types_Controller();
	$controller->register_routes();

	// Widgets.
	$controller = new WP_REST_Widgets_Controller();
	$controller->register_routes();

	// Block Directory.
	$controller = new WP_REST_Block_Directory_Controller();
	$controller->register_routes();

	// Pattern Directory.
	$controller = new WP_REST_Pattern_Directory_Controller();
	$controller->register_routes();

	// Block Patterns.
	$controller = new WP_REST_Block_Patterns_Controller();
	$controller->register_routes();

	// Block Pattern Categories.
	$controller = new WP_REST_Block_Pattern_Categories_Controller();
	$controller->register_routes();

	// Site Health.
	$site_health = WP_Site_Health::get_instance();
	$controller  = new WP_REST_Site_Health_Controller( $site_health );
	$controller->register_routes();

	// URL Details.
	$controller = new WP_REST_URL_Details_Controller();
	$controller->register_routes();

	// Menu Locations.
	$controller = new WP_REST_Menu_Locations_Controller();
	$controller->register_routes();

        // Site Editor Export.
        $controller = new WP_REST_Edit_Site_Export_Controller();
        $controller->register_routes();

        // Navigation Fallback.
        $controller = new WP_REST_Navigation_Fallback_Controller();
        $controller->register_routes();

        // Media organization.
        $controller = new WP_REST_Media_Organization_Controller();
        $controller->register_routes();

        // Font Collections.
        $font_collections_controller = new WP_REST_Font_Collections_Controller();
        $font_collections_controller->register_routes();

<<<<<<< HEAD
        // Scheduled Updates.
        $controller = new WP_REST_Scheduled_Updates_Controller();
        $controller->register_routes();
=======
	// Font Collections.
	$font_collections_controller = new WP_REST_Font_Collections_Controller();
	$font_collections_controller->register_routes();

	// Abilities.
	$abilities_categories_controller = new WP_REST_Abilities_V1_Categories_Controller();
	$abilities_categories_controller->register_routes();
	$abilities_run_controller = new WP_REST_Abilities_V1_Run_Controller();
	$abilities_run_controller->register_routes();
	$abilities_list_controller = new WP_REST_Abilities_V1_List_Controller();
	$abilities_list_controller->register_routes();
>>>>>>> fabb94e5
}

/**
 * Loads the REST API.
 *
 * @since 4.4.0
 *
 * @global WP $wp Current WordPress environment instance.
 */
function rest_api_loaded() {
	if ( empty( $GLOBALS['wp']->query_vars['rest_route'] ) ) {
		return;
	}

	// Return an error message if query_var is not a string.
	if ( ! is_string( $GLOBALS['wp']->query_vars['rest_route'] ) ) {
		$rest_type_error = new WP_Error(
			'rest_path_invalid_type',
			__( 'The REST route parameter must be a string.' ),
			array( 'status' => 400 )
		);
		wp_die( $rest_type_error );
	}

	/**
	 * Whether this is a REST Request.
	 *
	 * @since 4.4.0
	 * @var bool
	 */
	define( 'REST_REQUEST', true );

	// Initialize the server.
	$server = rest_get_server();

	// Fire off the request.
	$route = untrailingslashit( $GLOBALS['wp']->query_vars['rest_route'] );
	if ( empty( $route ) ) {
		$route = '/';
	}
	$server->serve_request( $route );

	// We're done.
	die();
}

/**
 * Retrieves the URL prefix for any API resource.
 *
 * @since 4.4.0
 *
 * @return string Prefix.
 */
function rest_get_url_prefix() {
	/**
	 * Filters the REST URL prefix.
	 *
	 * @since 4.4.0
	 *
	 * @param string $prefix URL prefix. Default 'wp-json'.
	 */
	return apply_filters( 'rest_url_prefix', 'wp-json' );
}

/**
 * Retrieves the URL to a REST endpoint on a site.
 *
 * Note: The returned URL is NOT escaped.
 *
 * @since 4.4.0
 *
 * @todo Check if this is even necessary
 * @global WP_Rewrite $wp_rewrite WordPress rewrite component.
 *
 * @param int|null $blog_id Optional. Blog ID. Default of null returns URL for current blog.
 * @param string   $path    Optional. REST route. Default '/'.
 * @param string   $scheme  Optional. Sanitization scheme. Default 'rest'.
 * @return string Full URL to the endpoint.
 */
function get_rest_url( $blog_id = null, $path = '/', $scheme = 'rest' ) {
	if ( empty( $path ) ) {
		$path = '/';
	}

	$path = '/' . ltrim( $path, '/' );

	if ( is_multisite() && get_blog_option( $blog_id, 'permalink_structure' ) || get_option( 'permalink_structure' ) ) {
		global $wp_rewrite;

		if ( $wp_rewrite->using_index_permalinks() ) {
			$url = get_home_url( $blog_id, $wp_rewrite->index . '/' . rest_get_url_prefix(), $scheme );
		} else {
			$url = get_home_url( $blog_id, rest_get_url_prefix(), $scheme );
		}

		$url .= $path;
	} else {
		$url = trailingslashit( get_home_url( $blog_id, '', $scheme ) );
		/*
		 * nginx only allows HTTP/1.0 methods when redirecting from / to /index.php.
		 * To work around this, we manually add index.php to the URL, avoiding the redirect.
		 */
		if ( ! str_ends_with( $url, 'index.php' ) ) {
			$url .= 'index.php';
		}

		$url = add_query_arg( 'rest_route', $path, $url );
	}

	if ( is_ssl() && isset( $_SERVER['SERVER_NAME'] ) ) {
		// If the current host is the same as the REST URL host, force the REST URL scheme to HTTPS.
		if ( parse_url( get_home_url( $blog_id ), PHP_URL_HOST ) === $_SERVER['SERVER_NAME'] ) {
			$url = set_url_scheme( $url, 'https' );
		}
	}

	if ( is_admin() && force_ssl_admin() ) {
		/*
		 * In this situation the home URL may be http:, and `is_ssl()` may be false,
		 * but the admin is served over https: (one way or another), so REST API usage
		 * will be blocked by browsers unless it is also served over HTTPS.
		 */
		$url = set_url_scheme( $url, 'https' );
	}

	/**
	 * Filters the REST URL.
	 *
	 * Use this filter to adjust the url returned by the get_rest_url() function.
	 *
	 * @since 4.4.0
	 *
	 * @param string   $url     REST URL.
	 * @param string   $path    REST route.
	 * @param int|null $blog_id Blog ID.
	 * @param string   $scheme  Sanitization scheme.
	 */
	return apply_filters( 'rest_url', $url, $path, $blog_id, $scheme );
}

/**
 * Retrieves the URL to a REST endpoint.
 *
 * Note: The returned URL is NOT escaped.
 *
 * @since 4.4.0
 *
 * @param string $path   Optional. REST route. Default empty.
 * @param string $scheme Optional. Sanitization scheme. Default 'rest'.
 * @return string Full URL to the endpoint.
 */
function rest_url( $path = '', $scheme = 'rest' ) {
	return get_rest_url( null, $path, $scheme );
}

/**
 * Do a REST request.
 *
 * Used primarily to route internal requests through WP_REST_Server.
 *
 * @since 4.4.0
 *
 * @param WP_REST_Request|string $request Request.
 * @return WP_REST_Response REST response.
 */
function rest_do_request( $request ) {
	$request = rest_ensure_request( $request );
	return rest_get_server()->dispatch( $request );
}

/**
 * Retrieves the current REST server instance.
 *
 * Instantiates a new instance if none exists already.
 *
 * @since 4.5.0
 *
 * @global WP_REST_Server $wp_rest_server REST server instance.
 *
 * @return WP_REST_Server REST server instance.
 */
function rest_get_server() {
	/* @var WP_REST_Server $wp_rest_server */
	global $wp_rest_server;

	if ( empty( $wp_rest_server ) ) {
		/**
		 * Filters the REST Server Class.
		 *
		 * This filter allows you to adjust the server class used by the REST API, using a
		 * different class to handle requests.
		 *
		 * @since 4.4.0
		 *
		 * @param string $class_name The name of the server class. Default 'WP_REST_Server'.
		 */
		$wp_rest_server_class = apply_filters( 'wp_rest_server_class', 'WP_REST_Server' );
		$wp_rest_server       = new $wp_rest_server_class();

		/**
		 * Fires when preparing to serve a REST API request.
		 *
		 * Endpoint objects should be created and register their hooks on this action rather
		 * than another action to ensure they're only loaded when needed.
		 *
		 * @since 4.4.0
		 *
		 * @param WP_REST_Server $wp_rest_server Server object.
		 */
		do_action( 'rest_api_init', $wp_rest_server );
	}

	return $wp_rest_server;
}

/**
 * Ensures request arguments are a request object (for consistency).
 *
 * @since 4.4.0
 * @since 5.3.0 Accept string argument for the request path.
 *
 * @param array|string|WP_REST_Request $request Request to check.
 * @return WP_REST_Request REST request instance.
 */
function rest_ensure_request( $request ) {
	if ( $request instanceof WP_REST_Request ) {
		return $request;
	}

	if ( is_string( $request ) ) {
		return new WP_REST_Request( 'GET', $request );
	}

	return new WP_REST_Request( 'GET', '', $request );
}

/**
 * Ensures a REST response is a response object (for consistency).
 *
 * This implements WP_REST_Response, allowing usage of `set_status`/`header`/etc
 * without needing to double-check the object. Will also allow WP_Error to indicate error
 * responses, so users should immediately check for this value.
 *
 * @since 4.4.0
 *
 * @param WP_REST_Response|WP_Error|WP_HTTP_Response|mixed $response Response to check.
 * @return WP_REST_Response|WP_Error If response generated an error, WP_Error, if response
 *                                   is already an instance, WP_REST_Response, otherwise
 *                                   returns a new WP_REST_Response instance.
 */
function rest_ensure_response( $response ) {
	if ( is_wp_error( $response ) ) {
		return $response;
	}

	if ( $response instanceof WP_REST_Response ) {
		return $response;
	}

	/*
	 * While WP_HTTP_Response is the base class of WP_REST_Response, it doesn't provide
	 * all the required methods used in WP_REST_Server::dispatch().
	 */
	if ( $response instanceof WP_HTTP_Response ) {
		return new WP_REST_Response(
			$response->get_data(),
			$response->get_status(),
			$response->get_headers()
		);
	}

	return new WP_REST_Response( $response );
}

/**
 * Handles _deprecated_function() errors.
 *
 * @since 4.4.0
 *
 * @param string $function_name The function that was called.
 * @param string $replacement   The function that should have been called.
 * @param string $version       Version.
 */
function rest_handle_deprecated_function( $function_name, $replacement, $version ) {
	if ( ! WP_DEBUG || headers_sent() ) {
		return;
	}
	if ( ! empty( $replacement ) ) {
		/* translators: 1: Function name, 2: WordPress version number, 3: New function name. */
		$string = sprintf( __( '%1$s (since %2$s; use %3$s instead)' ), $function_name, $version, $replacement );
	} else {
		/* translators: 1: Function name, 2: WordPress version number. */
		$string = sprintf( __( '%1$s (since %2$s; no alternative available)' ), $function_name, $version );
	}

	header( sprintf( 'X-WP-DeprecatedFunction: %s', $string ) );
}

/**
 * Handles _deprecated_argument() errors.
 *
 * @since 4.4.0
 *
 * @param string $function_name The function that was called.
 * @param string $message       A message regarding the change.
 * @param string $version       Version.
 */
function rest_handle_deprecated_argument( $function_name, $message, $version ) {
	if ( ! WP_DEBUG || headers_sent() ) {
		return;
	}
	if ( $message ) {
		/* translators: 1: Function name, 2: WordPress version number, 3: Error message. */
		$string = sprintf( __( '%1$s (since %2$s; %3$s)' ), $function_name, $version, $message );
	} else {
		/* translators: 1: Function name, 2: WordPress version number. */
		$string = sprintf( __( '%1$s (since %2$s; no alternative available)' ), $function_name, $version );
	}

	header( sprintf( 'X-WP-DeprecatedParam: %s', $string ) );
}

/**
 * Handles _doing_it_wrong errors.
 *
 * @since 5.5.0
 *
 * @param string      $function_name The function that was called.
 * @param string      $message       A message explaining what has been done incorrectly.
 * @param string|null $version       The version of WordPress where the message was added.
 */
function rest_handle_doing_it_wrong( $function_name, $message, $version ) {
	if ( ! WP_DEBUG || headers_sent() ) {
		return;
	}

	if ( $version ) {
		/* translators: Developer debugging message. 1: PHP function name, 2: WordPress version number, 3: Explanatory message. */
		$string = __( '%1$s (since %2$s; %3$s)' );
		$string = sprintf( $string, $function_name, $version, $message );
	} else {
		/* translators: Developer debugging message. 1: PHP function name, 2: Explanatory message. */
		$string = __( '%1$s (%2$s)' );
		$string = sprintf( $string, $function_name, $message );
	}

	header( sprintf( 'X-WP-DoingItWrong: %s', $string ) );
}

/**
 * Sends Cross-Origin Resource Sharing headers with API requests.
 *
 * @since 4.4.0
 *
 * @param mixed $value Response data.
 * @return mixed Response data.
 */
function rest_send_cors_headers( $value ) {
	$origin = get_http_origin();

	if ( $origin ) {
		// Requests from file:// and data: URLs send "Origin: null".
		if ( 'null' !== $origin ) {
			$origin = sanitize_url( $origin );
		}
		header( 'Access-Control-Allow-Origin: ' . $origin );
		header( 'Access-Control-Allow-Methods: OPTIONS, GET, POST, PUT, PATCH, DELETE' );
		header( 'Access-Control-Allow-Credentials: true' );
		header( 'Vary: Origin', false );
	} elseif ( ! headers_sent() && 'GET' === $_SERVER['REQUEST_METHOD'] && ! is_user_logged_in() ) {
		header( 'Vary: Origin', false );
	}

	return $value;
}

/**
 * Handles OPTIONS requests for the server.
 *
 * This is handled outside of the server code, as it doesn't obey normal route
 * mapping.
 *
 * @since 4.4.0
 *
 * @param mixed           $response Current response, either response or `null` to indicate pass-through.
 * @param WP_REST_Server  $handler  ResponseHandler instance (usually WP_REST_Server).
 * @param WP_REST_Request $request  The request that was used to make current response.
 * @return WP_REST_Response Modified response, either response or `null` to indicate pass-through.
 */
function rest_handle_options_request( $response, $handler, $request ) {
	if ( ! empty( $response ) || $request->get_method() !== 'OPTIONS' ) {
		return $response;
	}

	$response = new WP_REST_Response();
	$data     = array();

	foreach ( $handler->get_routes() as $route => $endpoints ) {
		$match = preg_match( '@^' . $route . '$@i', $request->get_route(), $matches );

		if ( ! $match ) {
			continue;
		}

		$args = array();
		foreach ( $matches as $param => $value ) {
			if ( ! is_int( $param ) ) {
				$args[ $param ] = $value;
			}
		}

		foreach ( $endpoints as $endpoint ) {
			$request->set_url_params( $args );
			$request->set_attributes( $endpoint );
		}

		$data = $handler->get_data_for_route( $route, $endpoints, 'help' );
		$response->set_matched_route( $route );
		break;
	}

	$response->set_data( $data );
	return $response;
}

/**
 * Sends the "Allow" header to state all methods that can be sent to the current route.
 *
 * @since 4.4.0
 *
 * @param WP_REST_Response $response Current response being served.
 * @param WP_REST_Server   $server   ResponseHandler instance (usually WP_REST_Server).
 * @param WP_REST_Request  $request  The request that was used to make current response.
 * @return WP_REST_Response Response to be served, with "Allow" header if route has allowed methods.
 */
function rest_send_allow_header( $response, $server, $request ) {
	$matched_route = $response->get_matched_route();

	if ( ! $matched_route ) {
		return $response;
	}

	$routes = $server->get_routes();

	$allowed_methods = array();

	// Get the allowed methods across the routes.
	foreach ( $routes[ $matched_route ] as $_handler ) {
		foreach ( $_handler['methods'] as $handler_method => $value ) {

			if ( ! empty( $_handler['permission_callback'] ) ) {

				$permission = call_user_func( $_handler['permission_callback'], $request );

				$allowed_methods[ $handler_method ] = true === $permission;
			} else {
				$allowed_methods[ $handler_method ] = true;
			}
		}
	}

	// Strip out all the methods that are not allowed (false values).
	$allowed_methods = array_filter( $allowed_methods );

	if ( $allowed_methods ) {
		$response->header( 'Allow', implode( ', ', array_map( 'strtoupper', array_keys( $allowed_methods ) ) ) );
	}

	return $response;
}

/**
 * Recursively computes the intersection of arrays using keys for comparison.
 *
 * @since 5.3.0
 *
 * @param array $array1 The array with master keys to check.
 * @param array $array2 An array to compare keys against.
 * @return array An associative array containing all the entries of array1 which have keys
 *               that are present in all arguments.
 */
function _rest_array_intersect_key_recursive( $array1, $array2 ) {
	$array1 = array_intersect_key( $array1, $array2 );
	foreach ( $array1 as $key => $value ) {
		if ( is_array( $value ) && is_array( $array2[ $key ] ) ) {
			$array1[ $key ] = _rest_array_intersect_key_recursive( $value, $array2[ $key ] );
		}
	}
	return $array1;
}

/**
 * Filters the REST API response to include only an allow-listed set of response object fields.
 *
 * @since 4.8.0
 *
 * @param WP_REST_Response $response Current response being served.
 * @param WP_REST_Server   $server   ResponseHandler instance (usually WP_REST_Server).
 * @param WP_REST_Request  $request  The request that was used to make current response.
 * @return WP_REST_Response Response to be served, trimmed down to contain a subset of fields.
 */
function rest_filter_response_fields( $response, $server, $request ) {
	if ( ! isset( $request['_fields'] ) || $response->is_error() ) {
		return $response;
	}

	$data = $response->get_data();

	$fields = wp_parse_list( $request['_fields'] );

	if ( 0 === count( $fields ) ) {
		return $response;
	}

	// Trim off outside whitespace from the comma delimited list.
	$fields = array_map( 'trim', $fields );

	// Create nested array of accepted field hierarchy.
	$fields_as_keyed = array();
	foreach ( $fields as $field ) {
		$parts = explode( '.', $field );
		$ref   = &$fields_as_keyed;
		while ( count( $parts ) > 1 ) {
			$next = array_shift( $parts );
			if ( isset( $ref[ $next ] ) && true === $ref[ $next ] ) {
				// Skip any sub-properties if their parent prop is already marked for inclusion.
				break 2;
			}
			$ref[ $next ] = isset( $ref[ $next ] ) ? $ref[ $next ] : array();
			$ref          = &$ref[ $next ];
		}
		$last         = array_shift( $parts );
		$ref[ $last ] = true;
	}

	if ( wp_is_numeric_array( $data ) ) {
		$new_data = array();
		foreach ( $data as $item ) {
			$new_data[] = _rest_array_intersect_key_recursive( $item, $fields_as_keyed );
		}
	} else {
		$new_data = _rest_array_intersect_key_recursive( $data, $fields_as_keyed );
	}

	$response->set_data( $new_data );

	return $response;
}

/**
 * Given an array of fields to include in a response, some of which may be
 * `nested.fields`, determine whether the provided field should be included
 * in the response body.
 *
 * If a parent field is passed in, the presence of any nested field within
 * that parent will cause the method to return `true`. For example "title"
 * will return true if any of `title`, `title.raw` or `title.rendered` is
 * provided.
 *
 * @since 5.3.0
 *
 * @param string $field  A field to test for inclusion in the response body.
 * @param array  $fields An array of string fields supported by the endpoint.
 * @return bool Whether to include the field or not.
 */
function rest_is_field_included( $field, $fields ) {
	if ( in_array( $field, $fields, true ) ) {
		return true;
	}

	foreach ( $fields as $accepted_field ) {
		/*
		 * Check to see if $field is the parent of any item in $fields.
		 * A field "parent" should be accepted if "parent.child" is accepted.
		 */
		if ( str_starts_with( $accepted_field, "$field." ) ) {
			return true;
		}
		/*
		 * Conversely, if "parent" is accepted, all "parent.child" fields
		 * should also be accepted.
		 */
		if ( str_starts_with( $field, "$accepted_field." ) ) {
			return true;
		}
	}

	return false;
}

/**
 * Adds the REST API URL to the WP RSD endpoint.
 *
 * @since 4.4.0
 *
 * @see get_rest_url()
 */
function rest_output_rsd() {
	$api_root = get_rest_url();

	if ( empty( $api_root ) ) {
		return;
	}
	?>
	<api name="WP-API" blogID="1" preferred="false" apiLink="<?php echo esc_url( $api_root ); ?>" />
	<?php
}

/**
 * Outputs the REST API link tag into page header.
 *
 * @since 4.4.0
 *
 * @see get_rest_url()
 */
function rest_output_link_wp_head() {
	$api_root = get_rest_url();

	if ( empty( $api_root ) ) {
		return;
	}

	printf( '<link rel="https://api.w.org/" href="%s" />', esc_url( $api_root ) );

	$resource = rest_get_queried_resource_route();

	if ( $resource ) {
		printf(
			'<link rel="alternate" title="%1$s" type="application/json" href="%2$s" />',
			_x( 'JSON', 'REST API resource link name' ),
			esc_url( rest_url( $resource ) )
		);
	}
}

/**
 * Sends a Link header for the REST API.
 *
 * @since 4.4.0
 */
function rest_output_link_header() {
	if ( headers_sent() ) {
		return;
	}

	$api_root = get_rest_url();

	if ( empty( $api_root ) ) {
		return;
	}

	header( sprintf( 'Link: <%s>; rel="https://api.w.org/"', sanitize_url( $api_root ) ), false );

	$resource = rest_get_queried_resource_route();

	if ( $resource ) {
		header(
			sprintf(
				'Link: <%1$s>; rel="alternate"; title="%2$s"; type="application/json"',
				sanitize_url( rest_url( $resource ) ),
				_x( 'JSON', 'REST API resource link name' )
			),
			false
		);
	}
}

/**
 * Checks for errors when using cookie-based authentication.
 *
 * WordPress' built-in cookie authentication is always active
 * for logged in users. However, the API has to check nonces
 * for each request to ensure users are not vulnerable to CSRF.
 *
 * @since 4.4.0
 *
 * @global mixed          $wp_rest_auth_cookie
 *
 * @param WP_Error|mixed $result Error from another authentication handler,
 *                               null if we should handle it, or another value if not.
 * @return WP_Error|mixed|bool WP_Error if the cookie is invalid, the $result, otherwise true.
 */
function rest_cookie_check_errors( $result ) {
	if ( ! empty( $result ) ) {
		return $result;
	}

	global $wp_rest_auth_cookie;

	/*
	 * Is cookie authentication being used? (If we get an auth
	 * error, but we're still logged in, another authentication
	 * must have been used).
	 */
	if ( true !== $wp_rest_auth_cookie && is_user_logged_in() ) {
		return $result;
	}

	// Determine if there is a nonce.
	$nonce = null;

	if ( isset( $_REQUEST['_wpnonce'] ) ) {
		$nonce = $_REQUEST['_wpnonce'];
	} elseif ( isset( $_SERVER['HTTP_X_WP_NONCE'] ) ) {
		$nonce = $_SERVER['HTTP_X_WP_NONCE'];
	}

	if ( null === $nonce ) {
		// No nonce at all, so act as if it's an unauthenticated request.
		wp_set_current_user( 0 );
		return true;
	}

	// Check the nonce.
	$result = wp_verify_nonce( $nonce, 'wp_rest' );

	if ( ! $result ) {
		add_filter( 'rest_send_nocache_headers', '__return_true', 20 );
		return new WP_Error( 'rest_cookie_invalid_nonce', __( 'Cookie check failed' ), array( 'status' => 403 ) );
	}

	// Send a refreshed nonce in header.
	rest_get_server()->send_header( 'X-WP-Nonce', wp_create_nonce( 'wp_rest' ) );

	return true;
}

/**
 * Collects cookie authentication status.
 *
 * Collects errors from wp_validate_auth_cookie for use by rest_cookie_check_errors.
 *
 * @since 4.4.0
 *
 * @see current_action()
 * @global mixed $wp_rest_auth_cookie
 */
function rest_cookie_collect_status() {
	global $wp_rest_auth_cookie;

	$status_type = current_action();

	if ( 'auth_cookie_valid' !== $status_type ) {
		$wp_rest_auth_cookie = substr( $status_type, 12 );
		return;
	}

	$wp_rest_auth_cookie = true;
}

/**
 * Collects the status of authenticating with an application password.
 *
 * @since 5.6.0
 * @since 5.7.0 Added the `$app_password` parameter.
 *
 * @global WP_User|WP_Error|null $wp_rest_application_password_status
 * @global string|null $wp_rest_application_password_uuid
 *
 * @param WP_Error $user_or_error The authenticated user or error instance.
 * @param array    $app_password  The Application Password used to authenticate.
 */
function rest_application_password_collect_status( $user_or_error, $app_password = array() ) {
	global $wp_rest_application_password_status, $wp_rest_application_password_uuid;

	$wp_rest_application_password_status = $user_or_error;

	if ( empty( $app_password['uuid'] ) ) {
		$wp_rest_application_password_uuid = null;
	} else {
		$wp_rest_application_password_uuid = $app_password['uuid'];
	}
}

/**
 * Gets the Application Password used for authenticating the request.
 *
 * @since 5.7.0
 *
 * @global string|null $wp_rest_application_password_uuid
 *
 * @return string|null The Application Password UUID, or null if Application Passwords was not used.
 */
function rest_get_authenticated_app_password() {
	global $wp_rest_application_password_uuid;

	return $wp_rest_application_password_uuid;
}

/**
 * Checks for errors when using application password-based authentication.
 *
 * @since 5.6.0
 *
 * @global WP_User|WP_Error|null $wp_rest_application_password_status
 *
 * @param WP_Error|null|true $result Error from another authentication handler,
 *                                   null if we should handle it, or another value if not.
 * @return WP_Error|null|true WP_Error if the application password is invalid, the $result, otherwise true.
 */
function rest_application_password_check_errors( $result ) {
	global $wp_rest_application_password_status;

	if ( ! empty( $result ) ) {
		return $result;
	}

	if ( is_wp_error( $wp_rest_application_password_status ) ) {
		$data = $wp_rest_application_password_status->get_error_data();

		if ( ! isset( $data['status'] ) ) {
			$data['status'] = 401;
		}

		$wp_rest_application_password_status->add_data( $data );

		return $wp_rest_application_password_status;
	}

	if ( $wp_rest_application_password_status instanceof WP_User ) {
		return true;
	}

	return $result;
}

/**
 * Adds Application Passwords info to the REST API index.
 *
 * @since 5.6.0
 *
 * @param WP_REST_Response $response The index response object.
 * @return WP_REST_Response
 */
function rest_add_application_passwords_to_index( $response ) {
	if ( ! wp_is_application_passwords_available() ) {
		return $response;
	}

	$response->data['authentication']['application-passwords'] = array(
		'endpoints' => array(
			'authorization' => admin_url( 'authorize-application.php' ),
		),
	);

	return $response;
}

/**
 * Retrieves the avatar URLs in various sizes.
 *
 * @since 4.7.0
 *
 * @see get_avatar_url()
 *
 * @param mixed $id_or_email The avatar to retrieve a URL for. Accepts a user ID, Gravatar MD5 hash,
 *                           user email, WP_User object, WP_Post object, or WP_Comment object.
 * @return (string|false)[] Avatar URLs keyed by size. Each value can be a URL string or boolean false.
 */
function rest_get_avatar_urls( $id_or_email ) {
	$avatar_sizes = rest_get_avatar_sizes();

	$urls = array();
	foreach ( $avatar_sizes as $size ) {
		$urls[ $size ] = get_avatar_url( $id_or_email, array( 'size' => $size ) );
	}

	return $urls;
}

/**
 * Retrieves the pixel sizes for avatars.
 *
 * @since 4.7.0
 *
 * @return int[] List of pixel sizes for avatars. Default `[ 24, 48, 96 ]`.
 */
function rest_get_avatar_sizes() {
	/**
	 * Filters the REST avatar sizes.
	 *
	 * Use this filter to adjust the array of sizes returned by the
	 * `rest_get_avatar_sizes` function.
	 *
	 * @since 4.4.0
	 *
	 * @param int[] $sizes An array of int values that are the pixel sizes for avatars.
	 *                     Default `[ 24, 48, 96 ]`.
	 */
	return apply_filters( 'rest_avatar_sizes', array( 24, 48, 96 ) );
}

/**
 * Parses an RFC3339 time into a Unix timestamp.
 *
 * Explicitly check for `false` to detect failure, as zero is a valid return
 * value on success.
 *
 * @since 4.4.0
 *
 * @param string $date      RFC3339 timestamp.
 * @param bool   $force_utc Optional. Whether to force UTC timezone instead of using
 *                          the timestamp's timezone. Default false.
 * @return int|false Unix timestamp on success, false on failure.
 */
function rest_parse_date( $date, $force_utc = false ) {
	if ( $force_utc ) {
		$date = preg_replace( '/[+-]\d+:?\d+$/', '+00:00', $date );
	}

	$regex = '#^\d{4}-\d{2}-\d{2}[Tt ]\d{2}:\d{2}:\d{2}(?:\.\d+)?(?:Z|[+-]\d{2}(?::\d{2})?)?$#';

	if ( ! preg_match( $regex, $date, $matches ) ) {
		return false;
	}

	return strtotime( $date );
}

/**
 * Parses a 3 or 6 digit hex color (with #).
 *
 * @since 5.4.0
 *
 * @param string $color 3 or 6 digit hex color (with #).
 * @return string|false Color value on success, false on failure.
 */
function rest_parse_hex_color( $color ) {
	$regex = '|^#([A-Fa-f0-9]{3}){1,2}$|';
	if ( ! preg_match( $regex, $color, $matches ) ) {
		return false;
	}

	return $color;
}

/**
 * Parses a date into both its local and UTC equivalent, in MySQL datetime format.
 *
 * @since 4.4.0
 *
 * @see rest_parse_date()
 *
 * @param string $date   RFC3339 timestamp.
 * @param bool   $is_utc Whether the provided date should be interpreted as UTC. Default false.
 * @return array|null {
 *     Local and UTC datetime strings, in MySQL datetime format (Y-m-d H:i:s),
 *     null on failure.
 *
 *     @type string $0 Local datetime string.
 *     @type string $1 UTC datetime string.
 * }
 */
function rest_get_date_with_gmt( $date, $is_utc = false ) {
	/*
	 * Whether or not the original date actually has a timezone string
	 * changes the way we need to do timezone conversion.
	 * Store this info before parsing the date, and use it later.
	 */
	$has_timezone = preg_match( '#(Z|[+-]\d{2}(:\d{2})?)$#', $date );

	$date = rest_parse_date( $date );

	if ( false === $date ) {
		return null;
	}

	/*
	 * At this point $date could either be a local date (if we were passed
	 * a *local* date without a timezone offset) or a UTC date (otherwise).
	 * Timezone conversion needs to be handled differently between these two cases.
	 */
	if ( ! $is_utc && ! $has_timezone ) {
		$local = gmdate( 'Y-m-d H:i:s', $date );
		$utc   = get_gmt_from_date( $local );
	} else {
		$utc   = gmdate( 'Y-m-d H:i:s', $date );
		$local = get_date_from_gmt( $utc );
	}

	return array( $local, $utc );
}

/**
 * Returns a contextual HTTP error code for authorization failure.
 *
 * @since 4.7.0
 *
 * @return int 401 if the user is not logged in, 403 if the user is logged in.
 */
function rest_authorization_required_code() {
	return is_user_logged_in() ? 403 : 401;
}

/**
 * Validate a request argument based on details registered to the route.
 *
 * @since 4.7.0
 *
 * @param mixed           $value
 * @param WP_REST_Request $request
 * @param string          $param
 * @return true|WP_Error
 */
function rest_validate_request_arg( $value, $request, $param ) {
	$attributes = $request->get_attributes();
	if ( ! isset( $attributes['args'][ $param ] ) || ! is_array( $attributes['args'][ $param ] ) ) {
		return true;
	}
	$args = $attributes['args'][ $param ];

	return rest_validate_value_from_schema( $value, $args, $param );
}

/**
 * Sanitize a request argument based on details registered to the route.
 *
 * @since 4.7.0
 *
 * @param mixed           $value
 * @param WP_REST_Request $request
 * @param string          $param
 * @return mixed
 */
function rest_sanitize_request_arg( $value, $request, $param ) {
	$attributes = $request->get_attributes();
	if ( ! isset( $attributes['args'][ $param ] ) || ! is_array( $attributes['args'][ $param ] ) ) {
		return $value;
	}
	$args = $attributes['args'][ $param ];

	return rest_sanitize_value_from_schema( $value, $args, $param );
}

/**
 * Parse a request argument based on details registered to the route.
 *
 * Runs a validation check and sanitizes the value, primarily to be used via
 * the `sanitize_callback` arguments in the endpoint args registration.
 *
 * @since 4.7.0
 *
 * @param mixed           $value
 * @param WP_REST_Request $request
 * @param string          $param
 * @return mixed
 */
function rest_parse_request_arg( $value, $request, $param ) {
	$is_valid = rest_validate_request_arg( $value, $request, $param );

	if ( is_wp_error( $is_valid ) ) {
		return $is_valid;
	}

	$value = rest_sanitize_request_arg( $value, $request, $param );

	return $value;
}

/**
 * Determines if an IP address is valid.
 *
 * Handles both IPv4 and IPv6 addresses.
 *
 * @since 4.7.0
 *
 * @param string $ip IP address.
 * @return string|false The valid IP address, otherwise false.
 */
function rest_is_ip_address( $ip ) {
	$ipv4_pattern = '/^(?:(?:25[0-5]|2[0-4][0-9]|[01]?[0-9][0-9]?)\.){3}(?:25[0-5]|2[0-4][0-9]|[01]?[0-9][0-9]?)$/';

	if ( ! preg_match( $ipv4_pattern, $ip ) && ! WpOrg\Requests\Ipv6::check_ipv6( $ip ) ) {
		return false;
	}

	return $ip;
}

/**
 * Changes a boolean-like value into the proper boolean value.
 *
 * @since 4.7.0
 *
 * @param bool|string|int $value The value being evaluated.
 * @return bool Returns the proper associated boolean value.
 */
function rest_sanitize_boolean( $value ) {
	// String values are translated to `true`; make sure 'false' is false.
	if ( is_string( $value ) ) {
		$value = strtolower( $value );
		if ( in_array( $value, array( 'false', '0' ), true ) ) {
			$value = false;
		}
	}

	// Everything else will map nicely to boolean.
	return (bool) $value;
}

/**
 * Determines if a given value is boolean-like.
 *
 * @since 4.7.0
 *
 * @param bool|string $maybe_bool The value being evaluated.
 * @return bool True if a boolean, otherwise false.
 */
function rest_is_boolean( $maybe_bool ) {
	if ( is_bool( $maybe_bool ) ) {
		return true;
	}

	if ( is_string( $maybe_bool ) ) {
		$maybe_bool = strtolower( $maybe_bool );

		$valid_boolean_values = array(
			'false',
			'true',
			'0',
			'1',
		);

		return in_array( $maybe_bool, $valid_boolean_values, true );
	}

	if ( is_int( $maybe_bool ) ) {
		return in_array( $maybe_bool, array( 0, 1 ), true );
	}

	return false;
}

/**
 * Determines if a given value is integer-like.
 *
 * @since 5.5.0
 *
 * @param mixed $maybe_integer The value being evaluated.
 * @return bool True if an integer, otherwise false.
 */
function rest_is_integer( $maybe_integer ) {
	return is_numeric( $maybe_integer ) && round( (float) $maybe_integer ) === (float) $maybe_integer;
}

/**
 * Determines if a given value is array-like.
 *
 * @since 5.5.0
 *
 * @param mixed $maybe_array The value being evaluated.
 * @return bool
 */
function rest_is_array( $maybe_array ) {
	if ( is_scalar( $maybe_array ) ) {
		$maybe_array = wp_parse_list( $maybe_array );
	}

	return wp_is_numeric_array( $maybe_array );
}

/**
 * Converts an array-like value to an array.
 *
 * @since 5.5.0
 *
 * @param mixed $maybe_array The value being evaluated.
 * @return array Returns the array extracted from the value.
 */
function rest_sanitize_array( $maybe_array ) {
	if ( is_scalar( $maybe_array ) ) {
		return wp_parse_list( $maybe_array );
	}

	if ( ! is_array( $maybe_array ) ) {
		return array();
	}

	// Normalize to numeric array so nothing unexpected is in the keys.
	return array_values( $maybe_array );
}

/**
 * Determines if a given value is object-like.
 *
 * @since 5.5.0
 *
 * @param mixed $maybe_object The value being evaluated.
 * @return bool True if object like, otherwise false.
 */
function rest_is_object( $maybe_object ) {
	if ( '' === $maybe_object ) {
		return true;
	}

	if ( $maybe_object instanceof stdClass ) {
		return true;
	}

	if ( $maybe_object instanceof JsonSerializable ) {
		$maybe_object = $maybe_object->jsonSerialize();
	}

	return is_array( $maybe_object );
}

/**
 * Converts an object-like value to an array.
 *
 * @since 5.5.0
 *
 * @param mixed $maybe_object The value being evaluated.
 * @return array Returns the object extracted from the value as an associative array.
 */
function rest_sanitize_object( $maybe_object ) {
	if ( '' === $maybe_object ) {
		return array();
	}

	if ( $maybe_object instanceof stdClass ) {
		return (array) $maybe_object;
	}

	if ( $maybe_object instanceof JsonSerializable ) {
		$maybe_object = $maybe_object->jsonSerialize();
	}

	if ( ! is_array( $maybe_object ) ) {
		return array();
	}

	return $maybe_object;
}

/**
 * Gets the best type for a value.
 *
 * @since 5.5.0
 *
 * @param mixed    $value The value to check.
 * @param string[] $types The list of possible types.
 * @return string The best matching type, an empty string if no types match.
 */
function rest_get_best_type_for_value( $value, $types ) {
	static $checks = array(
		'array'   => 'rest_is_array',
		'object'  => 'rest_is_object',
		'integer' => 'rest_is_integer',
		'number'  => 'is_numeric',
		'boolean' => 'rest_is_boolean',
		'string'  => 'is_string',
		'null'    => 'is_null',
	);

	/*
	 * Both arrays and objects allow empty strings to be converted to their types.
	 * But the best answer for this type is a string.
	 */
	if ( '' === $value && in_array( 'string', $types, true ) ) {
		return 'string';
	}

	foreach ( $types as $type ) {
		if ( isset( $checks[ $type ] ) && $checks[ $type ]( $value ) ) {
			return $type;
		}
	}

	return '';
}

/**
 * Handles getting the best type for a multi-type schema.
 *
 * This is a wrapper for {@see rest_get_best_type_for_value()} that handles
 * backward compatibility for schemas that use invalid types.
 *
 * @since 5.5.0
 *
 * @param mixed  $value The value to check.
 * @param array  $args  The schema array to use.
 * @param string $param The parameter name, used in error messages.
 * @return string
 */
function rest_handle_multi_type_schema( $value, $args, $param = '' ) {
	$allowed_types = array( 'array', 'object', 'string', 'number', 'integer', 'boolean', 'null' );
	$invalid_types = array_diff( $args['type'], $allowed_types );

	if ( $invalid_types ) {
		_doing_it_wrong(
			__FUNCTION__,
			/* translators: 1: Parameter, 2: List of allowed types. */
			wp_sprintf( __( 'The "type" schema keyword for %1$s can only contain the built-in types: %2$l.' ), $param, $allowed_types ),
			'5.5.0'
		);
	}

	$best_type = rest_get_best_type_for_value( $value, $args['type'] );

	if ( ! $best_type ) {
		if ( ! $invalid_types ) {
			return '';
		}

		// Backward compatibility for previous behavior which allowed the value if there was an invalid type used.
		$best_type = reset( $invalid_types );
	}

	return $best_type;
}

/**
 * Checks if an array is made up of unique items.
 *
 * @since 5.5.0
 *
 * @param array $input_array The array to check.
 * @return bool True if the array contains unique items, false otherwise.
 */
function rest_validate_array_contains_unique_items( $input_array ) {
	$seen = array();

	foreach ( $input_array as $item ) {
		$stabilized = rest_stabilize_value( $item );
		$key        = serialize( $stabilized );

		if ( ! isset( $seen[ $key ] ) ) {
			$seen[ $key ] = true;

			continue;
		}

		return false;
	}

	return true;
}

/**
 * Stabilizes a value following JSON Schema semantics.
 *
 * For lists, order is preserved. For objects, properties are reordered alphabetically.
 *
 * @since 5.5.0
 *
 * @param mixed $value The value to stabilize. Must already be sanitized. Objects should have been converted to arrays.
 * @return mixed The stabilized value.
 */
function rest_stabilize_value( $value ) {
	if ( is_scalar( $value ) || is_null( $value ) ) {
		return $value;
	}

	if ( is_object( $value ) ) {
		_doing_it_wrong( __FUNCTION__, __( 'Cannot stabilize objects. Convert the object to an array first.' ), '5.5.0' );

		return $value;
	}

	ksort( $value );

	foreach ( $value as $k => $v ) {
		$value[ $k ] = rest_stabilize_value( $v );
	}

	return $value;
}

/**
 * Validates if the JSON Schema pattern matches a value.
 *
 * @since 5.6.0
 *
 * @param string $pattern The pattern to match against.
 * @param string $value   The value to check.
 * @return bool           True if the pattern matches the given value, false otherwise.
 */
function rest_validate_json_schema_pattern( $pattern, $value ) {
	$escaped_pattern = str_replace( '#', '\\#', $pattern );

	return 1 === preg_match( '#' . $escaped_pattern . '#u', $value );
}

/**
 * Finds the schema for a property using the patternProperties keyword.
 *
 * @since 5.6.0
 *
 * @param string $property The property name to check.
 * @param array  $args     The schema array to use.
 * @return array|null      The schema of matching pattern property, or null if no patterns match.
 */
function rest_find_matching_pattern_property_schema( $property, $args ) {
	if ( isset( $args['patternProperties'] ) ) {
		foreach ( $args['patternProperties'] as $pattern => $child_schema ) {
			if ( rest_validate_json_schema_pattern( $pattern, $property ) ) {
				return $child_schema;
			}
		}
	}

	return null;
}

/**
 * Formats a combining operation error into a WP_Error object.
 *
 * @since 5.6.0
 *
 * @param string $param The parameter name.
 * @param array $error  The error details.
 * @return WP_Error
 */
function rest_format_combining_operation_error( $param, $error ) {
	$position = $error['index'];
	$reason   = $error['error_object']->get_error_message();

	if ( isset( $error['schema']['title'] ) ) {
		$title = $error['schema']['title'];

		return new WP_Error(
			'rest_no_matching_schema',
			/* translators: 1: Parameter, 2: Schema title, 3: Reason. */
			sprintf( __( '%1$s is not a valid %2$s. Reason: %3$s' ), $param, $title, $reason ),
			array( 'position' => $position )
		);
	}

	return new WP_Error(
		'rest_no_matching_schema',
		/* translators: 1: Parameter, 2: Reason. */
		sprintf( __( '%1$s does not match the expected format. Reason: %2$s' ), $param, $reason ),
		array( 'position' => $position )
	);
}

/**
 * Gets the error of combining operation.
 *
 * @since 5.6.0
 *
 * @param array  $value  The value to validate.
 * @param string $param  The parameter name, used in error messages.
 * @param array  $errors The errors array, to search for possible error.
 * @return WP_Error      The combining operation error.
 */
function rest_get_combining_operation_error( $value, $param, $errors ) {
	// If there is only one error, simply return it.
	if ( 1 === count( $errors ) ) {
		return rest_format_combining_operation_error( $param, $errors[0] );
	}

	// Filter out all errors related to type validation.
	$filtered_errors = array();
	foreach ( $errors as $error ) {
		$error_code = $error['error_object']->get_error_code();
		$error_data = $error['error_object']->get_error_data();

		if ( 'rest_invalid_type' !== $error_code || ( isset( $error_data['param'] ) && $param !== $error_data['param'] ) ) {
			$filtered_errors[] = $error;
		}
	}

	// If there is only one error left, simply return it.
	if ( 1 === count( $filtered_errors ) ) {
		return rest_format_combining_operation_error( $param, $filtered_errors[0] );
	}

	// If there are only errors related to object validation, try choosing the most appropriate one.
	if ( count( $filtered_errors ) > 1 && 'object' === $filtered_errors[0]['schema']['type'] ) {
		$result = null;
		$number = 0;

		foreach ( $filtered_errors as $error ) {
			if ( isset( $error['schema']['properties'] ) ) {
				$n = count( array_intersect_key( $error['schema']['properties'], $value ) );
				if ( $n > $number ) {
					$result = $error;
					$number = $n;
				}
			}
		}

		if ( null !== $result ) {
			return rest_format_combining_operation_error( $param, $result );
		}
	}

	// If each schema has a title, include those titles in the error message.
	$schema_titles = array();
	foreach ( $errors as $error ) {
		if ( isset( $error['schema']['title'] ) ) {
			$schema_titles[] = $error['schema']['title'];
		}
	}

	if ( count( $schema_titles ) === count( $errors ) ) {
		/* translators: 1: Parameter, 2: Schema titles. */
		return new WP_Error( 'rest_no_matching_schema', wp_sprintf( __( '%1$s is not a valid %2$l.' ), $param, $schema_titles ) );
	}

	/* translators: %s: Parameter. */
	return new WP_Error( 'rest_no_matching_schema', sprintf( __( '%s does not match any of the expected formats.' ), $param ) );
}

/**
 * Finds the matching schema among the "anyOf" schemas.
 *
 * @since 5.6.0
 *
 * @param mixed  $value   The value to validate.
 * @param array  $args    The schema array to use.
 * @param string $param   The parameter name, used in error messages.
 * @return array|WP_Error The matching schema or WP_Error instance if all schemas do not match.
 */
function rest_find_any_matching_schema( $value, $args, $param ) {
	$errors = array();

	foreach ( $args['anyOf'] as $index => $schema ) {
		if ( ! isset( $schema['type'] ) && isset( $args['type'] ) ) {
			$schema['type'] = $args['type'];
		}

		$is_valid = rest_validate_value_from_schema( $value, $schema, $param );
		if ( ! is_wp_error( $is_valid ) ) {
			return $schema;
		}

		$errors[] = array(
			'error_object' => $is_valid,
			'schema'       => $schema,
			'index'        => $index,
		);
	}

	return rest_get_combining_operation_error( $value, $param, $errors );
}

/**
 * Finds the matching schema among the "oneOf" schemas.
 *
 * @since 5.6.0
 *
 * @param mixed  $value                  The value to validate.
 * @param array  $args                   The schema array to use.
 * @param string $param                  The parameter name, used in error messages.
 * @param bool   $stop_after_first_match Optional. Whether the process should stop after the first successful match.
 * @return array|WP_Error                The matching schema or WP_Error instance if the number of matching schemas is not equal to one.
 */
function rest_find_one_matching_schema( $value, $args, $param, $stop_after_first_match = false ) {
	$matching_schemas = array();
	$errors           = array();

	foreach ( $args['oneOf'] as $index => $schema ) {
		if ( ! isset( $schema['type'] ) && isset( $args['type'] ) ) {
			$schema['type'] = $args['type'];
		}

		$is_valid = rest_validate_value_from_schema( $value, $schema, $param );
		if ( ! is_wp_error( $is_valid ) ) {
			if ( $stop_after_first_match ) {
				return $schema;
			}

			$matching_schemas[] = array(
				'schema_object' => $schema,
				'index'         => $index,
			);
		} else {
			$errors[] = array(
				'error_object' => $is_valid,
				'schema'       => $schema,
				'index'        => $index,
			);
		}
	}

	if ( ! $matching_schemas ) {
		return rest_get_combining_operation_error( $value, $param, $errors );
	}

	if ( count( $matching_schemas ) > 1 ) {
		$schema_positions = array();
		$schema_titles    = array();

		foreach ( $matching_schemas as $schema ) {
			$schema_positions[] = $schema['index'];

			if ( isset( $schema['schema_object']['title'] ) ) {
				$schema_titles[] = $schema['schema_object']['title'];
			}
		}

		// If each schema has a title, include those titles in the error message.
		if ( count( $schema_titles ) === count( $matching_schemas ) ) {
			return new WP_Error(
				'rest_one_of_multiple_matches',
				/* translators: 1: Parameter, 2: Schema titles. */
				wp_sprintf( __( '%1$s matches %2$l, but should match only one.' ), $param, $schema_titles ),
				array( 'positions' => $schema_positions )
			);
		}

		return new WP_Error(
			'rest_one_of_multiple_matches',
			/* translators: %s: Parameter. */
			sprintf( __( '%s matches more than one of the expected formats.' ), $param ),
			array( 'positions' => $schema_positions )
		);
	}

	return $matching_schemas[0]['schema_object'];
}

/**
 * Checks the equality of two values, following JSON Schema semantics.
 *
 * Property order is ignored for objects.
 *
 * Values must have been previously sanitized/coerced to their native types.
 *
 * @since 5.7.0
 *
 * @param mixed $value1 The first value to check.
 * @param mixed $value2 The second value to check.
 * @return bool True if the values are equal or false otherwise.
 */
function rest_are_values_equal( $value1, $value2 ) {
	if ( is_array( $value1 ) && is_array( $value2 ) ) {
		if ( count( $value1 ) !== count( $value2 ) ) {
			return false;
		}

		foreach ( $value1 as $index => $value ) {
			if ( ! array_key_exists( $index, $value2 ) || ! rest_are_values_equal( $value, $value2[ $index ] ) ) {
				return false;
			}
		}

		return true;
	}

	if ( is_int( $value1 ) && is_float( $value2 )
		|| is_float( $value1 ) && is_int( $value2 )
	) {
		return (float) $value1 === (float) $value2;
	}

	return $value1 === $value2;
}

/**
 * Validates that the given value is a member of the JSON Schema "enum".
 *
 * @since 5.7.0
 *
 * @param mixed  $value  The value to validate.
 * @param array  $args   The schema array to use.
 * @param string $param  The parameter name, used in error messages.
 * @return true|WP_Error True if the "enum" contains the value or a WP_Error instance otherwise.
 */
function rest_validate_enum( $value, $args, $param ) {
	$sanitized_value = rest_sanitize_value_from_schema( $value, $args, $param );
	if ( is_wp_error( $sanitized_value ) ) {
		return $sanitized_value;
	}

	foreach ( $args['enum'] as $enum_value ) {
		if ( rest_are_values_equal( $sanitized_value, $enum_value ) ) {
			return true;
		}
	}

	$encoded_enum_values = array();
	foreach ( $args['enum'] as $enum_value ) {
		$encoded_enum_values[] = is_scalar( $enum_value ) ? $enum_value : wp_json_encode( $enum_value );
	}

	if ( count( $encoded_enum_values ) === 1 ) {
		/* translators: 1: Parameter, 2: Valid values. */
		return new WP_Error( 'rest_not_in_enum', wp_sprintf( __( '%1$s is not %2$s.' ), $param, $encoded_enum_values[0] ) );
	}

	/* translators: 1: Parameter, 2: List of valid values. */
	return new WP_Error( 'rest_not_in_enum', wp_sprintf( __( '%1$s is not one of %2$l.' ), $param, $encoded_enum_values ) );
}

/**
 * Get all valid JSON schema properties.
 *
 * @since 5.6.0
 *
 * @return string[] All valid JSON schema properties.
 */
function rest_get_allowed_schema_keywords() {
	return array(
		'title',
		'description',
		'default',
		'type',
		'format',
		'enum',
		'items',
		'properties',
		'additionalProperties',
		'patternProperties',
		'minProperties',
		'maxProperties',
		'minimum',
		'maximum',
		'exclusiveMinimum',
		'exclusiveMaximum',
		'multipleOf',
		'minLength',
		'maxLength',
		'pattern',
		'minItems',
		'maxItems',
		'uniqueItems',
		'anyOf',
		'oneOf',
	);
}

/**
 * Validate a value based on a schema.
 *
 * @since 4.7.0
 * @since 4.9.0 Support the "object" type.
 * @since 5.2.0 Support validating "additionalProperties" against a schema.
 * @since 5.3.0 Support multiple types.
 * @since 5.4.0 Convert an empty string to an empty object.
 * @since 5.5.0 Add the "uuid" and "hex-color" formats.
 *              Support the "minLength", "maxLength" and "pattern" keywords for strings.
 *              Support the "minItems", "maxItems" and "uniqueItems" keywords for arrays.
 *              Validate required properties.
 * @since 5.6.0 Support the "minProperties" and "maxProperties" keywords for objects.
 *              Support the "multipleOf" keyword for numbers and integers.
 *              Support the "patternProperties" keyword for objects.
 *              Support the "anyOf" and "oneOf" keywords.
 *
 * @param mixed  $value The value to validate.
 * @param array  $args  Schema array to use for validation.
 * @param string $param The parameter name, used in error messages.
 * @return true|WP_Error
 */
function rest_validate_value_from_schema( $value, $args, $param = '' ) {
	if ( isset( $args['anyOf'] ) ) {
		$matching_schema = rest_find_any_matching_schema( $value, $args, $param );
		if ( is_wp_error( $matching_schema ) ) {
			return $matching_schema;
		}

		if ( ! isset( $args['type'] ) && isset( $matching_schema['type'] ) ) {
			$args['type'] = $matching_schema['type'];
		}
	}

	if ( isset( $args['oneOf'] ) ) {
		$matching_schema = rest_find_one_matching_schema( $value, $args, $param );
		if ( is_wp_error( $matching_schema ) ) {
			return $matching_schema;
		}

		if ( ! isset( $args['type'] ) && isset( $matching_schema['type'] ) ) {
			$args['type'] = $matching_schema['type'];
		}
	}

	$allowed_types = array( 'array', 'object', 'string', 'number', 'integer', 'boolean', 'null' );

	if ( ! isset( $args['type'] ) ) {
		/* translators: %s: Parameter. */
		_doing_it_wrong( __FUNCTION__, sprintf( __( 'The "type" schema keyword for %s is required.' ), $param ), '5.5.0' );
	}

	if ( is_array( $args['type'] ) ) {
		$best_type = rest_handle_multi_type_schema( $value, $args, $param );

		if ( ! $best_type ) {
			return new WP_Error(
				'rest_invalid_type',
				/* translators: 1: Parameter, 2: List of types. */
				sprintf( __( '%1$s is not of type %2$s.' ), $param, implode( ',', $args['type'] ) ),
				array( 'param' => $param )
			);
		}

		$args['type'] = $best_type;
	}

	if ( ! in_array( $args['type'], $allowed_types, true ) ) {
		_doing_it_wrong(
			__FUNCTION__,
			/* translators: 1: Parameter, 2: The list of allowed types. */
			wp_sprintf( __( 'The "type" schema keyword for %1$s can only be one of the built-in types: %2$l.' ), $param, $allowed_types ),
			'5.5.0'
		);
	}

	switch ( $args['type'] ) {
		case 'null':
			$is_valid = rest_validate_null_value_from_schema( $value, $param );
			break;
		case 'boolean':
			$is_valid = rest_validate_boolean_value_from_schema( $value, $param );
			break;
		case 'object':
			$is_valid = rest_validate_object_value_from_schema( $value, $args, $param );
			break;
		case 'array':
			$is_valid = rest_validate_array_value_from_schema( $value, $args, $param );
			break;
		case 'number':
			$is_valid = rest_validate_number_value_from_schema( $value, $args, $param );
			break;
		case 'string':
			$is_valid = rest_validate_string_value_from_schema( $value, $args, $param );
			break;
		case 'integer':
			$is_valid = rest_validate_integer_value_from_schema( $value, $args, $param );
			break;
		default:
			$is_valid = true;
			break;
	}

	if ( is_wp_error( $is_valid ) ) {
		return $is_valid;
	}

	if ( ! empty( $args['enum'] ) ) {
		$enum_contains_value = rest_validate_enum( $value, $args, $param );
		if ( is_wp_error( $enum_contains_value ) ) {
			return $enum_contains_value;
		}
	}

	/*
	 * The "format" keyword should only be applied to strings. However, for backward compatibility,
	 * we allow the "format" keyword if the type keyword was not specified, or was set to an invalid value.
	 */
	if ( isset( $args['format'] )
		&& ( ! isset( $args['type'] ) || 'string' === $args['type'] || ! in_array( $args['type'], $allowed_types, true ) )
	) {
		switch ( $args['format'] ) {
			case 'hex-color':
				if ( ! rest_parse_hex_color( $value ) ) {
					return new WP_Error( 'rest_invalid_hex_color', __( 'Invalid hex color.' ) );
				}
				break;

			case 'date-time':
				if ( false === rest_parse_date( $value ) ) {
					return new WP_Error( 'rest_invalid_date', __( 'Invalid date.' ) );
				}
				break;

			case 'email':
				if ( ! is_email( $value ) ) {
					return new WP_Error( 'rest_invalid_email', __( 'Invalid email address.' ) );
				}
				break;
			case 'ip':
				if ( ! rest_is_ip_address( $value ) ) {
					/* translators: %s: IP address. */
					return new WP_Error( 'rest_invalid_ip', sprintf( __( '%s is not a valid IP address.' ), $param ) );
				}
				break;
			case 'uuid':
				if ( ! wp_is_uuid( $value ) ) {
					/* translators: %s: The name of a JSON field expecting a valid UUID. */
					return new WP_Error( 'rest_invalid_uuid', sprintf( __( '%s is not a valid UUID.' ), $param ) );
				}
				break;
		}
	}

	return true;
}

/**
 * Validates a null value based on a schema.
 *
 * @since 5.7.0
 *
 * @param mixed  $value The value to validate.
 * @param string $param The parameter name, used in error messages.
 * @return true|WP_Error
 */
function rest_validate_null_value_from_schema( $value, $param ) {
	if ( null !== $value ) {
		return new WP_Error(
			'rest_invalid_type',
			/* translators: 1: Parameter, 2: Type name. */
			sprintf( __( '%1$s is not of type %2$s.' ), $param, 'null' ),
			array( 'param' => $param )
		);
	}

	return true;
}

/**
 * Validates a boolean value based on a schema.
 *
 * @since 5.7.0
 *
 * @param mixed  $value The value to validate.
 * @param string $param The parameter name, used in error messages.
 * @return true|WP_Error
 */
function rest_validate_boolean_value_from_schema( $value, $param ) {
	if ( ! rest_is_boolean( $value ) ) {
		return new WP_Error(
			'rest_invalid_type',
			/* translators: 1: Parameter, 2: Type name. */
			sprintf( __( '%1$s is not of type %2$s.' ), $param, 'boolean' ),
			array( 'param' => $param )
		);
	}

	return true;
}

/**
 * Validates an object value based on a schema.
 *
 * @since 5.7.0
 *
 * @param mixed  $value The value to validate.
 * @param array  $args  Schema array to use for validation.
 * @param string $param The parameter name, used in error messages.
 * @return true|WP_Error
 */
function rest_validate_object_value_from_schema( $value, $args, $param ) {
	if ( ! rest_is_object( $value ) ) {
		return new WP_Error(
			'rest_invalid_type',
			/* translators: 1: Parameter, 2: Type name. */
			sprintf( __( '%1$s is not of type %2$s.' ), $param, 'object' ),
			array( 'param' => $param )
		);
	}

	$value = rest_sanitize_object( $value );

	if ( isset( $args['required'] ) && is_array( $args['required'] ) ) { // schema version 4
		foreach ( $args['required'] as $name ) {
			if ( ! array_key_exists( $name, $value ) ) {
				return new WP_Error(
					'rest_property_required',
					/* translators: 1: Property of an object, 2: Parameter. */
					sprintf( __( '%1$s is a required property of %2$s.' ), $name, $param )
				);
			}
		}
	} elseif ( isset( $args['properties'] ) ) { // schema version 3
		foreach ( $args['properties'] as $name => $property ) {
			if ( isset( $property['required'] ) && true === $property['required'] && ! array_key_exists( $name, $value ) ) {
				return new WP_Error(
					'rest_property_required',
					/* translators: 1: Property of an object, 2: Parameter. */
					sprintf( __( '%1$s is a required property of %2$s.' ), $name, $param )
				);
			}
		}
	}

	foreach ( $value as $property => $v ) {
		if ( isset( $args['properties'][ $property ] ) ) {
			$is_valid = rest_validate_value_from_schema( $v, $args['properties'][ $property ], $param . '[' . $property . ']' );
			if ( is_wp_error( $is_valid ) ) {
				return $is_valid;
			}
			continue;
		}

		$pattern_property_schema = rest_find_matching_pattern_property_schema( $property, $args );
		if ( null !== $pattern_property_schema ) {
			$is_valid = rest_validate_value_from_schema( $v, $pattern_property_schema, $param . '[' . $property . ']' );
			if ( is_wp_error( $is_valid ) ) {
				return $is_valid;
			}
			continue;
		}

		if ( isset( $args['additionalProperties'] ) ) {
			if ( false === $args['additionalProperties'] ) {
				return new WP_Error(
					'rest_additional_properties_forbidden',
					/* translators: %s: Property of an object. */
					sprintf( __( '%1$s is not a valid property of Object.' ), $property )
				);
			}

			if ( is_array( $args['additionalProperties'] ) ) {
				$is_valid = rest_validate_value_from_schema( $v, $args['additionalProperties'], $param . '[' . $property . ']' );
				if ( is_wp_error( $is_valid ) ) {
					return $is_valid;
				}
			}
		}
	}

	if ( isset( $args['minProperties'] ) && count( $value ) < $args['minProperties'] ) {
		return new WP_Error(
			'rest_too_few_properties',
			sprintf(
				/* translators: 1: Parameter, 2: Number. */
				_n(
					'%1$s must contain at least %2$s property.',
					'%1$s must contain at least %2$s properties.',
					$args['minProperties']
				),
				$param,
				number_format_i18n( $args['minProperties'] )
			)
		);
	}

	if ( isset( $args['maxProperties'] ) && count( $value ) > $args['maxProperties'] ) {
		return new WP_Error(
			'rest_too_many_properties',
			sprintf(
				/* translators: 1: Parameter, 2: Number. */
				_n(
					'%1$s must contain at most %2$s property.',
					'%1$s must contain at most %2$s properties.',
					$args['maxProperties']
				),
				$param,
				number_format_i18n( $args['maxProperties'] )
			)
		);
	}

	return true;
}

/**
 * Validates an array value based on a schema.
 *
 * @since 5.7.0
 *
 * @param mixed  $value The value to validate.
 * @param array  $args  Schema array to use for validation.
 * @param string $param The parameter name, used in error messages.
 * @return true|WP_Error
 */
function rest_validate_array_value_from_schema( $value, $args, $param ) {
	if ( ! rest_is_array( $value ) ) {
		return new WP_Error(
			'rest_invalid_type',
			/* translators: 1: Parameter, 2: Type name. */
			sprintf( __( '%1$s is not of type %2$s.' ), $param, 'array' ),
			array( 'param' => $param )
		);
	}

	$value = rest_sanitize_array( $value );

	if ( isset( $args['items'] ) ) {
		foreach ( $value as $index => $v ) {
			$is_valid = rest_validate_value_from_schema( $v, $args['items'], $param . '[' . $index . ']' );
			if ( is_wp_error( $is_valid ) ) {
				return $is_valid;
			}
		}
	}

	if ( isset( $args['minItems'] ) && count( $value ) < $args['minItems'] ) {
		return new WP_Error(
			'rest_too_few_items',
			sprintf(
				/* translators: 1: Parameter, 2: Number. */
				_n(
					'%1$s must contain at least %2$s item.',
					'%1$s must contain at least %2$s items.',
					$args['minItems']
				),
				$param,
				number_format_i18n( $args['minItems'] )
			)
		);
	}

	if ( isset( $args['maxItems'] ) && count( $value ) > $args['maxItems'] ) {
		return new WP_Error(
			'rest_too_many_items',
			sprintf(
				/* translators: 1: Parameter, 2: Number. */
				_n(
					'%1$s must contain at most %2$s item.',
					'%1$s must contain at most %2$s items.',
					$args['maxItems']
				),
				$param,
				number_format_i18n( $args['maxItems'] )
			)
		);
	}

	if ( ! empty( $args['uniqueItems'] ) && ! rest_validate_array_contains_unique_items( $value ) ) {
		/* translators: %s: Parameter. */
		return new WP_Error( 'rest_duplicate_items', sprintf( __( '%s has duplicate items.' ), $param ) );
	}

	return true;
}

/**
 * Validates a number value based on a schema.
 *
 * @since 5.7.0
 *
 * @param mixed  $value The value to validate.
 * @param array  $args  Schema array to use for validation.
 * @param string $param The parameter name, used in error messages.
 * @return true|WP_Error
 */
function rest_validate_number_value_from_schema( $value, $args, $param ) {
	if ( ! is_numeric( $value ) ) {
		return new WP_Error(
			'rest_invalid_type',
			/* translators: 1: Parameter, 2: Type name. */
			sprintf( __( '%1$s is not of type %2$s.' ), $param, $args['type'] ),
			array( 'param' => $param )
		);
	}

	if ( isset( $args['multipleOf'] ) && fmod( $value, $args['multipleOf'] ) !== 0.0 ) {
		return new WP_Error(
			'rest_invalid_multiple',
			/* translators: 1: Parameter, 2: Multiplier. */
			sprintf( __( '%1$s must be a multiple of %2$s.' ), $param, $args['multipleOf'] )
		);
	}

	if ( isset( $args['minimum'] ) && ! isset( $args['maximum'] ) ) {
		if ( ! empty( $args['exclusiveMinimum'] ) && $value <= $args['minimum'] ) {
			return new WP_Error(
				'rest_out_of_bounds',
				/* translators: 1: Parameter, 2: Minimum number. */
				sprintf( __( '%1$s must be greater than %2$d' ), $param, $args['minimum'] )
			);
		}

		if ( empty( $args['exclusiveMinimum'] ) && $value < $args['minimum'] ) {
			return new WP_Error(
				'rest_out_of_bounds',
				/* translators: 1: Parameter, 2: Minimum number. */
				sprintf( __( '%1$s must be greater than or equal to %2$d' ), $param, $args['minimum'] )
			);
		}
	}

	if ( isset( $args['maximum'] ) && ! isset( $args['minimum'] ) ) {
		if ( ! empty( $args['exclusiveMaximum'] ) && $value >= $args['maximum'] ) {
			return new WP_Error(
				'rest_out_of_bounds',
				/* translators: 1: Parameter, 2: Maximum number. */
				sprintf( __( '%1$s must be less than %2$d' ), $param, $args['maximum'] )
			);
		}

		if ( empty( $args['exclusiveMaximum'] ) && $value > $args['maximum'] ) {
			return new WP_Error(
				'rest_out_of_bounds',
				/* translators: 1: Parameter, 2: Maximum number. */
				sprintf( __( '%1$s must be less than or equal to %2$d' ), $param, $args['maximum'] )
			);
		}
	}

	if ( isset( $args['minimum'], $args['maximum'] ) ) {
		if ( ! empty( $args['exclusiveMinimum'] ) && ! empty( $args['exclusiveMaximum'] ) ) {
			if ( $value >= $args['maximum'] || $value <= $args['minimum'] ) {
				return new WP_Error(
					'rest_out_of_bounds',
					sprintf(
						/* translators: 1: Parameter, 2: Minimum number, 3: Maximum number. */
						__( '%1$s must be between %2$d (exclusive) and %3$d (exclusive)' ),
						$param,
						$args['minimum'],
						$args['maximum']
					)
				);
			}
		}

		if ( ! empty( $args['exclusiveMinimum'] ) && empty( $args['exclusiveMaximum'] ) ) {
			if ( $value > $args['maximum'] || $value <= $args['minimum'] ) {
				return new WP_Error(
					'rest_out_of_bounds',
					sprintf(
						/* translators: 1: Parameter, 2: Minimum number, 3: Maximum number. */
						__( '%1$s must be between %2$d (exclusive) and %3$d (inclusive)' ),
						$param,
						$args['minimum'],
						$args['maximum']
					)
				);
			}
		}

		if ( ! empty( $args['exclusiveMaximum'] ) && empty( $args['exclusiveMinimum'] ) ) {
			if ( $value >= $args['maximum'] || $value < $args['minimum'] ) {
				return new WP_Error(
					'rest_out_of_bounds',
					sprintf(
						/* translators: 1: Parameter, 2: Minimum number, 3: Maximum number. */
						__( '%1$s must be between %2$d (inclusive) and %3$d (exclusive)' ),
						$param,
						$args['minimum'],
						$args['maximum']
					)
				);
			}
		}

		if ( empty( $args['exclusiveMinimum'] ) && empty( $args['exclusiveMaximum'] ) ) {
			if ( $value > $args['maximum'] || $value < $args['minimum'] ) {
				return new WP_Error(
					'rest_out_of_bounds',
					sprintf(
						/* translators: 1: Parameter, 2: Minimum number, 3: Maximum number. */
						__( '%1$s must be between %2$d (inclusive) and %3$d (inclusive)' ),
						$param,
						$args['minimum'],
						$args['maximum']
					)
				);
			}
		}
	}

	return true;
}

/**
 * Validates a string value based on a schema.
 *
 * @since 5.7.0
 *
 * @param mixed  $value The value to validate.
 * @param array  $args  Schema array to use for validation.
 * @param string $param The parameter name, used in error messages.
 * @return true|WP_Error
 */
function rest_validate_string_value_from_schema( $value, $args, $param ) {
	if ( ! is_string( $value ) ) {
		return new WP_Error(
			'rest_invalid_type',
			/* translators: 1: Parameter, 2: Type name. */
			sprintf( __( '%1$s is not of type %2$s.' ), $param, 'string' ),
			array( 'param' => $param )
		);
	}

	if ( isset( $args['minLength'] ) && mb_strlen( $value ) < $args['minLength'] ) {
		return new WP_Error(
			'rest_too_short',
			sprintf(
				/* translators: 1: Parameter, 2: Number of characters. */
				_n(
					'%1$s must be at least %2$s character long.',
					'%1$s must be at least %2$s characters long.',
					$args['minLength']
				),
				$param,
				number_format_i18n( $args['minLength'] )
			)
		);
	}

	if ( isset( $args['maxLength'] ) && mb_strlen( $value ) > $args['maxLength'] ) {
		return new WP_Error(
			'rest_too_long',
			sprintf(
				/* translators: 1: Parameter, 2: Number of characters. */
				_n(
					'%1$s must be at most %2$s character long.',
					'%1$s must be at most %2$s characters long.',
					$args['maxLength']
				),
				$param,
				number_format_i18n( $args['maxLength'] )
			)
		);
	}

	if ( isset( $args['pattern'] ) && ! rest_validate_json_schema_pattern( $args['pattern'], $value ) ) {
		return new WP_Error(
			'rest_invalid_pattern',
			/* translators: 1: Parameter, 2: Pattern. */
			sprintf( __( '%1$s does not match pattern %2$s.' ), $param, $args['pattern'] )
		);
	}

	return true;
}

/**
 * Validates an integer value based on a schema.
 *
 * @since 5.7.0
 *
 * @param mixed  $value The value to validate.
 * @param array  $args  Schema array to use for validation.
 * @param string $param The parameter name, used in error messages.
 * @return true|WP_Error
 */
function rest_validate_integer_value_from_schema( $value, $args, $param ) {
	$is_valid_number = rest_validate_number_value_from_schema( $value, $args, $param );
	if ( is_wp_error( $is_valid_number ) ) {
		return $is_valid_number;
	}

	if ( ! rest_is_integer( $value ) ) {
		return new WP_Error(
			'rest_invalid_type',
			/* translators: 1: Parameter, 2: Type name. */
			sprintf( __( '%1$s is not of type %2$s.' ), $param, 'integer' ),
			array( 'param' => $param )
		);
	}

	return true;
}

/**
 * Sanitize a value based on a schema.
 *
 * @since 4.7.0
 * @since 5.5.0 Added the `$param` parameter.
 * @since 5.6.0 Support the "anyOf" and "oneOf" keywords.
 * @since 5.9.0 Added `text-field` and `textarea-field` formats.
 *
 * @param mixed  $value The value to sanitize.
 * @param array  $args  Schema array to use for sanitization.
 * @param string $param The parameter name, used in error messages.
 * @return mixed|WP_Error The sanitized value or a WP_Error instance if the value cannot be safely sanitized.
 */
function rest_sanitize_value_from_schema( $value, $args, $param = '' ) {
	if ( isset( $args['anyOf'] ) ) {
		$matching_schema = rest_find_any_matching_schema( $value, $args, $param );
		if ( is_wp_error( $matching_schema ) ) {
			return $matching_schema;
		}

		if ( ! isset( $args['type'] ) ) {
			$args['type'] = $matching_schema['type'];
		}

		$value = rest_sanitize_value_from_schema( $value, $matching_schema, $param );
	}

	if ( isset( $args['oneOf'] ) ) {
		$matching_schema = rest_find_one_matching_schema( $value, $args, $param );
		if ( is_wp_error( $matching_schema ) ) {
			return $matching_schema;
		}

		if ( ! isset( $args['type'] ) ) {
			$args['type'] = $matching_schema['type'];
		}

		$value = rest_sanitize_value_from_schema( $value, $matching_schema, $param );
	}

	$allowed_types = array( 'array', 'object', 'string', 'number', 'integer', 'boolean', 'null' );

	if ( ! isset( $args['type'] ) ) {
		/* translators: %s: Parameter. */
		_doing_it_wrong( __FUNCTION__, sprintf( __( 'The "type" schema keyword for %s is required.' ), $param ), '5.5.0' );
	}

	if ( is_array( $args['type'] ) ) {
		$best_type = rest_handle_multi_type_schema( $value, $args, $param );

		if ( ! $best_type ) {
			return null;
		}

		$args['type'] = $best_type;
	}

	if ( ! in_array( $args['type'], $allowed_types, true ) ) {
		_doing_it_wrong(
			__FUNCTION__,
			/* translators: 1: Parameter, 2: The list of allowed types. */
			wp_sprintf( __( 'The "type" schema keyword for %1$s can only be one of the built-in types: %2$l.' ), $param, $allowed_types ),
			'5.5.0'
		);
	}

	if ( 'array' === $args['type'] ) {
		$value = rest_sanitize_array( $value );

		if ( ! empty( $args['items'] ) ) {
			foreach ( $value as $index => $v ) {
				$value[ $index ] = rest_sanitize_value_from_schema( $v, $args['items'], $param . '[' . $index . ']' );
			}
		}

		if ( ! empty( $args['uniqueItems'] ) && ! rest_validate_array_contains_unique_items( $value ) ) {
			/* translators: %s: Parameter. */
			return new WP_Error( 'rest_duplicate_items', sprintf( __( '%s has duplicate items.' ), $param ) );
		}

		return $value;
	}

	if ( 'object' === $args['type'] ) {
		$value = rest_sanitize_object( $value );

		foreach ( $value as $property => $v ) {
			if ( isset( $args['properties'][ $property ] ) ) {
				$value[ $property ] = rest_sanitize_value_from_schema( $v, $args['properties'][ $property ], $param . '[' . $property . ']' );
				continue;
			}

			$pattern_property_schema = rest_find_matching_pattern_property_schema( $property, $args );
			if ( null !== $pattern_property_schema ) {
				$value[ $property ] = rest_sanitize_value_from_schema( $v, $pattern_property_schema, $param . '[' . $property . ']' );
				continue;
			}

			if ( isset( $args['additionalProperties'] ) ) {
				if ( false === $args['additionalProperties'] ) {
					unset( $value[ $property ] );
				} elseif ( is_array( $args['additionalProperties'] ) ) {
					$value[ $property ] = rest_sanitize_value_from_schema( $v, $args['additionalProperties'], $param . '[' . $property . ']' );
				}
			}
		}

		return $value;
	}

	if ( 'null' === $args['type'] ) {
		return null;
	}

	if ( 'integer' === $args['type'] ) {
		return (int) $value;
	}

	if ( 'number' === $args['type'] ) {
		return (float) $value;
	}

	if ( 'boolean' === $args['type'] ) {
		return rest_sanitize_boolean( $value );
	}

	// This behavior matches rest_validate_value_from_schema().
	if ( isset( $args['format'] )
		&& ( ! isset( $args['type'] ) || 'string' === $args['type'] || ! in_array( $args['type'], $allowed_types, true ) )
	) {
		switch ( $args['format'] ) {
			case 'hex-color':
				return (string) sanitize_hex_color( $value );

			case 'date-time':
				return sanitize_text_field( $value );

			case 'email':
				// sanitize_email() validates, which would be unexpected.
				return sanitize_text_field( $value );

			case 'uri':
				return sanitize_url( $value );

			case 'ip':
				return sanitize_text_field( $value );

			case 'uuid':
				return sanitize_text_field( $value );

			case 'text-field':
				return sanitize_text_field( $value );

			case 'textarea-field':
				return sanitize_textarea_field( $value );
		}
	}

	if ( 'string' === $args['type'] ) {
		return (string) $value;
	}

	return $value;
}

/**
 * Append result of internal request to REST API for purpose of preloading data to be attached to a page.
 * Expected to be called in the context of `array_reduce`.
 *
 * @since 5.0.0
 *
 * @param array  $memo Reduce accumulator.
 * @param string $path REST API path to preload.
 * @return array Modified reduce accumulator.
 */
function rest_preload_api_request( $memo, $path ) {
	/*
	 * array_reduce() doesn't support passing an array in PHP 5.2,
	 * so we need to make sure we start with one.
	 */
	if ( ! is_array( $memo ) ) {
		$memo = array();
	}

	if ( empty( $path ) ) {
		return $memo;
	}

	$method = 'GET';
	if ( is_array( $path ) && 2 === count( $path ) ) {
		$method = end( $path );
		$path   = reset( $path );

		if ( ! in_array( $method, array( 'GET', 'OPTIONS' ), true ) ) {
			$method = 'GET';
		}
	}

	// Remove trailing slashes at the end of the REST API path (query part).
	$path = untrailingslashit( $path );
	if ( empty( $path ) ) {
		$path = '/';
	}

	$path_parts = parse_url( $path );
	if ( false === $path_parts ) {
		return $memo;
	}

	if ( isset( $path_parts['path'] ) && '/' !== $path_parts['path'] ) {
		// Remove trailing slashes from the "path" part of the REST API path.
		$path_parts['path'] = untrailingslashit( $path_parts['path'] );
		$path               = str_contains( $path, '?' ) ?
			$path_parts['path'] . '?' . ( $path_parts['query'] ?? '' ) :
			$path_parts['path'];
	}

	$request = new WP_REST_Request( $method, $path_parts['path'] );
	if ( ! empty( $path_parts['query'] ) ) {
		parse_str( $path_parts['query'], $query_params );
		$request->set_query_params( $query_params );
	}

	$response = rest_do_request( $request );
	if ( 200 === $response->status ) {
		$server = rest_get_server();
		/** This filter is documented in wp-includes/rest-api/class-wp-rest-server.php */
		$response = apply_filters( 'rest_post_dispatch', rest_ensure_response( $response ), $server, $request );
		$embed    = $request->has_param( '_embed' ) ? rest_parse_embed_param( $request['_embed'] ) : false;
		$data     = (array) $server->response_to_data( $response, $embed );

		if ( 'OPTIONS' === $method ) {
			$memo[ $method ][ $path ] = array(
				'body'    => $data,
				'headers' => $response->headers,
			);
		} else {
			$memo[ $path ] = array(
				'body'    => $data,
				'headers' => $response->headers,
			);
		}
	}

	return $memo;
}

/**
 * Parses the "_embed" parameter into the list of resources to embed.
 *
 * @since 5.4.0
 *
 * @param string|array $embed Raw "_embed" parameter value.
 * @return true|string[] Either true to embed all embeds, or a list of relations to embed.
 */
function rest_parse_embed_param( $embed ) {
	if ( ! $embed || 'true' === $embed || '1' === $embed ) {
		return true;
	}

	$rels = wp_parse_list( $embed );

	if ( ! $rels ) {
		return true;
	}

	return $rels;
}

/**
 * Filters the response to remove any fields not available in the given context.
 *
 * @since 5.5.0
 * @since 5.6.0 Support the "patternProperties" keyword for objects.
 *              Support the "anyOf" and "oneOf" keywords.
 *
 * @param array|object $response_data The response data to modify.
 * @param array        $schema        The schema for the endpoint used to filter the response.
 * @param string       $context       The requested context.
 * @return array|object The filtered response data.
 */
function rest_filter_response_by_context( $response_data, $schema, $context ) {
	if ( isset( $schema['anyOf'] ) ) {
		$matching_schema = rest_find_any_matching_schema( $response_data, $schema, '' );
		if ( ! is_wp_error( $matching_schema ) ) {
			if ( ! isset( $schema['type'] ) ) {
				$schema['type'] = $matching_schema['type'];
			}

			$response_data = rest_filter_response_by_context( $response_data, $matching_schema, $context );
		}
	}

	if ( isset( $schema['oneOf'] ) ) {
		$matching_schema = rest_find_one_matching_schema( $response_data, $schema, '', true );
		if ( ! is_wp_error( $matching_schema ) ) {
			if ( ! isset( $schema['type'] ) ) {
				$schema['type'] = $matching_schema['type'];
			}

			$response_data = rest_filter_response_by_context( $response_data, $matching_schema, $context );
		}
	}

	if ( ! is_array( $response_data ) && ! is_object( $response_data ) ) {
		return $response_data;
	}

	if ( isset( $schema['type'] ) ) {
		$type = $schema['type'];
	} elseif ( isset( $schema['properties'] ) ) {
		$type = 'object'; // Back compat if a developer accidentally omitted the type.
	} else {
		return $response_data;
	}

	$is_array_type  = 'array' === $type || ( is_array( $type ) && in_array( 'array', $type, true ) );
	$is_object_type = 'object' === $type || ( is_array( $type ) && in_array( 'object', $type, true ) );

	if ( $is_array_type && $is_object_type ) {
		if ( rest_is_array( $response_data ) ) {
			$is_object_type = false;
		} else {
			$is_array_type = false;
		}
	}

	$has_additional_properties = $is_object_type && isset( $schema['additionalProperties'] ) && is_array( $schema['additionalProperties'] );

	foreach ( $response_data as $key => $value ) {
		$check = array();

		if ( $is_array_type ) {
			$check = isset( $schema['items'] ) ? $schema['items'] : array();
		} elseif ( $is_object_type ) {
			if ( isset( $schema['properties'][ $key ] ) ) {
				$check = $schema['properties'][ $key ];
			} else {
				$pattern_property_schema = rest_find_matching_pattern_property_schema( $key, $schema );
				if ( null !== $pattern_property_schema ) {
					$check = $pattern_property_schema;
				} elseif ( $has_additional_properties ) {
					$check = $schema['additionalProperties'];
				}
			}
		}

		if ( ! isset( $check['context'] ) ) {
			continue;
		}

		if ( ! in_array( $context, $check['context'], true ) ) {
			if ( $is_array_type ) {
				// All array items share schema, so there's no need to check each one.
				$response_data = array();
				break;
			}

			if ( is_object( $response_data ) ) {
				unset( $response_data->$key );
			} else {
				unset( $response_data[ $key ] );
			}
		} elseif ( is_array( $value ) || is_object( $value ) ) {
			$new_value = rest_filter_response_by_context( $value, $check, $context );

			if ( is_object( $response_data ) ) {
				$response_data->$key = $new_value;
			} else {
				$response_data[ $key ] = $new_value;
			}
		}
	}

	return $response_data;
}

/**
 * Sets the "additionalProperties" to false by default for all object definitions in the schema.
 *
 * @since 5.5.0
 * @since 5.6.0 Support the "patternProperties" keyword.
 *
 * @param array $schema The schema to modify.
 * @return array The modified schema.
 */
function rest_default_additional_properties_to_false( $schema ) {
	$type = (array) $schema['type'];

	if ( in_array( 'object', $type, true ) ) {
		if ( isset( $schema['properties'] ) ) {
			foreach ( $schema['properties'] as $key => $child_schema ) {
				$schema['properties'][ $key ] = rest_default_additional_properties_to_false( $child_schema );
			}
		}

		if ( isset( $schema['patternProperties'] ) ) {
			foreach ( $schema['patternProperties'] as $key => $child_schema ) {
				$schema['patternProperties'][ $key ] = rest_default_additional_properties_to_false( $child_schema );
			}
		}

		if ( ! isset( $schema['additionalProperties'] ) ) {
			$schema['additionalProperties'] = false;
		}
	}

	if ( in_array( 'array', $type, true ) ) {
		if ( isset( $schema['items'] ) ) {
			$schema['items'] = rest_default_additional_properties_to_false( $schema['items'] );
		}
	}

	return $schema;
}

/**
 * Gets the REST API route for a post.
 *
 * @since 5.5.0
 *
 * @param int|WP_Post $post Post ID or post object.
 * @return string The route path with a leading slash for the given post,
 *                or an empty string if there is not a route.
 */
function rest_get_route_for_post( $post ) {
	$post = get_post( $post );

	if ( ! $post instanceof WP_Post ) {
		return '';
	}

	$post_type_route = rest_get_route_for_post_type_items( $post->post_type );
	if ( ! $post_type_route ) {
		return '';
	}

	$route = sprintf( '%s/%d', $post_type_route, $post->ID );

	/**
	 * Filters the REST API route for a post.
	 *
	 * @since 5.5.0
	 *
	 * @param string  $route The route path.
	 * @param WP_Post $post  The post object.
	 */
	return apply_filters( 'rest_route_for_post', $route, $post );
}

/**
 * Gets the REST API route for a post type.
 *
 * @since 5.9.0
 *
 * @param string $post_type The name of a registered post type.
 * @return string The route path with a leading slash for the given post type,
 *                or an empty string if there is not a route.
 */
function rest_get_route_for_post_type_items( $post_type ) {
	$post_type = get_post_type_object( $post_type );
	if ( ! $post_type ) {
		return '';
	}

	if ( ! $post_type->show_in_rest ) {
		return '';
	}

	$namespace = ! empty( $post_type->rest_namespace ) ? $post_type->rest_namespace : 'wp/v2';
	$rest_base = ! empty( $post_type->rest_base ) ? $post_type->rest_base : $post_type->name;
	$route     = sprintf( '/%s/%s', $namespace, $rest_base );

	/**
	 * Filters the REST API route for a post type.
	 *
	 * @since 5.9.0
	 *
	 * @param string       $route      The route path.
	 * @param WP_Post_Type $post_type  The post type object.
	 */
	return apply_filters( 'rest_route_for_post_type_items', $route, $post_type );
}

/**
 * Gets the REST API route for a term.
 *
 * @since 5.5.0
 *
 * @param int|WP_Term $term Term ID or term object.
 * @return string The route path with a leading slash for the given term,
 *                or an empty string if there is not a route.
 */
function rest_get_route_for_term( $term ) {
	$term = get_term( $term );

	if ( ! $term instanceof WP_Term ) {
		return '';
	}

	$taxonomy_route = rest_get_route_for_taxonomy_items( $term->taxonomy );
	if ( ! $taxonomy_route ) {
		return '';
	}

	$route = sprintf( '%s/%d', $taxonomy_route, $term->term_id );

	/**
	 * Filters the REST API route for a term.
	 *
	 * @since 5.5.0
	 *
	 * @param string  $route The route path.
	 * @param WP_Term $term  The term object.
	 */
	return apply_filters( 'rest_route_for_term', $route, $term );
}

/**
 * Gets the REST API route for a taxonomy.
 *
 * @since 5.9.0
 *
 * @param string $taxonomy Name of taxonomy.
 * @return string The route path with a leading slash for the given taxonomy.
 */
function rest_get_route_for_taxonomy_items( $taxonomy ) {
	$taxonomy = get_taxonomy( $taxonomy );
	if ( ! $taxonomy ) {
		return '';
	}

	if ( ! $taxonomy->show_in_rest ) {
		return '';
	}

	$namespace = ! empty( $taxonomy->rest_namespace ) ? $taxonomy->rest_namespace : 'wp/v2';
	$rest_base = ! empty( $taxonomy->rest_base ) ? $taxonomy->rest_base : $taxonomy->name;
	$route     = sprintf( '/%s/%s', $namespace, $rest_base );

	/**
	 * Filters the REST API route for a taxonomy.
	 *
	 * @since 5.9.0
	 *
	 * @param string      $route    The route path.
	 * @param WP_Taxonomy $taxonomy The taxonomy object.
	 */
	return apply_filters( 'rest_route_for_taxonomy_items', $route, $taxonomy );
}

/**
 * Gets the REST route for the currently queried object.
 *
 * @since 5.5.0
 *
 * @return string The REST route of the resource, or an empty string if no resource identified.
 */
function rest_get_queried_resource_route() {
	if ( is_singular() ) {
		$route = rest_get_route_for_post( get_queried_object() );
	} elseif ( is_category() || is_tag() || is_tax() ) {
		$route = rest_get_route_for_term( get_queried_object() );
	} elseif ( is_author() ) {
		$route = '/wp/v2/users/' . get_queried_object_id();
	} else {
		$route = '';
	}

	/**
	 * Filters the REST route for the currently queried object.
	 *
	 * @since 5.5.0
	 *
	 * @param string $link The route with a leading slash, or an empty string.
	 */
	return apply_filters( 'rest_queried_resource_route', $route );
}

/**
 * Retrieves an array of endpoint arguments from the item schema and endpoint method.
 *
 * @since 5.6.0
 *
 * @param array  $schema The full JSON schema for the endpoint.
 * @param string $method Optional. HTTP method of the endpoint. The arguments for `CREATABLE` endpoints are
 *                       checked for required values and may fall-back to a given default, this is not done
 *                       on `EDITABLE` endpoints. Default WP_REST_Server::CREATABLE.
 * @return array The endpoint arguments.
 */
function rest_get_endpoint_args_for_schema( $schema, $method = WP_REST_Server::CREATABLE ) {

	$schema_properties       = ! empty( $schema['properties'] ) ? $schema['properties'] : array();
	$endpoint_args           = array();
	$valid_schema_properties = rest_get_allowed_schema_keywords();
	$valid_schema_properties = array_diff( $valid_schema_properties, array( 'default', 'required' ) );

	foreach ( $schema_properties as $field_id => $params ) {

		// Arguments specified as `readonly` are not allowed to be set.
		if ( ! empty( $params['readonly'] ) ) {
			continue;
		}

		$endpoint_args[ $field_id ] = array(
			'validate_callback' => 'rest_validate_request_arg',
			'sanitize_callback' => 'rest_sanitize_request_arg',
		);

		if ( WP_REST_Server::CREATABLE === $method && isset( $params['default'] ) ) {
			$endpoint_args[ $field_id ]['default'] = $params['default'];
		}

		if ( WP_REST_Server::CREATABLE === $method && ! empty( $params['required'] ) ) {
			$endpoint_args[ $field_id ]['required'] = true;
		}

		foreach ( $valid_schema_properties as $schema_prop ) {
			if ( isset( $params[ $schema_prop ] ) ) {
				$endpoint_args[ $field_id ][ $schema_prop ] = $params[ $schema_prop ];
			}
		}

		// Merge in any options provided by the schema property.
		if ( isset( $params['arg_options'] ) ) {

			// Only use required / default from arg_options on CREATABLE endpoints.
			if ( WP_REST_Server::CREATABLE !== $method ) {
				$params['arg_options'] = array_diff_key(
					$params['arg_options'],
					array(
						'required' => '',
						'default'  => '',
					)
				);
			}

			$endpoint_args[ $field_id ] = array_merge( $endpoint_args[ $field_id ], $params['arg_options'] );
		}
	}

	return $endpoint_args;
}


/**
 * Converts an error to a response object.
 *
 * This iterates over all error codes and messages to change it into a flat
 * array. This enables simpler client behavior, as it is represented as a
 * list in JSON rather than an object/map.
 *
 * @since 5.7.0
 *
 * @param WP_Error $error WP_Error instance.
 *
 * @return WP_REST_Response List of associative arrays with code and message keys.
 */
function rest_convert_error_to_response( $error ) {
	$status = array_reduce(
		$error->get_all_error_data(),
		static function ( $status, $error_data ) {
			return is_array( $error_data ) && isset( $error_data['status'] ) ? $error_data['status'] : $status;
		},
		500
	);

	$errors = array();

	foreach ( (array) $error->errors as $code => $messages ) {
		$all_data  = $error->get_all_error_data( $code );
		$last_data = array_pop( $all_data );

		foreach ( (array) $messages as $message ) {
			$formatted = array(
				'code'    => $code,
				'message' => $message,
				'data'    => $last_data,
			);

			if ( $all_data ) {
				$formatted['additional_data'] = $all_data;
			}

			$errors[] = $formatted;
		}
	}

	$data = $errors[0];
	if ( count( $errors ) > 1 ) {
		// Remove the primary error.
		array_shift( $errors );
		$data['additional_errors'] = $errors;
	}

	return new WP_REST_Response( $data, $status );
}

/**
 * Checks whether a REST API endpoint request is currently being handled.
 *
 * This may be a standalone REST API request, or an internal request dispatched from within a regular page load.
 *
 * @since 6.5.0
 *
 * @global WP_REST_Server $wp_rest_server REST server instance.
 *
 * @return bool True if a REST endpoint request is currently being handled, false otherwise.
 */
function wp_is_rest_endpoint() {
	/* @var WP_REST_Server $wp_rest_server */
	global $wp_rest_server;

	// Check whether this is a standalone REST request.
	$is_rest_endpoint = wp_is_serving_rest_request();
	if ( ! $is_rest_endpoint ) {
		// Otherwise, check whether an internal REST request is currently being handled.
		$is_rest_endpoint = isset( $wp_rest_server )
			&& $wp_rest_server->is_dispatching();
	}

	/**
	 * Filters whether a REST endpoint request is currently being handled.
	 *
	 * This may be a standalone REST API request, or an internal request dispatched from within a regular page load.
	 *
	 * @since 6.5.0
	 *
	 * @param bool $is_request_endpoint Whether a REST endpoint request is currently being handled.
	 */
	return (bool) apply_filters( 'wp_is_rest_endpoint', $is_rest_endpoint );
}<|MERGE_RESOLUTION|>--- conflicted
+++ resolved
@@ -503,11 +503,6 @@
         $font_collections_controller = new WP_REST_Font_Collections_Controller();
         $font_collections_controller->register_routes();
 
-<<<<<<< HEAD
-        // Scheduled Updates.
-        $controller = new WP_REST_Scheduled_Updates_Controller();
-        $controller->register_routes();
-=======
 	// Font Collections.
 	$font_collections_controller = new WP_REST_Font_Collections_Controller();
 	$font_collections_controller->register_routes();
@@ -519,7 +514,6 @@
 	$abilities_run_controller->register_routes();
 	$abilities_list_controller = new WP_REST_Abilities_V1_List_Controller();
 	$abilities_list_controller->register_routes();
->>>>>>> fabb94e5
 }
 
 /**
